--- conflicted
+++ resolved
@@ -108,33 +108,8 @@
   Configurable<float> dcav0dau{"dcav0dau", 1.0, "DCA V0 Daughters"};
   Configurable<float> v0radius{"v0radius", 5.0, "v0radius"};
 
-<<<<<<< HEAD
   void process(aod::Collision const& collision, aod::FullTracks const& tracks,
                aod::V0GoodPosTracks const& ptracks, aod::V0GoodNegTracks const& ntracks)
-=======
-  //using myTracks = soa::Filtered<aod::Tracks>;
-  //using myTracks = soa::Filtered<aod::fullTracks>;
-
-  Partition<soa::Join<aod::FullTracks, aod::TracksExtended>> goodPosTracks = aod::track::signed1Pt > 0.0f && aod::track::dcaXY > dcapostopv;
-  Partition<soa::Join<aod::FullTracks, aod::TracksExtended>> goodNegTracks = aod::track::signed1Pt < 0.0f && aod::track::dcaXY < -dcanegtopv;
-
-  /// Extracts dca in the XY plane
-  /// \return dcaXY
-  template <typename T, typename U>
-  auto getdcaXY(const T& track, const U& coll)
-  {
-    //Calculate DCAs
-    auto sinAlpha = sin(track.alpha());
-    auto cosAlpha = cos(track.alpha());
-    auto globalX = track.x() * cosAlpha - track.y() * sinAlpha;
-    auto globalY = track.x() * sinAlpha + track.y() * cosAlpha;
-    return sqrt(pow((globalX - coll[0]), 2) +
-                pow((globalY - coll[1]), 2));
-  }
-
-  void process(aod::Collision const& collision,
-               soa::Join<aod::FullTracks, aod::TracksExtended> const& tracks)
->>>>>>> 0389abec
   {
     //Define o2 fitter, 2-prong
     o2::vertexing::DCAFitterN<2> fitter;
@@ -151,22 +126,11 @@
 
     std::array<float, 3> pVtx = {collision.posX(), collision.posY(), collision.posZ()};
 
-<<<<<<< HEAD
     for (auto& t0id : ptracks) { //FIXME: turn into combination(...)
       auto t0 = t0id.goodTrack();
       auto Track1 = getTrackParCov(t0);
       for (auto& t1id : ntracks) {
         auto t1 = t1id.goodTrack();
-=======
-    for (auto& t0 : goodPosTracks) { //FIXME: turn into combination(...)
-      if (t0.tpcNClsCrossedRows() < 70)
-        continue; //FIXME: turn into extra filter
-      for (auto& t1 : goodNegTracks) {
-        if (t1.tpcNClsCrossedRows() < 70)
-          continue; //FIXME: turn into extra filter
-
-        auto Track1 = getTrackParCov(t0);
->>>>>>> 0389abec
         auto Track2 = getTrackParCov(t1);
 
         //Try to progate to dca
@@ -204,11 +168,7 @@
                pvec0[0], pvec0[1], pvec0[2],
                pvec1[0], pvec1[1], pvec1[2],
                fitter.getChi2AtPCACandidate(),
-<<<<<<< HEAD
                t0id.dcaXY(), t1id.dcaXY());
-=======
-               t0.dcaXY(), -t1.dcaXY());
->>>>>>> 0389abec
       }
     }
     hCandPerEvent->Fill(lNCand);
@@ -238,7 +198,6 @@
 
   OutputObj<TH1F> hTest{TH1F("hTest", "", 1000, 0, 1000)};
 
-<<<<<<< HEAD
   //FIXME: figure out why this does not work?
   //Filter preFilter1 = aod::v0data::dcapostopv > dcapostopv;
   //Filter preFilter2 = aod::v0data::dcanegtopv > dcanegtopv;
@@ -248,14 +207,6 @@
   void process(soa::Join<aod::Collisions, aod::EvSels, aod::Cents>::iterator const& collision,
                //             soa::Filtered<soa::Join<aod::V0FinderData, aod::V0DataExt>> const& fullV0s)
                soa::Join<aod::V0FinderData, aod::V0DataExt> const& fullV0s)
-=======
-  Filter preFilterV0 = aod::v0data::dcapostopv > dcapostopv&&
-                                                   aod::v0data::dcanegtopv > dcanegtopv&& aod::v0data::dcaV0daughters < dcav0dau;
-
-  ///Connect to V0FinderData: newly indexed, note: V0DataExt table incompatible with standard V0 table!
-  void process(soa::Join<aod::Collisions, aod::EvSels, aod::Cents>::iterator const& collision, aod::FullTracks const& tracks,
-               soa::Filtered<soa::Join<aod::V0FinderData, aod::V0DataExt>> const& fullV0s)
->>>>>>> 0389abec
   {
     if (!collision.alias()[kINT7])
       return;

// Copyright 2019-2020 CERN and copyright holders of ALICE O2.
// See https://alice-o2.web.cern.ch/copyright for details of the copyright holders.
// All rights not expressly granted are reserved.
//
// This software is distributed under the terms of the GNU General Public
// License v3 (GPL Version 3), copied verbatim in the file "COPYING".
//
// In applying this license CERN does not waive the privileges and immunities
// granted to it by virtue of its status as an Intergovernmental Organization
// or submit itself to any jurisdiction.
// O2 includes

#include "ReconstructionDataFormats/Track.h"
#include "Framework/runDataProcessing.h"
#include "Framework/AnalysisTask.h"
#include "Framework/AnalysisDataModel.h"
#include "Framework/ASoAHelpers.h"
#include "AnalysisDataModel/PID/PIDResponse.h"
#include "AnalysisDataModel/TrackSelectionTables.h"

#include "AnalysisDataModel/EventSelection.h"
#include "AnalysisDataModel/TrackSelectionTables.h"
#include "AnalysisDataModel/Centrality.h"

#include "Framework/HistogramRegistry.h"

#include <TLorentzVector.h>
#include <TMath.h>
#include <TObjArray.h>

#include <cmath>

using namespace o2;
using namespace o2::framework;
using namespace o2::framework::expressions;

struct NucleiSpectraTask {

  HistogramRegistry spectra{"spectra", {}, OutputObjHandlingPolicy::AnalysisObject, true, true};

  void init(o2::framework::InitContext&)
  {
    std::vector<double> ptBinning = {0.5, 0.6, 0.7, 0.8, 0.9, 1.0, 1.1, 1.2, 1.3, 1.4, 1.5, 1.6, 1.8, 2.0, 2.2, 2.4, 2.8, 3.2, 3.6, 4., 5.};
    std::vector<double> centBinning = {0., 1., 5., 10., 20., 30., 40., 50., 70., 100.};

    AxisSpec ptAxis = {ptBinning, "#it{p}_{T} (GeV/#it{c})"};
    AxisSpec centAxis = {centBinning, "V0M (%)"};

    spectra.add("fCollZpos", "collision z position", HistType::kTH1F, {{600, -20., +20., "z position (cm)"}});
    spectra.add("fKeepEvent", "skimming histogram", HistType::kTH1F, {{2, -0.5, +1.5, "true: keep event, false: reject event"}});
<<<<<<< HEAD
    spectra.add("fTPCsignal", "Specific energy loss", HistType::kTH2F, {{600, -6., 6., "#it{p} (GeV/#it{c})"}, {1400, 0, 1400, "d#it{E} / d#it{X} (a. u.)"}});
    spectra.add("fTOFsignal", "TOF signal", HistType::kTH2F, {{600, -6., 6., "#it{p} (GeV/#it{c})"}, {500, 0.0, 1.0, "#beta (TOF)"}});
=======
    spectra.add("fTPCsignal", "Specific energy loss", HistType::kTH2F, {{600, -3., 3, "#it{p} (GeV/#it{c})"}, {1400, 0, 1400, "d#it{E} / d#it{X} (a. u.)"}});
>>>>>>> 91c81146
    spectra.add("fTPCcounts", "n-sigma TPC", HistType::kTH2F, {ptAxis, {200, -100., +100., "n#sigma_{He} (a. u.)"}});
    spectra.add("fDcaVsPt", "dca vs Pt", HistType::kTH2F, {ptAxis, {400, -0.2, 0.2, "dca"}});
    spectra.add("fInvMass", "Invariant mass", HistType::kTH1F, {{600, 5.0, +15., "inv. mass GeV/c^{2}"}});
  }

  Configurable<float> yMin{"yMin", -0.8, "Maximum rapidity"};
  Configurable<float> yMax{"yMax", 0.8, "Minimum rapidity"};

  Configurable<float> cfgCutVertex{"cfgCutVertex", 10.0f, "Accepted z-vertex range"};
  Configurable<float> cfgCutEta{"cfgCutEta", 0.8f, "Eta range for tracks"};
  Configurable<float> nsigmacutLow{"nsigmacutLow", -10.0, "Value of the Nsigma cut"};
  Configurable<float> nsigmacutHigh{"nsigmacutHigh", +10.0, "Value of the Nsigma cut"};

  Filter collisionFilter = nabs(aod::collision::posZ) < cfgCutVertex;
  Filter trackFilter = (nabs(aod::track::eta) < cfgCutEta) && (aod::track::isGlobalTrack == (uint8_t) true);
  

  using TrackCandidates = soa::Filtered<soa::Join<aod::Tracks, aod::TracksExtra, aod::TracksExtended, aod::pidTPCFullHe, aod::pidTOFFullHe, aod::TrackSelection>>;

  void process(soa::Filtered<soa::Join<aod::Collisions, aod::EvSels>>::iterator const& collision, TrackCandidates const& tracks)
  {
    //
    // collision process loop
    //
    bool keepEvent = kFALSE;
    //
    spectra.fill(HIST("fCollZpos"), collision.posZ());
    //
    std::vector<TLorentzVector> posTracks;
    std::vector<TLorentzVector> negTracks;
    //
    for (auto track : tracks) { // start loop over tracks

<<<<<<< HEAD
      TLorentzVector lorentzVector{};
      lorentzVector.SetPtEtaPhiM(track.pt() * 2.0, track.eta(), track.phi(), constants::physics::MassHelium3);
      if (lorentzVector.Rapidity() < yMin || lorentzVector.Rapidity() > yMax) {
=======
      TLorentzVector cutVector{};
      cutVector.SetPtEtaPhiM(track.pt() * 2.0, track.eta(), track.phi(), constants::physics::MassHelium3);
      if (cutVector.Rapidity() < yMin || cutVector.Rapidity() > yMax) {
>>>>>>> 91c81146
        continue;
      }
      //
      // fill QA histograms
      //
<<<<<<< HEAD
      float nSigmaHe3 = track.tpcNSigmaHe();
      nSigmaHe3 += 94.222101 * TMath::Exp(-0.905203 * track.tpcInnerParam()); // HERE I STOP: re-centre the dE/dx
      // here i stop: re-center the dE/dx signal as we did all our life
      //
      spectra.fill(HIST("fTPCsignal"), track.tpcInnerParam() * track.sign(), track.tpcSignal());
      spectra.fill(HIST("fTPCcounts"), track.tpcInnerParam(), nSigmaHe3);
=======
      spectra.fill(HIST("fTPCsignal"), track.tpcInnerParam() * track.sign(), track.tpcSignal());
      spectra.fill(HIST("fTPCcounts"), track.tpcInnerParam(), track.tpcNSigmaHe());
>>>>>>> 91c81146
      //
      // check offline-trigger (skimming) condidition
      //
      if (nSigmaHe3 > nsigmacutLow && nSigmaHe3 < nsigmacutHigh) {
        keepEvent = kTRUE;
        if (track.sign() < 0) spectra.fill(HIST("fDcaVsPt"), track.pt(), track.dcaXY());
        //
        // store tracks for invariant mass calculation
        //
        if (track.sign() < 0)
          negTracks.push_back(lorentzVector);
        if (track.sign() > 0)
          posTracks.push_back(lorentzVector);
        //
        // calculate beta
        //
        if (!track.hasTOF())
          continue;
        Float_t tofTime = track.tofSignal();
        Float_t tofLength = track.length();
        Float_t beta = tofLength / (TMath::C() * 1e-10 * tofTime);
        spectra.fill(HIST("fTOFsignal"), track.tpcInnerParam() * track.sign(), beta);
      }

    } // end loop over tracks
    //
    // fill trigger (skimming) results
    //
    spectra.fill(HIST("fKeepEvent"), keepEvent);
    //
    // calculate invariant mass
    //
    for (Int_t iPos = 0; iPos < posTracks.size(); iPos++) {
      TLorentzVector& vecPos = posTracks[iPos];
      for (Int_t jNeg = 0; jNeg < negTracks.size(); jNeg++) {
        TLorentzVector& vecNeg = negTracks[jNeg];
        TLorentzVector vecMother = vecPos + vecNeg;
        spectra.fill(HIST("fInvMass"), vecMother.M());
      }
    }
  }
};

WorkflowSpec defineDataProcessing(ConfigContext const& cfgc)
{
  return WorkflowSpec{
    adaptAnalysisTask<NucleiSpectraTask>(cfgc, TaskName{"nuclei-spectra"})};
}<|MERGE_RESOLUTION|>--- conflicted
+++ resolved
@@ -48,12 +48,8 @@
 
     spectra.add("fCollZpos", "collision z position", HistType::kTH1F, {{600, -20., +20., "z position (cm)"}});
     spectra.add("fKeepEvent", "skimming histogram", HistType::kTH1F, {{2, -0.5, +1.5, "true: keep event, false: reject event"}});
-<<<<<<< HEAD
     spectra.add("fTPCsignal", "Specific energy loss", HistType::kTH2F, {{600, -6., 6., "#it{p} (GeV/#it{c})"}, {1400, 0, 1400, "d#it{E} / d#it{X} (a. u.)"}});
     spectra.add("fTOFsignal", "TOF signal", HistType::kTH2F, {{600, -6., 6., "#it{p} (GeV/#it{c})"}, {500, 0.0, 1.0, "#beta (TOF)"}});
-=======
-    spectra.add("fTPCsignal", "Specific energy loss", HistType::kTH2F, {{600, -3., 3, "#it{p} (GeV/#it{c})"}, {1400, 0, 1400, "d#it{E} / d#it{X} (a. u.)"}});
->>>>>>> 91c81146
     spectra.add("fTPCcounts", "n-sigma TPC", HistType::kTH2F, {ptAxis, {200, -100., +100., "n#sigma_{He} (a. u.)"}});
     spectra.add("fDcaVsPt", "dca vs Pt", HistType::kTH2F, {ptAxis, {400, -0.2, 0.2, "dca"}});
     spectra.add("fInvMass", "Invariant mass", HistType::kTH1F, {{600, 5.0, +15., "inv. mass GeV/c^{2}"}});
@@ -87,31 +83,20 @@
     //
     for (auto track : tracks) { // start loop over tracks
 
-<<<<<<< HEAD
       TLorentzVector lorentzVector{};
       lorentzVector.SetPtEtaPhiM(track.pt() * 2.0, track.eta(), track.phi(), constants::physics::MassHelium3);
       if (lorentzVector.Rapidity() < yMin || lorentzVector.Rapidity() > yMax) {
-=======
-      TLorentzVector cutVector{};
-      cutVector.SetPtEtaPhiM(track.pt() * 2.0, track.eta(), track.phi(), constants::physics::MassHelium3);
-      if (cutVector.Rapidity() < yMin || cutVector.Rapidity() > yMax) {
->>>>>>> 91c81146
         continue;
       }
       //
       // fill QA histograms
       //
-<<<<<<< HEAD
       float nSigmaHe3 = track.tpcNSigmaHe();
       nSigmaHe3 += 94.222101 * TMath::Exp(-0.905203 * track.tpcInnerParam()); // HERE I STOP: re-centre the dE/dx
       // here i stop: re-center the dE/dx signal as we did all our life
       //
       spectra.fill(HIST("fTPCsignal"), track.tpcInnerParam() * track.sign(), track.tpcSignal());
       spectra.fill(HIST("fTPCcounts"), track.tpcInnerParam(), nSigmaHe3);
-=======
-      spectra.fill(HIST("fTPCsignal"), track.tpcInnerParam() * track.sign(), track.tpcSignal());
-      spectra.fill(HIST("fTPCcounts"), track.tpcInnerParam(), track.tpcNSigmaHe());
->>>>>>> 91c81146
       //
       // check offline-trigger (skimming) condidition
       //

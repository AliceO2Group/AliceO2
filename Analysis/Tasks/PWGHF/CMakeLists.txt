--- conflicted
+++ resolved
@@ -127,8 +127,6 @@
 o2_add_dpl_workflow(hf-task-lc-tok0sp
                     SOURCES taskLcK0sP.cxx
                     PUBLIC_LINK_LIBRARIES O2::Framework O2::AnalysisDataModel O2::AnalysisCore O2::DetectorsVertexing O2::AnalysisTasksUtils
-<<<<<<< HEAD
-=======
                     COMPONENT_NAME Analysis)
 
 o2_add_dpl_workflow(hf-correlator-d0d0bar
@@ -144,5 +142,4 @@
 o2_add_dpl_workflow(hf-task-correlation-ddbar
                     SOURCES taskCorrelationDDbar.cxx
                     PUBLIC_LINK_LIBRARIES O2::Framework O2::AnalysisDataModel O2::AnalysisCore O2::DetectorsVertexing
->>>>>>> 5a2b6de5
                     COMPONENT_NAME Analysis)
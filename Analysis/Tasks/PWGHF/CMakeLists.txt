# Copyright CERN and copyright holders of ALICE O2. This software is distributed
# under the terms of the GNU General Public License v3 (GPL Version 3), copied
# verbatim in the file "COPYING".
#
# See http://alice-o2.web.cern.ch/license for full licensing information.
#
# In applying this license CERN does not waive the privileges and immunities
# granted to it by virtue of its status as an Intergovernmental Organization or
# submit itself to any jurisdiction.

o2_add_dpl_workflow(qatask
                    SOURCES qaTask.cxx
                    PUBLIC_LINK_LIBRARIES O2::Framework O2::AnalysisDataModel O2::AnalysisCore
                    COMPONENT_NAME Analysis)

o2_add_dpl_workflow(qa-efficiency
                    SOURCES qaTaskEfficiency.cxx
                    PUBLIC_LINK_LIBRARIES O2::Framework O2::AnalysisDataModel O2::AnalysisCore
                    COMPONENT_NAME Analysis)

o2_add_dpl_workflow(qa-simple
                    SOURCES qaTaskSimple.cxx
                    PUBLIC_LINK_LIBRARIES O2::Framework O2::AnalysisDataModel O2::AnalysisCore
                    COMPONENT_NAME Analysis)

o2_add_dpl_workflow(hf-track-index-skims-creator
                    SOURCES HFTrackIndexSkimsCreator.cxx
                    PUBLIC_LINK_LIBRARIES O2::Framework O2::AnalysisDataModel O2::AnalysisCore O2::DetectorsVertexing ROOT::EG
                    COMPONENT_NAME Analysis)

o2_add_dpl_workflow(hf-candidate-creator-2prong
                    SOURCES HFCandidateCreator2Prong.cxx
                    PUBLIC_LINK_LIBRARIES O2::Framework O2::AnalysisDataModel O2::AnalysisCore O2::DetectorsVertexing ROOT::EG
                    COMPONENT_NAME Analysis)

o2_add_dpl_workflow(hf-tree-creator-d0-tokpi
                    SOURCES HFTreeCreatorD0ToKPi.cxx
                    PUBLIC_LINK_LIBRARIES O2::Framework O2::AnalysisDataModel O2::AnalysisCore O2::DetectorsVertexing ROOT::EG
                    COMPONENT_NAME Analysis)

o2_add_dpl_workflow(hf-candidate-creator-3prong
                    SOURCES HFCandidateCreator3Prong.cxx
                    PUBLIC_LINK_LIBRARIES O2::Framework O2::AnalysisDataModel O2::AnalysisCore O2::DetectorsVertexing ROOT::EG
                    COMPONENT_NAME Analysis)

o2_add_dpl_workflow(hf-tree-creator-lc-topkpi
                    SOURCES HFTreeCreatorLcToPKPi.cxx
                    PUBLIC_LINK_LIBRARIES O2::Framework O2::AnalysisDataModel O2::AnalysisCore O2::DetectorsVertexing ROOT::EG
                    COMPONENT_NAME Analysis)

o2_add_dpl_workflow(hf-d0-candidate-selector
                    SOURCES HFD0CandidateSelector.cxx
                    PUBLIC_LINK_LIBRARIES O2::Framework O2::AnalysisDataModel O2::AnalysisCore O2::DetectorsVertexing
                    COMPONENT_NAME Analysis)

o2_add_dpl_workflow(hf-dplus-topikpi-candidate-selector
                    SOURCES HFDplusToPiKPiCandidateSelector.cxx
                    PUBLIC_LINK_LIBRARIES O2::Framework O2::AnalysisDataModel O2::AnalysisCore O2::DetectorsVertexing
                    COMPONENT_NAME Analysis)

o2_add_dpl_workflow(hf-lc-candidate-selector
                    SOURCES HFLcCandidateSelector.cxx
                    PUBLIC_LINK_LIBRARIES O2::Framework O2::AnalysisDataModel O2::AnalysisCore O2::DetectorsVertexing
                    COMPONENT_NAME Analysis)

o2_add_dpl_workflow(hf-jpsi-toee-candidate-selector   
                    SOURCES HFJpsiToEECandidateSelector.cxx
                    PUBLIC_LINK_LIBRARIES O2::Framework O2::AnalysisDataModel O2::AnalysisCore O2::DetectorsVertexing
                    COMPONENT_NAME Analysis)

o2_add_dpl_workflow(hf-xic-topkpi-candidate-selector
                    SOURCES HFXicToPKPiCandidateSelector.cxx
                    PUBLIC_LINK_LIBRARIES O2::Framework O2::AnalysisDataModel O2::AnalysisCore O2::DetectorsVertexing
                    COMPONENT_NAME Analysis)

o2_add_dpl_workflow(hf-task-d0
                    SOURCES taskD0.cxx
                    PUBLIC_LINK_LIBRARIES O2::Framework O2::AnalysisDataModel O2::AnalysisCore O2::DetectorsVertexing
                    COMPONENT_NAME Analysis)

o2_add_dpl_workflow(hf-task-dplus
                    SOURCES taskDPlus.cxx
                    PUBLIC_LINK_LIBRARIES O2::Framework O2::AnalysisDataModel O2::AnalysisCore O2::DetectorsVertexing
                    COMPONENT_NAME Analysis)

o2_add_dpl_workflow(hf-task-lc
                    SOURCES taskLc.cxx
                    PUBLIC_LINK_LIBRARIES O2::Framework O2::AnalysisDataModel O2::AnalysisCore O2::DetectorsVertexing
                    COMPONENT_NAME Analysis)

o2_add_dpl_workflow(hf-task-jpsi                                
                    SOURCES taskJpsi.cxx
                    PUBLIC_LINK_LIBRARIES O2::Framework O2::AnalysisDataModel O2::AnalysisCore O2::DetectorsVertexing
                    COMPONENT_NAME Analysis)

o2_add_dpl_workflow(hf-task-bplus
                    SOURCES taskBPlus.cxx
                    PUBLIC_LINK_LIBRARIES O2::Framework O2::AnalysisDataModel O2::AnalysisCore O2::DetectorsVertexing
                    COMPONENT_NAME Analysis)

<<<<<<< HEAD
o2_add_dpl_workflow(hf-task-d0d0bar-correlation
                    SOURCES taskD0D0barCorrelation.cxx
=======
o2_add_dpl_workflow(hf-task-xic
                    SOURCES taskXic.cxx
>>>>>>> 0ff7a0e3
                    PUBLIC_LINK_LIBRARIES O2::Framework O2::AnalysisDataModel O2::AnalysisCore O2::DetectorsVertexing
                    COMPONENT_NAME Analysis)

o2_add_dpl_workflow(hf-mc-validation
                    SOURCES HFMCValidation.cxx
                    PUBLIC_LINK_LIBRARIES O2::Framework O2::AnalysisDataModel O2::AnalysisCore O2::DetectorsVertexing
                    COMPONENT_NAME Analysis)<|MERGE_RESOLUTION|>--- conflicted
+++ resolved
@@ -98,13 +98,13 @@
                     PUBLIC_LINK_LIBRARIES O2::Framework O2::AnalysisDataModel O2::AnalysisCore O2::DetectorsVertexing
                     COMPONENT_NAME Analysis)
 
-<<<<<<< HEAD
 o2_add_dpl_workflow(hf-task-d0d0bar-correlation
                     SOURCES taskD0D0barCorrelation.cxx
-=======
+                    PUBLIC_LINK_LIBRARIES O2::Framework O2::AnalysisDataModel O2::AnalysisCore O2::DetectorsVertexing
+                    COMPONENT_NAME Analysis)
+
 o2_add_dpl_workflow(hf-task-xic
                     SOURCES taskXic.cxx
->>>>>>> 0ff7a0e3
                     PUBLIC_LINK_LIBRARIES O2::Framework O2::AnalysisDataModel O2::AnalysisCore O2::DetectorsVertexing
                     COMPONENT_NAME Analysis)
 

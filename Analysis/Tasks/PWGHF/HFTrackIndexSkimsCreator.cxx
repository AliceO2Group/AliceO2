--- conflicted
+++ resolved
@@ -475,7 +475,6 @@
      {"hNCand2ProngVsNTracks", "2-prong candidates preselected;# of selected tracks;# of candidates;entries", {HistType::kTH2F, {{2500, 0., 25000.}, {2000, 0., 200000.}}}},
      {"hmassD0ToPiK", "D^{0} candidates;inv. mass (#pi K) (GeV/#it{c}^{2});entries", {HistType::kTH1F, {{500, 0., 5.}}}},
      {"hmassJpsiToEE", "J/#psi candidates;inv. mass (e^{#plus} e^{#minus}) (GeV/#it{c}^{2});entries", {HistType::kTH1F, {{500, 0., 5.}}}},
-     {"hmassJpsiToMuMu", "J/#psi candidates;inv. mass (#mu^{#plus} #mu^{#minus}) (GeV/#it{c}^{2});entries", {HistType::kTH1F, {{500, 0., 5.}}}},
      // 3-prong histograms
      {"hVtx3ProngX", "3-prong candidates;#it{x}_{sec. vtx.} (cm);entries", {HistType::kTH1F, {{1000, -2., 2.}}}},
      {"hVtx3ProngY", "3-prong candidates;#it{y}_{sec. vtx.} (cm);entries", {HistType::kTH1F, {{1000, -2., 2.}}}},
@@ -732,15 +731,6 @@
   //Partition<SelectedTracks> tracksPos = aod::track::signed1Pt > 0.f;
   //Partition<SelectedTracks> tracksNeg = aod::track::signed1Pt < 0.f;
 
-<<<<<<< HEAD
-  double massPi = RecoDecay::getMassPDG(kPiPlus);
-  double massK = RecoDecay::getMassPDG(kKPlus);
-  double massProton = RecoDecay::getMassPDG(kProton);
-  double massElectron = RecoDecay::getMassPDG(kElectron);
-  double massMuon = RecoDecay::getMassPDG(kMuonMinus);
-
-=======
->>>>>>> 16f8040f
   // int nColls{0}; //can be added to run over limited collisions per file - for tesing purposes
 
   void process( //soa::Join<aod::Collisions, aod::Cents>::iterator const& collision, //FIXME add centrality when option for variations to the process function appears
@@ -763,106 +753,6 @@
 
     //auto centrality = collision.centV0M(); //FIXME add centrality when option for variations to the process function appears
 
-<<<<<<< HEAD
-    int trigindex = int{triggerindex};
-    if (trigindex != -1) {
-      uint64_t triggerMask = collision.bc().triggerMask();
-      bool isTriggerClassFired = triggerMask & 1ul << (trigindex - 1);
-      if (!isTriggerClassFired) {
-        return;
-      }
-    }
-
-    //FIXME move above process function
-    const int n2ProngDecays = hf_cand_prong2::DecayType::N2ProngDecays; // number of 2-prong hadron types
-    const int n3ProngDecays = hf_cand_prong3::DecayType::N3ProngDecays; // number of 3-prong hadron types
-    int n2ProngBit = (1 << n2ProngDecays) - 1;                          // bit value for 2-prong candidates where each candidiate is one bit and they are all set to 1
-    int n3ProngBit = (1 << n3ProngDecays) - 1;                          // bit value for 3-prong candidates where each candidiate is one bit and they are all set to 1
-
-    //retrieve cuts from json - to be made pT dependent when option appears in json
-    const int nCuts2Prong = 4; // how many different selections are made on 2-prongs
-    double cut2ProngPtCandMin[n2ProngDecays];
-    double cut2ProngInvMassCandMin[n2ProngDecays];
-    double cut2ProngInvMassCandMax[n2ProngDecays];
-    double cut2ProngCPACandMin[n2ProngDecays];
-    double cut2ProngImpParProductCandMax[n2ProngDecays];
-
-    cut2ProngPtCandMin[hf_cand_prong2::DecayType::D0ToPiK] = configs->mPtD0ToPiKMin;
-    cut2ProngInvMassCandMin[hf_cand_prong2::DecayType::D0ToPiK] = configs->mInvMassD0ToPiKMin;
-    cut2ProngInvMassCandMax[hf_cand_prong2::DecayType::D0ToPiK] = configs->mInvMassD0ToPiKMax;
-    cut2ProngCPACandMin[hf_cand_prong2::DecayType::D0ToPiK] = configs->mCPAD0ToPiKMin;
-    cut2ProngImpParProductCandMax[hf_cand_prong2::DecayType::D0ToPiK] = configs->mImpParProductD0ToPiKMax;
-
-    cut2ProngPtCandMin[hf_cand_prong2::DecayType::JpsiToEE] = configs->mPtJpsiToEEMin;
-    cut2ProngInvMassCandMin[hf_cand_prong2::DecayType::JpsiToEE] = configs->mInvMassJpsiToEEMin;
-    cut2ProngInvMassCandMax[hf_cand_prong2::DecayType::JpsiToEE] = configs->mInvMassJpsiToEEMax;
-    cut2ProngCPACandMin[hf_cand_prong2::DecayType::JpsiToEE] = configs->mCPAJpsiToEEMin;
-    cut2ProngImpParProductCandMax[hf_cand_prong2::DecayType::JpsiToEE] = configs->mImpParProductJpsiToEEMax;
-
-    cut2ProngPtCandMin[hf_cand_prong2::DecayType::JpsiToMuMu] = configs->mPtJpsiToMuMuMin;
-    cut2ProngInvMassCandMin[hf_cand_prong2::DecayType::JpsiToMuMu] = configs->mInvMassJpsiToMuMuMin;
-    cut2ProngInvMassCandMax[hf_cand_prong2::DecayType::JpsiToMuMu] = configs->mInvMassJpsiToMuMuMax;
-    cut2ProngCPACandMin[hf_cand_prong2::DecayType::JpsiToMuMu] = configs->mCPAJpsiToMuMuMin;
-    cut2ProngImpParProductCandMax[hf_cand_prong2::DecayType::JpsiToMuMu] = configs->mImpParProductJpsiToMuMuMax;
-
-    const int nCuts3Prong = 4; // how many different selections are made on 3-prongs
-    double cut3ProngPtCandMin[n3ProngDecays];
-    double cut3ProngInvMassCandMin[n3ProngDecays];
-    double cut3ProngInvMassCandMax[n3ProngDecays];
-    double cut3ProngCPACandMin[n3ProngDecays];
-    double cut3ProngDecLenCandMin[n3ProngDecays];
-
-    cut3ProngPtCandMin[hf_cand_prong3::DecayType::DPlusToPiKPi] = configs->mPtDPlusToPiKPiMin;
-    cut3ProngInvMassCandMin[hf_cand_prong3::DecayType::DPlusToPiKPi] = configs->mInvMassDPlusToPiKPiMin;
-    cut3ProngInvMassCandMax[hf_cand_prong3::DecayType::DPlusToPiKPi] = configs->mInvMassDPlusToPiKPiMax;
-    cut3ProngCPACandMin[hf_cand_prong3::DecayType::DPlusToPiKPi] = configs->mCPADPlusToPiKPiMin;
-    cut3ProngDecLenCandMin[hf_cand_prong3::DecayType::DPlusToPiKPi] = configs->mDecLenDPlusToPiKPiMin;
-
-    cut3ProngPtCandMin[hf_cand_prong3::DecayType::LcToPKPi] = configs->mPtLcToPKPiMin;
-    cut3ProngInvMassCandMin[hf_cand_prong3::DecayType::LcToPKPi] = configs->mInvMassLcToPKPiMin;
-    cut3ProngInvMassCandMax[hf_cand_prong3::DecayType::LcToPKPi] = configs->mInvMassLcToPKPiMax;
-    cut3ProngCPACandMin[hf_cand_prong3::DecayType::LcToPKPi] = configs->mCPALcToPKPiMin;
-    cut3ProngDecLenCandMin[hf_cand_prong3::DecayType::LcToPKPi] = configs->mDecLenLcToPKPiMin;
-
-    cut3ProngPtCandMin[hf_cand_prong3::DecayType::DsToPiKK] = configs->mPtDsToPiKKMin;
-    cut3ProngInvMassCandMin[hf_cand_prong3::DecayType::DsToPiKK] = configs->mInvMassDsToPiKKMin;
-    cut3ProngInvMassCandMax[hf_cand_prong3::DecayType::DsToPiKK] = configs->mInvMassDsToPiKKMax;
-    cut3ProngCPACandMin[hf_cand_prong3::DecayType::DsToPiKK] = configs->mCPADsToPiKKMin;
-    cut3ProngDecLenCandMin[hf_cand_prong3::DecayType::DsToPiKK] = configs->mDecLenDsToPiKKMin;
-
-    cut3ProngPtCandMin[hf_cand_prong3::DecayType::XicToPKPi] = configs->mPtXicToPKPiMin;
-    cut3ProngInvMassCandMin[hf_cand_prong3::DecayType::XicToPKPi] = configs->mInvMassXicToPKPiMin;
-    cut3ProngInvMassCandMax[hf_cand_prong3::DecayType::XicToPKPi] = configs->mInvMassXicToPKPiMax;
-    cut3ProngCPACandMin[hf_cand_prong3::DecayType::XicToPKPi] = configs->mCPAXicToPKPiMin;
-    cut3ProngDecLenCandMin[hf_cand_prong3::DecayType::XicToPKPi] = configs->mDecLenXicToPKPiMin;
-
-    bool cutStatus2Prong[n2ProngDecays][nCuts2Prong];
-    bool cutStatus3Prong[n3ProngDecays][nCuts3Prong];
-    int nCutStatus2ProngBit = (1 << nCuts2Prong) - 1; // bit value for selection status for each 2-prong candidate where each selection is one bit and they are all set to 1
-    int nCutStatus3ProngBit = (1 << nCuts3Prong) - 1; // bit value for selection status for each 3-prong candidate where each selection is one bit and they are all set to 1
-
-    array<array<double, 2>, n2ProngDecays> arr2Mass1;
-    arr2Mass1[hf_cand_prong2::DecayType::D0ToPiK] = array{massPi, massK};
-    arr2Mass1[hf_cand_prong2::DecayType::JpsiToEE] = array{massElectron, massElectron};
-    arr2Mass1[hf_cand_prong2::DecayType::JpsiToMuMu] = array{massMuon, massMuon};
-
-    array<array<double, 2>, n2ProngDecays> arr2Mass2;
-    arr2Mass2[hf_cand_prong2::DecayType::D0ToPiK] = array{massK, massPi};
-    arr2Mass2[hf_cand_prong2::DecayType::JpsiToEE] = array{massElectron, massElectron};
-    arr2Mass2[hf_cand_prong2::DecayType::JpsiToMuMu] = array{massMuon, massMuon};
-
-    array<array<double, 3>, n3ProngDecays> arr3Mass1;
-    arr3Mass1[hf_cand_prong3::DecayType::DPlusToPiKPi] = array{massPi, massK, massPi};
-    arr3Mass1[hf_cand_prong3::DecayType::LcToPKPi] = array{massProton, massK, massPi};
-    arr3Mass1[hf_cand_prong3::DecayType::DsToPiKK] = array{massK, massK, massPi};
-    arr3Mass1[hf_cand_prong3::DecayType::XicToPKPi] = array{massProton, massK, massPi};
-
-    array<array<double, 3>, n3ProngDecays> arr3Mass2;
-    arr3Mass2[hf_cand_prong3::DecayType::DPlusToPiKPi] = array{massPi, massK, massPi};
-    arr3Mass2[hf_cand_prong3::DecayType::LcToPKPi] = array{massPi, massK, massProton};
-    arr3Mass2[hf_cand_prong3::DecayType::DsToPiKK] = array{massPi, massK, massK};
-    arr3Mass2[hf_cand_prong3::DecayType::XicToPKPi] = array{massPi, massK, massProton};
-=======
     int n2ProngBit = BIT(n2ProngDecays) - 1; // bit value for 2-prong candidates where each candidiate is one bit and they are all set to 1
     int n3ProngBit = BIT(n3ProngDecays) - 1; // bit value for 3-prong candidates where each candidiate is one bit and they are all set to 1
 
@@ -870,7 +760,6 @@
     bool cutStatus3Prong[n3ProngDecays][nCuts3Prong];
     int nCutStatus2ProngBit = BIT(nCuts2Prong) - 1; // bit value for selection status for each 2-prong candidate where each selection is one bit and they are all set to 1
     int nCutStatus3ProngBit = BIT(nCuts3Prong) - 1; // bit value for selection status for each 3-prong candidate where each selection is one bit and they are all set to 1
->>>>>>> 16f8040f
 
     int whichHypo2Prong[n2ProngDecays];
     int whichHypo3Prong[n3ProngDecays];
@@ -971,7 +860,7 @@
                     }
                   }
                 }
-                rowProng2CutStatus(Prong2CutStatus[0], Prong2CutStatus[1], Prong2CutStatus[2]); //FIXME when we can do this by looping over n2ProngDecays
+                rowProng2CutStatus(Prong2CutStatus[0], Prong2CutStatus[1]); //FIXME when we can do this by looping over n2ProngDecays
               }
 
               // fill histograms
@@ -988,9 +877,6 @@
                         registry.get<TH1>(HIST("hmassD0ToPiK"))->Fill(mass2Prong);
                       } else if (iDecay2P == hf_cand_prong2::DecayType::JpsiToEE) {
                         registry.get<TH1>(HIST("hmassJpsiToEE"))->Fill(mass2Prong);
-                      }
-                      if (n2 == hf_cand_prong2::DecayType::JpsiToMuMu) {
-                        registry.get<TH1>(HIST("hmassJpsiToMuMu"))->Fill(mass2ProngHypo1[n2]);
                       }
                     }
                     if (whichHypo2Prong[iDecay2P] >= 2) {

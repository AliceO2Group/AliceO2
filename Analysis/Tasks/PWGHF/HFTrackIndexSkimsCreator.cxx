// Copyright CERN and copyright holders of ALICE O2. This software is
// distributed under the terms of the GNU General Public License v3 (GPL
// Version 3), copied verbatim in the file "COPYING".
//
// See http://alice-o2.web.cern.ch/license for full licensing information.
//
// In applying this license CERN does not waive the privileges and immunities
// granted to it by virtue of its status as an Intergovernmental Organization
// or submit itself to any jurisdiction.

/// \file HFTrackIndexSkimsCreator.cxx
/// \brief Pre-selection of 2-prong and 3-prong secondary vertices of heavy-flavour decay candidates
///
/// \author Gian Michele Innocenti <gian.michele.innocenti@cern.ch>, CERN
/// \author Vít Kučera <vit.kucera@cern.ch>, CERN
/// \author Nima Zardoshti <nima.zardoshti@cern.ch>, CERN

#include "Framework/runDataProcessing.h"
#include "Framework/AnalysisTask.h"
#include "Framework/HistogramRegistry.h"
#include "DetectorsVertexing/DCAFitterN.h"
#include "AnalysisDataModel/HFSecondaryVertex.h"
#include "AnalysisCore/trackUtilities.h"
#include "AnalysisCore/HFConfigurables.h"
//#include "AnalysisDataModel/Centrality.h"
#include <algorithm>

using namespace o2;
using namespace o2::framework;
using namespace o2::framework::expressions;
using namespace o2::aod;
using namespace o2::analysis;
using namespace o2::analysis::hf_cuts_single_track;

/// Track selection
struct SelectTracks {

  // enum for candidate type
  enum CandidateType {
    Cand2Prong = 0,
    Cand3Prong
  };

  Produces<aod::HFSelTrack> rowSelectedTrack;

  Configurable<bool> b_dovalplots{"b_dovalplots", true, "fill histograms"};
  Configurable<double> d_bz{"d_bz", 5., "bz field"};
  // quality cut
  Configurable<bool> doCutQuality{"doCutQuality", true, "apply quality cuts"};
  Configurable<int> d_tpcnclsfound{"d_tpcnclsfound", 70, ">= min. number of TPC clusters needed"};
  // pT bins for single-track cuts
  Configurable<std::vector<double>> pTBinsTrack{"ptbins_singletrack", std::vector<double>{hf_cuts_single_track::pTBinsTrack_v}, "track pT bin limits for 2-prong DCAXY pT-depentend cut"};
  // 2-prong cuts
  Configurable<double> ptmintrack_2prong{"ptmintrack_2prong", -1., "min. track pT for 2 prong candidate"};
  Configurable<LabeledArray<double>> cutsTrack2Prong{"cuts_singletrack_2prong", {hf_cuts_single_track::cutsTrack[0], npTBinsTrack, nCutVarsTrack, pTBinLabelsTrack, cutVarLabelsTrack}, "Single-track selections per pT bin for 2-prong candidates"};
  Configurable<double> etamax_2prong{"etamax_2prong", 4., "max. pseudorapidity for 2 prong candidate"};
  // 3-prong cuts
  Configurable<double> ptmintrack_3prong{"ptmintrack_3prong", -1., "min. track pT for 3 prong candidate"};
  Configurable<LabeledArray<double>> cutsTrack3Prong{"cuts_singletrack_3prong", {hf_cuts_single_track::cutsTrack[0], npTBinsTrack, nCutVarsTrack, pTBinLabelsTrack, cutVarLabelsTrack}, "Single-track selections per pT bin for 3-prong candidates"};
  Configurable<double> etamax_3prong{"etamax_3prong", 4., "max. pseudorapidity for 3 prong candidate"};

  HistogramRegistry registry{
    "registry",
    {{"hpt_nocuts", "all tracks;#it{p}_{T}^{track} (GeV/#it{c});entries", {HistType::kTH1F, {{100, 0., 10.}}}},
     // 2-prong histograms
     {"hpt_cuts_2prong", "tracks selected for 2-prong vertexing;#it{p}_{T}^{track} (GeV/#it{c});entries", {HistType::kTH1F, {{100, 0., 10.}}}},
     {"hdcatoprimxy_cuts_2prong", "tracks selected for 2-prong vertexing;DCAxy to prim. vtx. (cm);entries", {HistType::kTH1F, {{400, -2., 2.}}}},
     {"heta_cuts_2prong", "tracks selected for 2-prong vertexing;#it{#eta};entries", {HistType::kTH1F, {{static_cast<int>(1.2 * etamax_2prong * 100), -1.2 * etamax_2prong, 1.2 * etamax_2prong}}}},
     // 3-prong histograms
     {"hpt_cuts_3prong", "tracks selected for 3-prong vertexing;#it{p}_{T}^{track} (GeV/#it{c});entries", {HistType::kTH1F, {{100, 0., 10.}}}},
     {"hdcatoprimxy_cuts_3prong", "tracks selected for 3-prong vertexing;DCAxy to prim. vtx. (cm);entries", {HistType::kTH1F, {{400, -2., 2.}}}},
     {"heta_cuts_3prong", "tracks selected for 3-prong vertexing;#it{#eta};entries", {HistType::kTH1F, {{static_cast<int>(1.2 * etamax_3prong * 100), -1.2 * etamax_3prong, 1.2 * etamax_3prong}}}}}};

  // array of 2-prong and 3-prong single-track cuts
  std::array<LabeledArray<double>, 2> cutsSingleTrack;

  void init(InitContext const&)
  {
    cutsSingleTrack = {cutsTrack2Prong, cutsTrack3Prong};
  }

  /// Single-track cuts for 2-prongs or 3-prongs
  /// \param hfTrack is a track
  /// \param dca is a 2-element array with dca in transverse and longitudinal directions
  /// \return true if track passes all cuts
  template <typename T>
  bool isSelectedTrack(const T& hfTrack, const array<float, 2>& dca, const int candType)
  {
    auto pTBinTrack = findBin(pTBinsTrack, hfTrack.pt());
    if (pTBinTrack == -1) {
      return false;
    }

    if (abs(dca[0]) < cutsSingleTrack[candType].get(pTBinTrack, "min_dcaxytoprimary")) {
      return false; //minimum DCAxy
    }
    if (abs(dca[0]) > cutsSingleTrack[candType].get(pTBinTrack, "max_dcaxytoprimary")) {
      return false; //maximum DCAxy
    }
    return true;
  }

  void process(aod::Collision const& collision,
               soa::Join<aod::Tracks, aod::TracksCov, aod::TracksExtra> const& tracks)
  {
    math_utils::Point3D<float> vtxXYZ(collision.posX(), collision.posY(), collision.posZ());
    for (auto& track : tracks) {

      int status_prong = 3; // selection flag , 2 bits on

      auto trackPt = track.pt();
      if (b_dovalplots.value) {
        registry.get<TH1>(HIST("hpt_nocuts"))->Fill(trackPt);
      }

      // pT cut
      if (trackPt < ptmintrack_2prong) {
        status_prong = status_prong & ~(1 << 0); // the bitwise operation & ~(1 << n) will set the nth bit to 0
      }
      if (trackPt < ptmintrack_3prong) {
        status_prong = status_prong & ~(1 << 1);
      }

      auto trackEta = track.eta();
      // eta cut
      if ((status_prong & (1 << 0)) && abs(trackEta) > etamax_2prong) {
        status_prong = status_prong & ~(1 << 0);
      }
      if ((status_prong & (1 << 1)) && abs(trackEta) > etamax_3prong) {
        status_prong = status_prong & ~(1 << 1);
      }

      // quality cut
      if (doCutQuality.value && status_prong > 0) { // FIXME to make a more complete selection e.g track.flags() & o2::aod::track::TPCrefit && track.flags() & o2::aod::track::GoldenChi2 &&
        UChar_t clustermap = track.itsClusterMap();
        if (!(track.tpcNClsFound() >= d_tpcnclsfound.value &&
              track.flags() & o2::aod::track::ITSrefit &&
              (TESTBIT(clustermap, 0) || TESTBIT(clustermap, 1)))) {
          status_prong = 0;
        }
      }

      // DCA cut
      array<float, 2> dca;
      if (status_prong > 0) {
        auto trackparvar0 = getTrackParCov(track);
        if (!trackparvar0.propagateParamToDCA(vtxXYZ, d_bz, &dca, 100.)) { // get impact parameters
          status_prong = 0;
        }
        if ((status_prong & (1 << 0)) && !isSelectedTrack(track, dca, Cand2Prong)) {
          status_prong = status_prong & ~(1 << 0);
        }
        if ((status_prong & (1 << 1)) && !isSelectedTrack(track, dca, Cand3Prong)) {
          status_prong = status_prong & ~(1 << 1);
        }
      }

      // fill histograms
      if (b_dovalplots) {
        if (status_prong & (1 << 0)) {
          registry.get<TH1>(HIST("hpt_cuts_2prong"))->Fill(trackPt);
          registry.get<TH1>(HIST("hdcatoprimxy_cuts_2prong"))->Fill(dca[0]);
          registry.get<TH1>(HIST("heta_cuts_2prong"))->Fill(trackEta);
        }
        if (status_prong & (1 << 1)) {
          registry.get<TH1>(HIST("hpt_cuts_3prong"))->Fill(trackPt);
          registry.get<TH1>(HIST("hdcatoprimxy_cuts_3prong"))->Fill(dca[0]);
          registry.get<TH1>(HIST("heta_cuts_3prong"))->Fill(trackEta);
        }
      }

      // fill table row
      rowSelectedTrack(status_prong, dca[0], dca[1]);
    }
  }
};

/// Pre-selection of 2-prong and 3-prong secondary vertices
struct HFTrackIndexSkimsCreator {
  Produces<aod::HfTrackIndexProng2> rowTrackIndexProng2;
  Produces<aod::HfCutStatusProng2> rowProng2CutStatus;
  Produces<aod::HfTrackIndexProng3> rowTrackIndexProng3;
  Produces<aod::HfCutStatusProng3> rowProng3CutStatus;

  //Configurable<int> nCollsMax{"nCollsMax", -1, "Max collisions per file"}; //can be added to run over limited collisions per file - for tesing purposes
  Configurable<bool> b_dovalplots{"b_dovalplots", true, "fill histograms"};
  Configurable<int> do3prong{"do3prong", 0, "do 3 prong"};
  // event selection
  Configurable<int> triggerindex{"triggerindex", -1, "trigger index"};
  // vertexing parameters
  Configurable<double> d_bz{"d_bz", 5., "magnetic field kG"};
  Configurable<bool> b_propdca{"b_propdca", true, "create tracks version propagated to PCA"};
  Configurable<bool> useAbsDCA{"useAbsDCA", true, "Minimise abs. distance rather than chi2"};
  Configurable<double> d_maxr{"d_maxr", 200., "reject PCA's above this radius"};
  Configurable<double> d_maxdzini{"d_maxdzini", 4., "reject (if>0) PCA candidate if tracks DZ exceeds threshold"};
  Configurable<double> d_minparamchange{"d_minparamchange", 1.e-3, "stop iterations if largest change of any X is smaller than this"};
  Configurable<double> d_minrelchi2change{"d_minrelchi2change", 0.9, "stop iterations if chi2/chi2old > this"};
  Configurable<HFTrackIndexSkimsCreatorConfigs> configs{"configs", {}, "configurables"};
  Configurable<bool> b_debug{"b_debug", false, "debug mode"};

  HistogramRegistry registry{
    "registry",
    {{"hNTracks", ";# of tracks;entries", {HistType::kTH1F, {{2500, 0., 25000.}}}},
     // 2-prong histograms
     {"hvtx2_x", "2-prong candidates;#it{x}_{sec. vtx.} (cm);entries", {HistType::kTH1F, {{1000, -2., 2.}}}},
     {"hvtx2_y", "2-prong candidates;#it{y}_{sec. vtx.} (cm);entries", {HistType::kTH1F, {{1000, -2., 2.}}}},
     {"hvtx2_z", "2-prong candidates;#it{z}_{sec. vtx.} (cm);entries", {HistType::kTH1F, {{1000, -20., 20.}}}},
     {"hNCand2Prong", "2-prong candidates preselected;# of candidates;entries", {HistType::kTH1F, {{2000, 0., 200000.}}}},
     {"hNCand2ProngVsNTracks", "2-prong candidates preselected;# of selected tracks;# of candidates;entries", {HistType::kTH2F, {{2500, 0., 25000.}, {2000, 0., 200000.}}}},
<<<<<<< HEAD
     {"hmassD0ToPiK", "D0 candidates;inv. mass (#pi K) (GeV/#it{c}^{2});entries", {HistType::kTH1F, {{500, 0., 5.}}}},
     {"hmassJpsiToEE", "Jpsi candidates;inv. mass (e+ e-) (GeV/#it{c}^{2});entries", {HistType::kTH1F, {{500, 0., 5.}}}},
     {"hmassJpsiToMuMu", "Jpsi candidates;inv. mass (mu+ mu-) (GeV/#it{c}^{2});entries", {HistType::kTH1F, {{500, 0., 5.}}}},
     //3prong histograms
=======
     {"hmassD0ToPiK", "D^{0} candidates;inv. mass (#pi K) (GeV/#it{c}^{2});entries", {HistType::kTH1F, {{500, 0., 5.}}}},
     {"hmassJpsiToEE", "J/#psi candidates;inv. mass (e^{#plus} e^{#minus}) (GeV/#it{c}^{2});entries", {HistType::kTH1F, {{500, 0., 5.}}}},
     // 3-prong histograms
>>>>>>> 183c987b
     {"hvtx3_x", "3-prong candidates;#it{x}_{sec. vtx.} (cm);entries", {HistType::kTH1F, {{1000, -2., 2.}}}},
     {"hvtx3_y", "3-prong candidates;#it{y}_{sec. vtx.} (cm);entries", {HistType::kTH1F, {{1000, -2., 2.}}}},
     {"hvtx3_z", "3-prong candidates;#it{z}_{sec. vtx.} (cm);entries", {HistType::kTH1F, {{1000, -20., 20.}}}},
     {"hNCand3Prong", "3-prong candidates preselected;# of candidates;entries", {HistType::kTH1F, {{5000, 0., 500000.}}}},
     {"hNCand3ProngVsNTracks", "3-prong candidates preselected;# of selected tracks;# of candidates;entries", {HistType::kTH2F, {{2500, 0., 25000.}, {5000, 0., 500000.}}}},
     {"hmassDPlusToPiKPi", "D^{#plus} candidates;inv. mass (#pi K #pi) (GeV/#it{c}^{2});entries", {HistType::kTH1F, {{500, 0., 5.}}}},
     {"hmassLcToPKPi", "#Lambda_{c} candidates;inv. mass (p K #pi) (GeV/#it{c}^{2});entries", {HistType::kTH1F, {{500, 0., 5.}}}},
     {"hmassDsToPiKK", "D_{s} candidates;inv. mass (K K #pi) (GeV/#it{c}^{2});entries", {HistType::kTH1F, {{500, 0., 5.}}}},
     {"hmassXicToPKPi", "#Xi_{c} candidates;inv. mass (p K #pi) (GeV/#it{c}^{2});entries", {HistType::kTH1F, {{500, 0., 5.}}}}}};

  Filter filterSelectTracks = (aod::hf_seltrack::isSelProng > 0);

  using SelectedTracks = soa::Filtered<soa::Join<aod::Tracks, aod::TracksCov, aod::TracksExtra, aod::HFSelTrack>>;

  // FIXME
  //Partition<SelectedTracks> tracksPos = aod::track::signed1Pt > 0.f;
  //Partition<SelectedTracks> tracksNeg = aod::track::signed1Pt < 0.f;

  double massPi = RecoDecay::getMassPDG(kPiPlus);
  double massK = RecoDecay::getMassPDG(kKPlus);
  double massProton = RecoDecay::getMassPDG(kProton);
  double massElectron = RecoDecay::getMassPDG(kElectron);
  double massMu = RecoDecay::getMassPDG(kMuonMinus);

  // int nColls{0}; //can be added to run over limited collisions per file - for tesing purposes

  void process( //soa::Join<aod::Collisions, aod::Cents>::iterator const& collision, //FIXME add centrality when option for variations to the process function appears
    aod::Collision const& collision,
    aod::BCs const& bcs,
    SelectedTracks const& tracks)
  {

    //can be added to run over limited collisions per file - for tesing purposes
    /*
    if (nCollsMax > -1){
      if (nColls == nCollMax){
        return;
        //can be added to run over limited collisions per file - for tesing purposes
      }
      nColls++;
    }
    */

    //auto centrality = collision.centV0M(); //FIXME add centrality when option for variations to the process function appears

    int trigindex = int{triggerindex};
    if (trigindex != -1) {
      uint64_t triggerMask = collision.bc().triggerMask();
      bool isTriggerClassFired = triggerMask & 1ul << (trigindex - 1);
      if (!isTriggerClassFired) {
        return;
      }
    }

    //FIXME move above process function
    const int n2ProngDecays = hf_cand_prong2::DecayType::N2ProngDecays; // number of 2-prong hadron types
    const int n3ProngDecays = hf_cand_prong3::DecayType::N3ProngDecays; // number of 3-prong hadron types
    int n2ProngBit = (1 << n2ProngDecays) - 1;                          // bit value for 2-prong candidates where each candidiate is one bit and they are all set to 1
    int n3ProngBit = (1 << n3ProngDecays) - 1;                          // bit value for 3-prong candidates where each candidiate is one bit and they are all set to 1

    //retrieve cuts from json - to be made pT dependent when option appears in json
    const int nCuts2Prong = 4; // how many different selections are made on 2-prongs
    double cut2ProngPtCandMin[n2ProngDecays];
    double cut2ProngInvMassCandMin[n2ProngDecays];
    double cut2ProngInvMassCandMax[n2ProngDecays];
    double cut2ProngCPACandMin[n2ProngDecays];
    double cut2ProngImpParProductCandMax[n2ProngDecays];

    cut2ProngPtCandMin[hf_cand_prong2::DecayType::D0ToPiK] = configs->mPtD0ToPiKMin;
    cut2ProngInvMassCandMin[hf_cand_prong2::DecayType::D0ToPiK] = configs->mInvMassD0ToPiKMin;
    cut2ProngInvMassCandMax[hf_cand_prong2::DecayType::D0ToPiK] = configs->mInvMassD0ToPiKMax;
    cut2ProngCPACandMin[hf_cand_prong2::DecayType::D0ToPiK] = configs->mCPAD0ToPiKMin;
    cut2ProngImpParProductCandMax[hf_cand_prong2::DecayType::D0ToPiK] = configs->mImpParProductD0ToPiKMax;

    cut2ProngPtCandMin[hf_cand_prong2::DecayType::JpsiToEE] = configs->mPtJpsiToEEMin;
    cut2ProngInvMassCandMin[hf_cand_prong2::DecayType::JpsiToEE] = configs->mInvMassJpsiToEEMin;
    cut2ProngInvMassCandMax[hf_cand_prong2::DecayType::JpsiToEE] = configs->mInvMassJpsiToEEMax;
    cut2ProngCPACandMin[hf_cand_prong2::DecayType::JpsiToEE] = configs->mCPAJpsiToEEMin;
    cut2ProngImpParProductCandMax[hf_cand_prong2::DecayType::JpsiToEE] = configs->mImpParProductJpsiToEEMax;

<<<<<<< HEAD
    cut2ProngPtCandMin[JpsiToMuMu] = configs->mPtJpsiToMuMuMin;
    cut2ProngInvMassCandMin[JpsiToMuMu] = configs->mInvMassJpsiToMuMuMin;
    cut2ProngInvMassCandMax[JpsiToMuMu] = configs->mInvMassJpsiToMuMuMax;
    cut2ProngCPACandMin[JpsiToMuMu] = configs->mCPAJpsiToMuMuMin;
    cut2ProngImpParProductCandMax[JpsiToMuMu] = configs->mImpParProductJpsiToMuMuMax;

    const int nCuts3Prong = 4; //how many different selections are made on 3-prongs
=======
    const int nCuts3Prong = 4; // how many different selections are made on 3-prongs
>>>>>>> 183c987b
    double cut3ProngPtCandMin[n3ProngDecays];
    double cut3ProngInvMassCandMin[n3ProngDecays];
    double cut3ProngInvMassCandMax[n3ProngDecays];
    double cut3ProngCPACandMin[n3ProngDecays];
    double cut3ProngDecLenCandMin[n3ProngDecays];

    cut3ProngPtCandMin[hf_cand_prong3::DecayType::DPlusToPiKPi] = configs->mPtDPlusToPiKPiMin;
    cut3ProngInvMassCandMin[hf_cand_prong3::DecayType::DPlusToPiKPi] = configs->mInvMassDPlusToPiKPiMin;
    cut3ProngInvMassCandMax[hf_cand_prong3::DecayType::DPlusToPiKPi] = configs->mInvMassDPlusToPiKPiMax;
    cut3ProngCPACandMin[hf_cand_prong3::DecayType::DPlusToPiKPi] = configs->mCPADPlusToPiKPiMin;
    cut3ProngDecLenCandMin[hf_cand_prong3::DecayType::DPlusToPiKPi] = configs->mDecLenDPlusToPiKPiMin;

    cut3ProngPtCandMin[hf_cand_prong3::DecayType::LcToPKPi] = configs->mPtLcToPKPiMin;
    cut3ProngInvMassCandMin[hf_cand_prong3::DecayType::LcToPKPi] = configs->mInvMassLcToPKPiMin;
    cut3ProngInvMassCandMax[hf_cand_prong3::DecayType::LcToPKPi] = configs->mInvMassLcToPKPiMax;
    cut3ProngCPACandMin[hf_cand_prong3::DecayType::LcToPKPi] = configs->mCPALcToPKPiMin;
    cut3ProngDecLenCandMin[hf_cand_prong3::DecayType::LcToPKPi] = configs->mDecLenLcToPKPiMin;

    cut3ProngPtCandMin[hf_cand_prong3::DecayType::DsToPiKK] = configs->mPtDsToPiKKMin;
    cut3ProngInvMassCandMin[hf_cand_prong3::DecayType::DsToPiKK] = configs->mInvMassDsToPiKKMin;
    cut3ProngInvMassCandMax[hf_cand_prong3::DecayType::DsToPiKK] = configs->mInvMassDsToPiKKMax;
    cut3ProngCPACandMin[hf_cand_prong3::DecayType::DsToPiKK] = configs->mCPADsToPiKKMin;
    cut3ProngDecLenCandMin[hf_cand_prong3::DecayType::DsToPiKK] = configs->mDecLenDsToPiKKMin;

    cut3ProngPtCandMin[hf_cand_prong3::DecayType::XicToPKPi] = configs->mPtXicToPKPiMin;
    cut3ProngInvMassCandMin[hf_cand_prong3::DecayType::XicToPKPi] = configs->mInvMassXicToPKPiMin;
    cut3ProngInvMassCandMax[hf_cand_prong3::DecayType::XicToPKPi] = configs->mInvMassXicToPKPiMax;
    cut3ProngCPACandMin[hf_cand_prong3::DecayType::XicToPKPi] = configs->mCPAXicToPKPiMin;
    cut3ProngDecLenCandMin[hf_cand_prong3::DecayType::XicToPKPi] = configs->mDecLenXicToPKPiMin;

    bool cutStatus2Prong[n2ProngDecays][nCuts2Prong];
    bool cutStatus3Prong[n3ProngDecays][nCuts3Prong];
    int nCutStatus2ProngBit = (1 << nCuts2Prong) - 1; // bit value for selection status for each 2-prong candidate where each selection is one bit and they are all set to 1
    int nCutStatus3ProngBit = (1 << nCuts3Prong) - 1; // bit value for selection status for each 3-prong candidate where each selection is one bit and they are all set to 1

    array<array<double, 2>, n2ProngDecays> arr2Mass1;
<<<<<<< HEAD
    arr2Mass1[D0ToPiK] = array{massPi, massK};
    arr2Mass1[JpsiToEE] = array{massElectron, massElectron};
    arr2Mass1[JpsiToMuMu] = array{massMu, massMu};

    array<array<double, 2>, n2ProngDecays> arr2Mass2;
    arr2Mass2[D0ToPiK] = array{massK, massPi};
    arr2Mass2[JpsiToEE] = array{massElectron, massElectron};
    arr2Mass2[JpsiToMuMu] = array{massMu, massMu};
=======
    arr2Mass1[hf_cand_prong2::DecayType::D0ToPiK] = array{massPi, massK};
    arr2Mass1[hf_cand_prong2::DecayType::JpsiToEE] = array{massElectron, massElectron};

    array<array<double, 2>, n2ProngDecays> arr2Mass2;
    arr2Mass2[hf_cand_prong2::DecayType::D0ToPiK] = array{massK, massPi};
    arr2Mass2[hf_cand_prong2::DecayType::JpsiToEE] = array{massElectron, massElectron};
>>>>>>> 183c987b

    array<array<double, 3>, n3ProngDecays> arr3Mass1;
    arr3Mass1[hf_cand_prong3::DecayType::DPlusToPiKPi] = array{massPi, massK, massPi};
    arr3Mass1[hf_cand_prong3::DecayType::LcToPKPi] = array{massProton, massK, massPi};
    arr3Mass1[hf_cand_prong3::DecayType::DsToPiKK] = array{massK, massK, massPi};
    arr3Mass1[hf_cand_prong3::DecayType::XicToPKPi] = array{massProton, massK, massPi};

    array<array<double, 3>, n3ProngDecays> arr3Mass2;
    arr3Mass2[hf_cand_prong3::DecayType::DPlusToPiKPi] = array{massPi, massK, massPi};
    arr3Mass2[hf_cand_prong3::DecayType::LcToPKPi] = array{massPi, massK, massProton};
    arr3Mass2[hf_cand_prong3::DecayType::DsToPiKK] = array{massPi, massK, massK};
    arr3Mass2[hf_cand_prong3::DecayType::XicToPKPi] = array{massPi, massK, massProton};

    double mass2ProngHypo1[n2ProngDecays];
    double mass2ProngHypo2[n2ProngDecays];

    double mass3ProngHypo1[n3ProngDecays];
    double mass3ProngHypo2[n3ProngDecays];

    // 2-prong vertex fitter
    o2::vertexing::DCAFitterN<2> df2;
    df2.setBz(d_bz);
    df2.setPropagateToPCA(b_propdca);
    df2.setMaxR(d_maxr);
    df2.setMaxDZIni(d_maxdzini);
    df2.setMinParamChange(d_minparamchange);
    df2.setMinRelChi2Change(d_minrelchi2change);
    df2.setUseAbsDCA(useAbsDCA);

    // 3-prong vertex fitter
    o2::vertexing::DCAFitterN<3> df3;
    df3.setBz(d_bz);
    df3.setPropagateToPCA(b_propdca);
    df3.setMaxR(d_maxr);
    df3.setMaxDZIni(d_maxdzini);
    df3.setMinParamChange(d_minparamchange);
    df3.setMinRelChi2Change(d_minrelchi2change);
    df3.setUseAbsDCA(useAbsDCA);

    // used to calculate number of candidiates per event
    auto nCand2 = rowTrackIndexProng2.lastIndex();
    auto nCand3 = rowTrackIndexProng3.lastIndex();

    // first loop over positive tracks
    //for (auto trackPos1 = tracksPos.begin(); trackPos1 != tracksPos.end(); ++trackPos1) {
    for (auto trackPos1 = tracks.begin(); trackPos1 != tracks.end(); ++trackPos1) {
      if (trackPos1.signed1Pt() < 0) {
        continue;
      }
      bool sel2ProngStatus = true;
      bool sel3ProngStatusPos1 = trackPos1.isSelProng() & (1 << 1);
      if (!(trackPos1.isSelProng() & (1 << 0))) {
        sel2ProngStatus = false;
      }
      if (!sel2ProngStatus && !sel3ProngStatusPos1) {
        continue;
      }

      auto trackParVarPos1 = getTrackParCov(trackPos1);

      // first loop over negative tracks
      //for (auto trackNeg1 = tracksNeg.begin(); trackNeg1 != tracksNeg.end(); ++trackNeg1) {
      for (auto trackNeg1 = tracks.begin(); trackNeg1 != tracks.end(); ++trackNeg1) {
        if (trackNeg1.signed1Pt() > 0) {
          continue;
        }
        bool sel3ProngStatusNeg1 = trackNeg1.isSelProng() & (1 << 1);
        if (sel2ProngStatus && !(trackNeg1.isSelProng() & (1 << 0))) {
          sel2ProngStatus = false;
        }
        if (!sel2ProngStatus && !sel3ProngStatusNeg1) {
          continue;
        }

        auto trackParVarNeg1 = getTrackParCov(trackNeg1);

        int isSelected2ProngCand = n2ProngBit; //bitmap for checking status of two-prong candidates (1 is true, 0 is rejected)

        if (b_debug) {
          for (int n2 = 0; n2 < n2ProngDecays; n2++) {
            for (int n2cut = 0; n2cut < nCuts2Prong; n2cut++) {
              cutStatus2Prong[n2][n2cut] = true;
            }
          }
        }
        int iDebugCut = 0;

        // 2-prong invariant-mass cut
        if (sel2ProngStatus > 0) {
          auto arrMom = array{
            array{trackPos1.px(), trackPos1.py(), trackPos1.pz()},
            array{trackNeg1.px(), trackNeg1.py(), trackNeg1.pz()}};
          for (int n2 = 0; n2 < n2ProngDecays; n2++) {
            mass2ProngHypo1[n2] = RecoDecay::M(arrMom, arr2Mass1[n2]);
            mass2ProngHypo2[n2] = RecoDecay::M(arrMom, arr2Mass2[n2]);
            if ((b_debug || (isSelected2ProngCand & 1 << n2)) && cut2ProngInvMassCandMin[n2] >= 0. && cut2ProngInvMassCandMax[n2] > 0.) { //no need to check isSelected2Prong but to avoid mistakes
              if ((mass2ProngHypo1[n2] < cut2ProngInvMassCandMin[n2] || mass2ProngHypo1[n2] >= cut2ProngInvMassCandMax[n2]) &&
                  (mass2ProngHypo2[n2] < cut2ProngInvMassCandMin[n2] || mass2ProngHypo2[n2] >= cut2ProngInvMassCandMax[n2])) {
                isSelected2ProngCand = isSelected2ProngCand & ~(1 << n2);
                if (b_debug) {
                  cutStatus2Prong[n2][iDebugCut] = false;
                }
              }
            }
          }
          iDebugCut++;

          //secondary vertex reconstruction and further 2 prong selections
          if (isSelected2ProngCand > 0 && df2.process(trackParVarPos1, trackParVarNeg1) > 0) { //should it be this or > 0 or are they equivalent
            // get secondary vertex
            const auto& secondaryVertex2 = df2.getPCACandidate();
            // get track momenta
            array<float, 3> pvec0;
            array<float, 3> pvec1;
            df2.getTrack(0).getPxPyPzGlo(pvec0);
            df2.getTrack(1).getPxPyPzGlo(pvec1);

            auto pVecCandProng2 = RecoDecay::PVec(pvec0, pvec1);

            // candidate pT cut
            if ((b_debug || isSelected2ProngCand > 0) && (std::count_if(std::begin(cut2ProngPtCandMin), std::end(cut2ProngPtCandMin), [](double d) { return d >= 0.; }) > 0)) {
              double cand2ProngPt = RecoDecay::Pt(pVecCandProng2);
              for (int n2 = 0; n2 < n2ProngDecays; n2++) {
                if ((b_debug || (isSelected2ProngCand & 1 << n2)) && cand2ProngPt < cut2ProngPtCandMin[n2]) {
                  isSelected2ProngCand = isSelected2ProngCand & ~(1 << n2);
                  if (b_debug) {
                    cutStatus2Prong[n2][iDebugCut] = false;
                  }
                }
              }
            }
            iDebugCut++;

            // imp. par. product cut
            if ((b_debug || isSelected2ProngCand > 0) && (std::count_if(std::begin(cut2ProngImpParProductCandMax), std::end(cut2ProngImpParProductCandMax), [](double d) { return d < 100.; }) > 0)) {
              auto impParProduct = trackPos1.dcaPrim0() * trackNeg1.dcaPrim0();
              for (int n2 = 0; n2 < n2ProngDecays; n2++) {
                if ((b_debug || (isSelected2ProngCand & 1 << n2)) && impParProduct > cut2ProngImpParProductCandMax[n2]) {
                  isSelected2ProngCand = isSelected2ProngCand & ~(1 << n2);
                  if (b_debug) {
                    cutStatus2Prong[n2][iDebugCut] = false;
                  }
                }
              }
            }
            iDebugCut++;

            // CPA cut
            if ((b_debug || isSelected2ProngCand > 0) && (std::count_if(std::begin(cut2ProngCPACandMin), std::end(cut2ProngCPACandMin), [](double d) { return d > -2.; }) > 0)) {
              auto cpa = RecoDecay::CPA(array{collision.posX(), collision.posY(), collision.posZ()}, secondaryVertex2, pVecCandProng2);
              for (int n2 = 0; n2 < n2ProngDecays; n2++) {
                if ((b_debug || (isSelected2ProngCand & 1 << n2)) && cpa < cut2ProngCPACandMin[n2]) {
                  isSelected2ProngCand = isSelected2ProngCand & ~(1 << n2);
                  if (b_debug) {
                    cutStatus2Prong[n2][iDebugCut] = false;
                  }
                }
              }
            }
            iDebugCut++;

            if (isSelected2ProngCand > 0) {
              // fill table row
              rowTrackIndexProng2(trackPos1.globalIndex(),
                                  trackNeg1.globalIndex(), isSelected2ProngCand);
              if (b_debug) {
                int Prong2CutStatus[n2ProngDecays];
                for (int n2 = 0; n2 < n2ProngDecays; n2++) {
                  Prong2CutStatus[n2] = nCutStatus2ProngBit;
                  for (int n2cut = 0; n2cut < nCuts2Prong; n2cut++) {
                    if (!cutStatus2Prong[n2][n2cut]) {
                      Prong2CutStatus[n2] = Prong2CutStatus[n2] & ~(1 << n2cut);
                    }
                  }
                }
                rowProng2CutStatus(Prong2CutStatus[0], Prong2CutStatus[1], Prong2CutStatus[2]); //FIXME when we can do this by looping over n2ProngDecays
              }

              // fill histograms
              if (b_dovalplots) {

                registry.get<TH1>(HIST("hvtx2_x"))->Fill(secondaryVertex2[0]);
                registry.get<TH1>(HIST("hvtx2_y"))->Fill(secondaryVertex2[1]);
                registry.get<TH1>(HIST("hvtx2_z"))->Fill(secondaryVertex2[2]);
                arrMom = array{pvec0, pvec1};
                for (int n2 = 0; n2 < n2ProngDecays; n2++) {
                  if (isSelected2ProngCand & 1 << n2) {
                    if ((cut2ProngInvMassCandMin[n2] < 0. && cut2ProngInvMassCandMax[n2] <= 0.) || (mass2ProngHypo1[n2] >= cut2ProngInvMassCandMin[n2] && mass2ProngHypo1[n2] < cut2ProngInvMassCandMax[n2])) {
                      mass2ProngHypo1[n2] = RecoDecay::M(arrMom, arr2Mass1[n2]);
                      if (n2 == hf_cand_prong2::DecayType::D0ToPiK) {
                        registry.get<TH1>(HIST("hmassD0ToPiK"))->Fill(mass2ProngHypo1[n2]);
                      }
                      if (n2 == hf_cand_prong2::DecayType::JpsiToEE) {
                        registry.get<TH1>(HIST("hmassJpsiToEE"))->Fill(mass2ProngHypo1[n2]);
                      }
                      if (n2 == JpsiToMuMu) {
                        registry.get<TH1>(HIST("hmassJpsiToMuMu"))->Fill(mass2ProngHypo1[n2]);
                      }
                    }
                    if ((cut2ProngInvMassCandMin[n2] < 0. && cut2ProngInvMassCandMax[n2] <= 0.) || (mass2ProngHypo2[n2] >= cut2ProngInvMassCandMin[n2] && mass2ProngHypo2[n2] < cut2ProngInvMassCandMax[n2])) {
                      mass2ProngHypo2[n2] = RecoDecay::M(arrMom, arr2Mass2[n2]);
                      if (n2 == hf_cand_prong2::DecayType::D0ToPiK) {
                        registry.get<TH1>(HIST("hmassD0ToPiK"))->Fill(mass2ProngHypo1[n2]);
                      }
                    }
                  }
                }
              }
            }
          }
        }

        // 3-prong vertex reconstruction
        if (do3prong == 1) {
          if (!sel3ProngStatusPos1 || !sel3ProngStatusNeg1) {
            continue;
          }

          // second loop over positive tracks
          //for (auto trackPos2 = trackPos1 + 1; trackPos2 != tracksPos.end(); ++trackPos2) {
          for (auto trackPos2 = trackPos1 + 1; trackPos2 != tracks.end(); ++trackPos2) {
            if (trackPos2.signed1Pt() < 0) {
              continue;
            }
            if (!(trackPos2.isSelProng() & (1 << 1))) {
              continue;
            }

            int isSelected3ProngCand = n3ProngBit;

            if (b_debug) {
              for (int n3 = 0; n3 < n3ProngDecays; n3++) {
                for (int n3cut = 0; n3cut < nCuts3Prong; n3cut++) {
                  cutStatus3Prong[n3][n3cut] = true;
                }
              }
            }
            int iDebugCut = 0;

            // 3-prong invariant-mass cut
            auto arr3Mom = array{
              array{trackPos1.px(), trackPos1.py(), trackPos1.pz()},
              array{trackNeg1.px(), trackNeg1.py(), trackNeg1.pz()},
              array{trackPos2.px(), trackPos2.py(), trackPos2.pz()}};

            for (int n3 = 0; n3 < n3ProngDecays; n3++) {
              mass3ProngHypo1[n3] = RecoDecay::M(arr3Mom, arr3Mass1[n3]);
              mass3ProngHypo2[n3] = RecoDecay::M(arr3Mom, arr3Mass2[n3]);
              if ((isSelected3ProngCand & 1 << n3) && cut3ProngInvMassCandMin[n3] >= 0. && cut3ProngInvMassCandMax[n3] > 0.) {
                if ((mass3ProngHypo1[n3] < cut3ProngInvMassCandMin[n3] || mass3ProngHypo1[n3] >= cut3ProngInvMassCandMax[n3]) &&
                    (mass3ProngHypo2[n3] < cut3ProngInvMassCandMin[n3] || mass3ProngHypo2[n3] >= cut3ProngInvMassCandMax[n3])) {
                  isSelected3ProngCand = isSelected3ProngCand & ~(1 << n3);
                  if (b_debug) {
                    cutStatus3Prong[n3][iDebugCut] = false;
                  }
                }
              }
            }
            if (!b_debug && isSelected3ProngCand == 0) {
              continue;
            }
            iDebugCut++;

            // reconstruct the 3-prong secondary vertex
            auto trackParVarPos2 = getTrackParCov(trackPos2);
            if (df3.process(trackParVarPos1, trackParVarNeg1, trackParVarPos2) == 0) {
              continue;
            }
            // get secondary vertex
            const auto& secondaryVertex3 = df3.getPCACandidate();
            // get track momenta
            array<float, 3> pvec0;
            array<float, 3> pvec1;
            array<float, 3> pvec2;
            df3.getTrack(0).getPxPyPzGlo(pvec0);
            df3.getTrack(1).getPxPyPzGlo(pvec1);
            df3.getTrack(2).getPxPyPzGlo(pvec2);

            auto pVecCandProng3Pos = RecoDecay::PVec(pvec0, pvec1, pvec2);

            // candidate pT cut
            if (std::count_if(std::begin(cut3ProngPtCandMin), std::end(cut3ProngPtCandMin), [](double d) { return d >= 0.; }) > 0) {
              double cand3ProngPt = RecoDecay::Pt(pVecCandProng3Pos);
              for (int n3 = 0; n3 < n3ProngDecays; n3++) {
                if (cand3ProngPt < cut3ProngPtCandMin[n3]) {
                  isSelected3ProngCand = isSelected3ProngCand & ~(1 << n3);
                }
                if (b_debug) {
                  cutStatus3Prong[n3][iDebugCut] = false;
                }
              }
              if (!b_debug && isSelected3ProngCand == 0) {
                continue; //this and all further instances should be changed if 4 track loop is added
              }
            }
            iDebugCut++;

            // CPA cut
            if (std::count_if(std::begin(cut3ProngCPACandMin), std::end(cut3ProngCPACandMin), [](double d) { return d > -2.; }) > 0) {
              auto cpa = RecoDecay::CPA(array{collision.posX(), collision.posY(), collision.posZ()}, secondaryVertex3, pVecCandProng3Pos);
              for (int n3 = 0; n3 < n3ProngDecays; n3++) {
                if ((isSelected3ProngCand & 1 << n3) && cpa < cut3ProngCPACandMin[n3]) {
                  isSelected3ProngCand = isSelected3ProngCand & ~(1 << n3);
                }
                if (b_debug) {
                  cutStatus3Prong[n3][iDebugCut] = false;
                }
              }
              if (!b_debug && isSelected3ProngCand == 0) {
                continue;
              }
            }
            iDebugCut++;

            // decay length cut
            if (std::count_if(std::begin(cut3ProngDecLenCandMin), std::end(cut3ProngDecLenCandMin), [](double d) { return d > 0.; }) > 0) {
              auto decayLength = RecoDecay::distance(array{collision.posX(), collision.posY(), collision.posZ()}, secondaryVertex3);
              for (int n3 = 0; n3 < n3ProngDecays; n3++) {
                if ((isSelected3ProngCand & 1 << n3) && decayLength < cut3ProngDecLenCandMin[n3]) {
                  isSelected3ProngCand = isSelected3ProngCand & ~(1 << n3);
                  if (b_debug) {
                    cutStatus3Prong[n3][iDebugCut] = false;
                  }
                }
              }
              if (!b_debug && isSelected3ProngCand == 0) {
                continue;
              }
            }
            iDebugCut++;

            // fill table row
            rowTrackIndexProng3(trackPos1.globalIndex(),
                                trackNeg1.globalIndex(),
                                trackPos2.globalIndex(), isSelected3ProngCand);

            if (b_debug) {
              int Prong3CutStatus[n3ProngDecays];
              for (int n3 = 0; n3 < n3ProngDecays; n3++) {
                Prong3CutStatus[n3] = nCutStatus3ProngBit;
                for (int n3cut = 0; n3cut < nCuts3Prong; n3cut++) {
                  if (!cutStatus3Prong[n3][n3cut]) {
                    Prong3CutStatus[n3] = Prong3CutStatus[n3] & ~(1 << n3cut);
                  }
                }
              }
              rowProng3CutStatus(Prong3CutStatus[0], Prong3CutStatus[1], Prong3CutStatus[2], Prong3CutStatus[3]); //FIXME when we can do this by looping over n3ProngDecays
            }

            // fill histograms
            if (b_dovalplots) {

              registry.get<TH1>(HIST("hvtx3_x"))->Fill(secondaryVertex3[0]);
              registry.get<TH1>(HIST("hvtx3_y"))->Fill(secondaryVertex3[1]);
              registry.get<TH1>(HIST("hvtx3_z"))->Fill(secondaryVertex3[2]);
              arr3Mom = array{pvec0, pvec1, pvec2};
              for (int n3 = 0; n3 < n3ProngDecays; n3++) {
                if (isSelected3ProngCand & 1 << n3) {
                  if ((cut3ProngInvMassCandMin[n3] < 0. && cut3ProngInvMassCandMax[n3] <= 0.) || (mass3ProngHypo1[n3] >= cut3ProngInvMassCandMin[n3] && mass3ProngHypo1[n3] < cut3ProngInvMassCandMax[n3])) {
                    mass3ProngHypo1[n3] = RecoDecay::M(arr3Mom, arr3Mass1[n3]);
                    if (n3 == hf_cand_prong3::DecayType::DPlusToPiKPi) {
                      registry.get<TH1>(HIST("hmassDPlusToPiKPi"))->Fill(mass3ProngHypo1[n3]);
                    }
                    if (n3 == hf_cand_prong3::DecayType::LcToPKPi) {
                      registry.get<TH1>(HIST("hmassLcToPKPi"))->Fill(mass3ProngHypo1[n3]);
                    }
                    if (n3 == hf_cand_prong3::DecayType::DsToPiKK) {
                      registry.get<TH1>(HIST("hmassDsToPiKK"))->Fill(mass3ProngHypo1[n3]);
                    }
                    if (n3 == hf_cand_prong3::DecayType::XicToPKPi) {
                      registry.get<TH1>(HIST("hmassXicToPKPi"))->Fill(mass3ProngHypo1[n3]);
                    }
                  }
                  if ((cut3ProngInvMassCandMin[n3] < 0. && cut3ProngInvMassCandMax[n3] <= 0.) || (mass3ProngHypo2[n3] >= cut3ProngInvMassCandMin[n3] && mass3ProngHypo2[n3] < cut3ProngInvMassCandMax[n3])) {
                    mass3ProngHypo2[n3] = RecoDecay::M(arr3Mom, arr3Mass2[n3]);
                    if (n3 == hf_cand_prong3::DecayType::LcToPKPi) {
                      registry.get<TH1>(HIST("hmassLcToPKPi"))->Fill(mass3ProngHypo2[n3]);
                    }
                    if (n3 == hf_cand_prong3::DecayType::DsToPiKK) {
                      registry.get<TH1>(HIST("hmassDsToPiKK"))->Fill(mass3ProngHypo2[n3]);
                    }
                    if (n3 == hf_cand_prong3::DecayType::XicToPKPi) {
                      registry.get<TH1>(HIST("hmassXicToPKPi"))->Fill(mass3ProngHypo2[n3]);
                    }
                  }
                }
              }
            }
          }

          // second loop over negative tracks
          //for (auto trackNeg2 = trackNeg1 + 1; trackNeg2 != tracksNeg.end(); ++trackNeg2) {
          for (auto trackNeg2 = trackNeg1 + 1; trackNeg2 != tracks.end(); ++trackNeg2) {
            if (trackNeg2.signed1Pt() > 0) {
              continue;
            }
            if (!(trackNeg2.isSelProng() & (1 << 1))) {
              continue;
            }

            int isSelected3ProngCand = n3ProngBit;

            if (b_debug) {
              for (int n3 = 0; n3 < n3ProngDecays; n3++) {
                for (int n3cut = 0; n3cut < nCuts3Prong; n3cut++) {
                  cutStatus3Prong[n3][n3cut] = true;
                }
              }
            }
            int iDebugCut = 0;

            // 3-prong invariant-mass cut
            auto arr3Mom = array{
              array{trackNeg1.px(), trackNeg1.py(), trackNeg1.pz()},
              array{trackPos1.px(), trackPos1.py(), trackPos1.pz()},
              array{trackNeg2.px(), trackNeg2.py(), trackNeg2.pz()}};

            for (int n3 = 0; n3 < n3ProngDecays; n3++) {
              mass3ProngHypo1[n3] = RecoDecay::M(arr3Mom, arr3Mass1[n3]);
              mass3ProngHypo2[n3] = RecoDecay::M(arr3Mom, arr3Mass2[n3]);
              if ((isSelected3ProngCand & 1 << n3) && cut3ProngInvMassCandMin[n3] >= 0. && cut3ProngInvMassCandMax[n3] > 0.) {
                if ((mass3ProngHypo1[n3] < cut3ProngInvMassCandMin[n3] || mass3ProngHypo1[n3] >= cut3ProngInvMassCandMax[n3]) &&
                    (mass3ProngHypo2[n3] < cut3ProngInvMassCandMin[n3] || mass3ProngHypo2[n3] >= cut3ProngInvMassCandMax[n3])) {
                  isSelected3ProngCand = isSelected3ProngCand & ~(1 << n3);
                  if (b_debug) {
                    cutStatus3Prong[n3][iDebugCut] = false;
                  }
                }
              }
            }
            if (!b_debug && isSelected3ProngCand == 0) {
              continue;
            }
            iDebugCut++;

            // reconstruct the 3-prong secondary vertex
            auto trackParVarNeg2 = getTrackParCov(trackNeg2);
            if (df3.process(trackParVarNeg1, trackParVarPos1, trackParVarNeg2) == 0) {
              continue;
            }

            // get secondary vertex
            const auto& secondaryVertex3 = df3.getPCACandidate();
            // get track momenta
            array<float, 3> pvec0;
            array<float, 3> pvec1;
            array<float, 3> pvec2;
            df3.getTrack(0).getPxPyPzGlo(pvec0);
            df3.getTrack(1).getPxPyPzGlo(pvec1);
            df3.getTrack(2).getPxPyPzGlo(pvec2);

            auto pVecCandProng3Neg = RecoDecay::PVec(pvec0, pvec1, pvec2);

            // candidate pT cut
            if (std::count_if(std::begin(cut3ProngPtCandMin), std::end(cut3ProngPtCandMin), [](double d) { return d >= 0.; }) > 0) {
              double cand3ProngPt = RecoDecay::Pt(pVecCandProng3Neg);
              for (int n3 = 0; n3 < n3ProngDecays; n3++) {
                if (cand3ProngPt < cut3ProngPtCandMin[n3]) {
                  isSelected3ProngCand = isSelected3ProngCand & ~(1 << n3);
                  if (b_debug) {
                    cutStatus3Prong[n3][iDebugCut] = false;
                  }
                }
              }
              if (!b_debug && isSelected3ProngCand == 0) {
                continue;
              }
            }
            iDebugCut++;

            // CPA cut
            if (std::count_if(std::begin(cut3ProngCPACandMin), std::end(cut3ProngCPACandMin), [](double d) { return d > -2.; }) > 0) {
              auto cpa = RecoDecay::CPA(array{collision.posX(), collision.posY(), collision.posZ()}, secondaryVertex3, pVecCandProng3Neg);
              for (int n3 = 0; n3 < n3ProngDecays; n3++) {
                if ((isSelected3ProngCand & 1 << n3) && cpa < cut3ProngCPACandMin[n3]) {
                  isSelected3ProngCand = isSelected3ProngCand & ~(1 << n3);
                  if (b_debug) {
                    cutStatus3Prong[n3][iDebugCut] = false;
                  }
                }
              }
              if (!b_debug && isSelected3ProngCand == 0) {
                continue;
              }
            }
            iDebugCut++;

            // decay length cut
            if (std::count_if(std::begin(cut3ProngDecLenCandMin), std::end(cut3ProngDecLenCandMin), [](double d) { return d > 0.; }) > 0) {
              auto decayLength = RecoDecay::distance(array{collision.posX(), collision.posY(), collision.posZ()}, secondaryVertex3);
              for (int n3 = 0; n3 < n3ProngDecays; n3++) {
                if ((isSelected3ProngCand & 1 << n3) && decayLength < cut3ProngDecLenCandMin[n3]) {
                  isSelected3ProngCand = isSelected3ProngCand & ~(1 << n3);
                  if (b_debug) {
                    cutStatus3Prong[n3][iDebugCut] = false;
                  }
                }
              }
              if (!b_debug && isSelected3ProngCand == 0) {
                continue;
              }
            }
            iDebugCut++;

            // fill table row
            rowTrackIndexProng3(trackNeg1.globalIndex(),
                                trackPos1.globalIndex(),
                                trackNeg2.globalIndex(), isSelected3ProngCand);

            if (b_debug) {
              int Prong3CutStatus[n3ProngDecays];
              for (int n3 = 0; n3 < n3ProngDecays; n3++) {
                Prong3CutStatus[n3] = nCutStatus3ProngBit;
                for (int n3cut = 0; n3cut < nCuts3Prong; n3cut++) {
                  if (!cutStatus3Prong[n3][n3cut]) {
                    Prong3CutStatus[n3] = Prong3CutStatus[n3] & ~(1 << n3cut);
                  }
                }
              }
              rowProng3CutStatus(Prong3CutStatus[0], Prong3CutStatus[1], Prong3CutStatus[2], Prong3CutStatus[3]); //FIXME when we can do this by looping over n3ProngDecays
            }

            // fill histograms
            if (b_dovalplots) {

              registry.get<TH1>(HIST("hvtx3_x"))->Fill(secondaryVertex3[0]);
              registry.get<TH1>(HIST("hvtx3_y"))->Fill(secondaryVertex3[1]);
              registry.get<TH1>(HIST("hvtx3_z"))->Fill(secondaryVertex3[2]);
              arr3Mom = array{pvec0, pvec1, pvec2};
              for (int n3 = 0; n3 < n3ProngDecays; n3++) {
                if (isSelected3ProngCand & 1 << n3) {
                  if ((cut3ProngInvMassCandMin[n3] < 0. && cut3ProngInvMassCandMax[n3] <= 0.) || (mass3ProngHypo1[n3] >= cut3ProngInvMassCandMin[n3] && mass3ProngHypo1[n3] < cut3ProngInvMassCandMax[n3])) {
                    mass3ProngHypo1[n3] = RecoDecay::M(arr3Mom, arr3Mass1[n3]);
                    if (n3 == hf_cand_prong3::DecayType::DPlusToPiKPi) {
                      registry.get<TH1>(HIST("hmassDPlusToPiKPi"))->Fill(mass3ProngHypo1[n3]);
                    }
                    if (n3 == hf_cand_prong3::DecayType::LcToPKPi) {
                      registry.get<TH1>(HIST("hmassLcToPKPi"))->Fill(mass3ProngHypo1[n3]);
                    }
                    if (n3 == hf_cand_prong3::DecayType::DsToPiKK) {
                      registry.get<TH1>(HIST("hmassDsToPiKK"))->Fill(mass3ProngHypo1[n3]);
                    }
                    if (n3 == hf_cand_prong3::DecayType::XicToPKPi) {
                      registry.get<TH1>(HIST("hmassXicToPKPi"))->Fill(mass3ProngHypo1[n3]);
                    }
                  }
                  if ((cut3ProngInvMassCandMin[n3] < 0. && cut3ProngInvMassCandMax[n3] <= 0.) || (mass3ProngHypo2[n3] >= cut3ProngInvMassCandMin[n3] && mass3ProngHypo2[n3] < cut3ProngInvMassCandMax[n3])) {
                    mass3ProngHypo2[n3] = RecoDecay::M(arr3Mom, arr3Mass2[n3]);
                    if (n3 == hf_cand_prong3::DecayType::LcToPKPi) {
                      registry.get<TH1>(HIST("hmassLcToPKPi"))->Fill(mass3ProngHypo2[n3]);
                    }
                    if (n3 == hf_cand_prong3::DecayType::DsToPiKK) {
                      registry.get<TH1>(HIST("hmassDsToPiKK"))->Fill(mass3ProngHypo2[n3]);
                    }
                    if (n3 == hf_cand_prong3::DecayType::XicToPKPi) {
                      registry.get<TH1>(HIST("hmassXicToPKPi"))->Fill(mass3ProngHypo2[n3]);
                    }
                  }
                }
              }
            }
          }
        }
      }
    }

    auto nTracks = tracks.size();                      // number of tracks passing 2 and 3 prong selection in this collision
    nCand2 = rowTrackIndexProng2.lastIndex() - nCand2; // number of 2-prong candidates in this collision
    nCand3 = rowTrackIndexProng3.lastIndex() - nCand3; // number of 3-prong candidates in this collision

    registry.get<TH1>(HIST("hNTracks"))->Fill(nTracks);
    registry.get<TH1>(HIST("hNCand2Prong"))->Fill(nCand2);
    registry.get<TH1>(HIST("hNCand3Prong"))->Fill(nCand3);
    registry.get<TH2>(HIST("hNCand2ProngVsNTracks"))->Fill(nTracks, nCand2);
    registry.get<TH2>(HIST("hNCand3ProngVsNTracks"))->Fill(nTracks, nCand3);
  }
};

WorkflowSpec defineDataProcessing(ConfigContext const& cfgc)
{
  return WorkflowSpec{
    adaptAnalysisTask<SelectTracks>(cfgc, TaskName{"hf-produce-sel-track"}),
    adaptAnalysisTask<HFTrackIndexSkimsCreator>(cfgc, TaskName{"hf-track-index-skims-creator"})};
}<|MERGE_RESOLUTION|>--- conflicted
+++ resolved
@@ -207,16 +207,10 @@
      {"hvtx2_z", "2-prong candidates;#it{z}_{sec. vtx.} (cm);entries", {HistType::kTH1F, {{1000, -20., 20.}}}},
      {"hNCand2Prong", "2-prong candidates preselected;# of candidates;entries", {HistType::kTH1F, {{2000, 0., 200000.}}}},
      {"hNCand2ProngVsNTracks", "2-prong candidates preselected;# of selected tracks;# of candidates;entries", {HistType::kTH2F, {{2500, 0., 25000.}, {2000, 0., 200000.}}}},
-<<<<<<< HEAD
      {"hmassD0ToPiK", "D0 candidates;inv. mass (#pi K) (GeV/#it{c}^{2});entries", {HistType::kTH1F, {{500, 0., 5.}}}},
      {"hmassJpsiToEE", "Jpsi candidates;inv. mass (e+ e-) (GeV/#it{c}^{2});entries", {HistType::kTH1F, {{500, 0., 5.}}}},
      {"hmassJpsiToMuMu", "Jpsi candidates;inv. mass (mu+ mu-) (GeV/#it{c}^{2});entries", {HistType::kTH1F, {{500, 0., 5.}}}},
-     //3prong histograms
-=======
-     {"hmassD0ToPiK", "D^{0} candidates;inv. mass (#pi K) (GeV/#it{c}^{2});entries", {HistType::kTH1F, {{500, 0., 5.}}}},
-     {"hmassJpsiToEE", "J/#psi candidates;inv. mass (e^{#plus} e^{#minus}) (GeV/#it{c}^{2});entries", {HistType::kTH1F, {{500, 0., 5.}}}},
      // 3-prong histograms
->>>>>>> 183c987b
      {"hvtx3_x", "3-prong candidates;#it{x}_{sec. vtx.} (cm);entries", {HistType::kTH1F, {{1000, -2., 2.}}}},
      {"hvtx3_y", "3-prong candidates;#it{y}_{sec. vtx.} (cm);entries", {HistType::kTH1F, {{1000, -2., 2.}}}},
      {"hvtx3_z", "3-prong candidates;#it{z}_{sec. vtx.} (cm);entries", {HistType::kTH1F, {{1000, -20., 20.}}}},
@@ -297,17 +291,14 @@
     cut2ProngCPACandMin[hf_cand_prong2::DecayType::JpsiToEE] = configs->mCPAJpsiToEEMin;
     cut2ProngImpParProductCandMax[hf_cand_prong2::DecayType::JpsiToEE] = configs->mImpParProductJpsiToEEMax;
 
-<<<<<<< HEAD
     cut2ProngPtCandMin[JpsiToMuMu] = configs->mPtJpsiToMuMuMin;
     cut2ProngInvMassCandMin[JpsiToMuMu] = configs->mInvMassJpsiToMuMuMin;
     cut2ProngInvMassCandMax[JpsiToMuMu] = configs->mInvMassJpsiToMuMuMax;
     cut2ProngCPACandMin[JpsiToMuMu] = configs->mCPAJpsiToMuMuMin;
     cut2ProngImpParProductCandMax[JpsiToMuMu] = configs->mImpParProductJpsiToMuMuMax;
 
-    const int nCuts3Prong = 4; //how many different selections are made on 3-prongs
-=======
     const int nCuts3Prong = 4; // how many different selections are made on 3-prongs
->>>>>>> 183c987b
+
     double cut3ProngPtCandMin[n3ProngDecays];
     double cut3ProngInvMassCandMin[n3ProngDecays];
     double cut3ProngInvMassCandMax[n3ProngDecays];
@@ -344,23 +335,14 @@
     int nCutStatus3ProngBit = (1 << nCuts3Prong) - 1; // bit value for selection status for each 3-prong candidate where each selection is one bit and they are all set to 1
 
     array<array<double, 2>, n2ProngDecays> arr2Mass1;
-<<<<<<< HEAD
-    arr2Mass1[D0ToPiK] = array{massPi, massK};
-    arr2Mass1[JpsiToEE] = array{massElectron, massElectron};
-    arr2Mass1[JpsiToMuMu] = array{massMu, massMu};
+    arr2Mass1[hf_cand_prong2::D0ToPiK]    = array{massPi, massK};
+    arr2Mass1[hf_cand_prong2::JpsiToEE]   = array{massElectron, massElectron};
+    arr2Mass1[hf_cand_prong2::JpsiToMuMu] = array{massMu, massMu};
 
     array<array<double, 2>, n2ProngDecays> arr2Mass2;
-    arr2Mass2[D0ToPiK] = array{massK, massPi};
-    arr2Mass2[JpsiToEE] = array{massElectron, massElectron};
-    arr2Mass2[JpsiToMuMu] = array{massMu, massMu};
-=======
-    arr2Mass1[hf_cand_prong2::DecayType::D0ToPiK] = array{massPi, massK};
-    arr2Mass1[hf_cand_prong2::DecayType::JpsiToEE] = array{massElectron, massElectron};
-
-    array<array<double, 2>, n2ProngDecays> arr2Mass2;
-    arr2Mass2[hf_cand_prong2::DecayType::D0ToPiK] = array{massK, massPi};
-    arr2Mass2[hf_cand_prong2::DecayType::JpsiToEE] = array{massElectron, massElectron};
->>>>>>> 183c987b
+    arr2Mass2[hf_cand_prong2::D0ToPiK]    = array{massK, massPi};
+    arr2Mass2[hf_cand_prong2::JpsiToEE]   = array{massElectron, massElectron};
+    arr2Mass2[hf_cand_prong2::JpsiToMuMu] = array{massMu, massMu};
 
     array<array<double, 3>, n3ProngDecays> arr3Mass1;
     arr3Mass1[hf_cand_prong3::DecayType::DPlusToPiKPi] = array{massPi, massK, massPi};

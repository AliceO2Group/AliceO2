--- conflicted
+++ resolved
@@ -8,11 +8,8 @@
 # granted to it by virtue of its status as an Intergovernmental Organization or
 # submit itself to any jurisdiction.
 
-<<<<<<< HEAD
 add_subdirectory(PWGCF)
-=======
 add_subdirectory(PWGDQ)
->>>>>>> d115043c
 
 o2_add_dpl_workflow(trackselection
                     SOURCES trackselection.cxx

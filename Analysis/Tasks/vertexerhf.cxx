// Copyright CERN and copyright holders of ALICE O2. This software is
// distributed under the terms of the GNU General Public License v3 (GPL
// Version 3), copied verbatim in the file "COPYING".
//
// See http://alice-o2.web.cern.ch/license for full licensing information.
//
// In applying this license CERN does not waive the privileges and immunities
// granted to it by virtue of its status as an Intergovernmental Organization
// or submit itself to any jurisdiction.
#include "Framework/runDataProcessing.h"
#include "Framework/AnalysisTask.h"
#include "Framework/AnalysisDataModel.h"
#include "Analysis/SecondaryVertex.h"
#include "DetectorsBase/DCAFitter.h"
#include "ReconstructionDataFormats/Track.h"

#include <TFile.h>
#include <TH1F.h>
#include <cmath>
#include <array>

struct DecayVertexBuilder2Prong {
  // primary vertex position
  OutputObj<TH1F> hvtxp_x_out{TH1F("hvertexx", "x primary vtx", 100, -10., 10.)};
  OutputObj<TH1F> hvtxp_y_out{TH1F("hvertexy", "y primary vtx", 100, -10., 10.)};
  OutputObj<TH1F> hvtxp_z_out{TH1F("hvertexz", "z primary vtx", 100, -10., 10.)};
  // track distributions before cuts
  OutputObj<TH1F> hpt_nocuts{TH1F("hpt_nocuts", "pt tracks (#GeV)", 100, 0., 10.)};
  OutputObj<TH1F> htgl_nocuts{TH1F("htgl_nocuts", "tgl tracks (#GeV)", 100, 0., 10.)};
  OutputObj<TH1F> hitsmap_nocuts{TH1F("hitsmap_nocuts", "hitsmap", 100, 0., 100.)};
  // track distributions after cuts
  OutputObj<TH1F> hpt_cuts{TH1F("hpt_cuts", "pt tracks (#GeV)", 100, 0., 10.)};
  OutputObj<TH1F> htgl_cuts{TH1F("htgl_cuts", "tgl tracks (#GeV)", 100, 0., 10.)};
  OutputObj<TH1F> hitsmap_cuts{TH1F("hitsmap_cuts", "hitsmap", 100, 0., 100.)};
  // secondary vertex position
  OutputObj<TH1F> hvtx_x_out{TH1F("hvtx_x", "2-track vtx", 100, -0.1, 0.1)};
  OutputObj<TH1F> hvtx_y_out{TH1F("hvtx_y", "2-track vtx", 100, -0.1, 0.1)};
  OutputObj<TH1F> hvtx_z_out{TH1F("hvtx_z", "2-track vtx", 100, -0.1, 0.1)};
  OutputObj<TH1F> hchi2dca{TH1F("hchi2dca", "chi2 DCA decay", 1000, 0., 0.0002)};

  Produces<aod::SecVtx2Prong> secvtx2prong;

  void process(aod::Collision const& collision, soa::Join<aod::Tracks,
                                                          aod::TracksCov, aod::TracksExtra> const& tracks)
  {
    LOGF(info, "Tracks for collision: %d", tracks.size());
    o2::base::DCAFitter df(5.0, 10.);
    hvtxp_x_out->Fill(collision.posX());
    hvtxp_y_out->Fill(collision.posY());
    hvtxp_z_out->Fill(collision.posZ());
    for (auto it_0 = tracks.begin(); it_0 != tracks.end(); ++it_0) {
      auto& track_0 = *it_0;
      UChar_t clustermap_0 = track_0.itsClusterMap();
      //fill track distribution before selection
      hitsmap_nocuts->Fill(clustermap_0);
      hpt_nocuts->Fill(track_0.pt());
      htgl_nocuts->Fill(track_0.tgl());
      bool isselected_0 = track_0.tpcNCls() > 70 && track_0.flags() & 0x4;
      isselected_0 = isselected_0 && (TESTBIT(clustermap_0, 0) || TESTBIT(clustermap_0, 1));
      if (!isselected_0)
        continue;
      //fill track distribution after selection
      hitsmap_cuts->Fill(clustermap_0);
      hpt_cuts->Fill(track_0.pt());
      htgl_cuts->Fill(track_0.tgl());

      float x0_ = track_0.x();
      float alpha0_ = track_0.alpha();
      std::array<float, 5> arraypar0 = {track_0.y(), track_0.z(), track_0.snp(),
                                        track_0.tgl(), track_0.signed1Pt()};
      std::array<float, 15> covpar0 = {track_0.cYY(), track_0.cZY(), track_0.cZZ(),
                                       track_0.cSnpY(), track_0.cSnpZ(),
                                       track_0.cSnpSnp(), track_0.cTglY(), track_0.cTglZ(),
                                       track_0.cTglSnp(), track_0.cTglTgl(),
                                       track_0.c1PtY(), track_0.c1PtZ(), track_0.c1PtSnp(),
                                       track_0.c1PtTgl(), track_0.c1Pt21Pt2()};
      o2::track::TrackParCov trackparvar0(x0_, alpha0_, arraypar0, covpar0);

      for (auto it_1 = it_0 + 1; it_1 != tracks.end(); ++it_1) {
        auto& track_1 = *it_1;
        UChar_t clustermap_1 = track_1.itsClusterMap();
        bool isselected_1 = track_1.tpcNCls() > 70 && track_1.flags() & 0x4;
        isselected_1 = isselected_1 && (TESTBIT(clustermap_1, 0) || TESTBIT(clustermap_1, 1));
        if (!isselected_1)
          continue;
        if (track_0.signed1Pt() * track_1.signed1Pt() > 0)
          continue;
        float x1_ = track_1.x();
        float alpha1_ = track_1.alpha();
        std::array<float, 5> arraypar1 = {track_1.y(), track_1.z(), track_1.snp(),
                                          track_1.tgl(), track_1.signed1Pt()};
        std::array<float, 15> covpar1 = {track_1.cYY(), track_1.cZY(), track_1.cZZ(),
                                         track_1.cSnpY(), track_1.cSnpZ(),
                                         track_1.cSnpSnp(), track_1.cTglY(), track_1.cTglZ(),
                                         track_1.cTglSnp(), track_1.cTglTgl(),
                                         track_1.c1PtY(), track_1.c1PtZ(), track_1.c1PtSnp(),
                                         track_1.c1PtTgl(), track_1.c1Pt21Pt2()};
        o2::track::TrackParCov trackparvar1(x1_, alpha1_, arraypar1, covpar1);

        df.setUseAbsDCA(true);
        int nCand = df.process(trackparvar0, trackparvar1);
        //FIXME: currently filling the table for all dca candidates.
        for (int ic = 0; ic < nCand; ic++) {
          const o2::base::DCAFitter::Triplet& vtx = df.getPCACandidate(ic);
          LOGF(info, "vertex x %f", vtx.x);
          hvtx_x_out->Fill(vtx.x);
          hvtx_y_out->Fill(vtx.y);
          hvtx_z_out->Fill(vtx.z);
          o2::track::TrackParCov trackdec0 = df.getTrack0(ic);
          o2::track::TrackParCov trackdec1 = df.getTrack1(ic);
          std::array<float, 3> pvec0;
          std::array<float, 3> pvec1;
          trackdec0.getPxPyPzGlo(pvec0);
          trackdec1.getPxPyPzGlo(pvec1);
          float masspion = 0.140;
          float masskaon = 0.494;
          float mass_ = invmass2prongs(pvec0[0], pvec0[1], pvec0[2], masspion,
                                       pvec1[0], pvec1[1], pvec1[2], masskaon);
          float masssw_ = invmass2prongs(pvec0[0], pvec0[1], pvec0[2], masskaon,
                                         pvec1[0], pvec1[1], pvec1[2], masspion);
          secvtx2prong(track_0.collisionId(),
                       collision.posX(), collision.posY(), collision.posZ(),
                       vtx.x, vtx.y, vtx.z, track_0.globalIndex(),
                       pvec0[0], pvec0[1], pvec0[2], track_0.y(),
                       track_1.globalIndex(), pvec1[0], pvec1[1], pvec1[2], track_1.y(),
                       ic, mass_, masssw_);
          hchi2dca->Fill(df.getChi2AtPCACandidate(ic));
        }
      }
    }
  }
};

struct CandidateBuildingDzero {
  Produces<aod::Cand2Prong> cand2prong;
<<<<<<< HEAD
  void process(aod::SecVtx2Prong const& secVtx2Prongs,
               soa::Join<aod::Tracks, aod::TracksCov,
                         aod::TracksExtra> const& tracks)
=======
  void process(aod::SecVtx2Prong const& secVtx2Prongs, soa::Join<aod::Tracks, aod::TracksExtra> const& tracks) // HERE IT WHAT WORKS
  //void process(aod::SecVtx2Prong const& secVtx2Prongs)  //THE SIMPLE LOOP WORKS AS WELL OF COURSE

  //BELOW IS WHAT I WOULD LIKE TO BE ABLE TO DO AND THAT IS STILL NOT WORKING
  //void process(aod::SecVtx2Prong const& secVtx2Prongs, soa::Join<aod::Tracks, aod::TracksCov, aod::TracksExtra> const& tracks)
>>>>>>> c0360690
  {
    LOGF(info, "NEW EVENT");

    o2::base::DCAFitter df(5.0, 10.);

    for (auto& secVtx2prong : secVtx2Prongs) {
      LOGF(INFO, " ------- new event ---------");
      LOGF(INFO, " track0 y from secvtx tab.  %f", secVtx2prong.y0());
      LOGF(INFO, " track0 y from track  %f", secVtx2prong.index0().y());
      LOGF(INFO, " track1 y from secvtx table  %f", secVtx2prong.y1());
      LOGF(INFO, " track1 y from track  %f", secVtx2prong.index1().y());

      float x0_ = secVtx2prong.index0().x();
      float alpha0_ = secVtx2prong.index0().alpha();
      std::array<float, 5> arraypar0 = {secVtx2prong.index0().y(), secVtx2prong.index0().z(),
                                        secVtx2prong.index0().snp(), secVtx2prong.index0().tgl(),
                                        secVtx2prong.index0().signed1Pt()};
      std::array<float, 15> covpar0 = {secVtx2prong.index0().cYY(), secVtx2prong.index0().cZY(),
                                       secVtx2prong.index0().cZZ(), secVtx2prong.index0().cSnpY(),
                                       secVtx2prong.index0().cSnpZ(), secVtx2prong.index0().cSnpSnp(),
                                       secVtx2prong.index0().cTglY(), secVtx2prong.index0().cTglZ(),
                                       secVtx2prong.index0().cTglSnp(), secVtx2prong.index0().cTglTgl(),
                                       secVtx2prong.index0().c1PtY(), secVtx2prong.index0().c1PtZ(),
                                       secVtx2prong.index0().c1PtSnp(), secVtx2prong.index0().c1PtTgl(),
                                       secVtx2prong.index0().c1Pt21Pt2()};
      o2::track::TrackParCov trackparvar0(x0_, alpha0_, arraypar0, covpar0);

      float x1_ = secVtx2prong.index1().x();
      float alpha1_ = secVtx2prong.index1().alpha();
      std::array<float, 5> arraypar1 = {secVtx2prong.index1().y(), secVtx2prong.index1().z(),
                                        secVtx2prong.index1().snp(), secVtx2prong.index1().tgl(),
                                        secVtx2prong.index1().signed1Pt()};
      std::array<float, 15> covpar1 = {secVtx2prong.index1().cYY(), secVtx2prong.index1().cZY(),
                                       secVtx2prong.index1().cZZ(), secVtx2prong.index1().cSnpY(),
                                       secVtx2prong.index1().cSnpZ(), secVtx2prong.index1().cSnpSnp(),
                                       secVtx2prong.index1().cTglY(), secVtx2prong.index1().cTglZ(),
                                       secVtx2prong.index1().cTglSnp(), secVtx2prong.index1().cTglTgl(),
                                       secVtx2prong.index1().c1PtY(), secVtx2prong.index1().c1PtZ(),
                                       secVtx2prong.index1().c1PtSnp(), secVtx2prong.index1().c1PtTgl(),
                                       secVtx2prong.index1().c1Pt21Pt2()};
      o2::track::TrackParCov trackparvar1(x1_, alpha1_, arraypar1, covpar1);

      df.setUseAbsDCA(true);
      //FIXME: currently I rebuild the vertex for each track-track pair and
      //select the candidate via its index. It is redundant cause the secondary
      //vertex recostruction is performed more than once for each dca candidate
      int nCand = df.process(trackparvar0, trackparvar1);
      const o2::base::DCAFitter::Triplet& secvtx = df.getPCACandidate(secVtx2prong.indexDCApair());
      float masspion = 0.140;
      float masskaon = 0.494;
      float mass_ = invmass2prongs(secVtx2prong.px0(), secVtx2prong.py0(),
                                   secVtx2prong.pz0(), masspion,
                                   secVtx2prong.px1(), secVtx2prong.py1(),
                                   secVtx2prong.pz1(), masskaon);
      float masssw_ = invmass2prongs(secVtx2prong.px0(), secVtx2prong.py0(),
                                     secVtx2prong.pz0(), masskaon,
                                     secVtx2prong.px1(), secVtx2prong.py1(),
                                     secVtx2prong.pz1(), masspion);
      cand2prong(mass_, masssw_);
      o2::track::TrackParCov trackdec0 = df.getTrack0(secVtx2prong.indexDCApair());
      o2::track::TrackParCov trackdec1 = df.getTrack1(secVtx2prong.indexDCApair());
      std::array<float, 3> pvec0;
      std::array<float, 3> pvec1;
      trackdec0.getPxPyPzGlo(pvec0);
      trackdec1.getPxPyPzGlo(pvec1);
      LOGF(info, "Pt track 0 from table %f and from calc %f", secVtx2prong.px0(), pvec0[0]);
      if (abs(secVtx2prong.px0() - pvec0[0]) > 0.000000001)
        LOGF(info, "BIG ERRROR");
    }
  }
};

struct DzeroHistoTask {
  // secondary vertex position
  OutputObj<TH1F> hvtx_x_outt{TH1F("hvtx_xt", "2-track vtx", 100, -0.1, 0.1)};
  OutputObj<TH1F> hvtx_y_outt{TH1F("hvtx_yt", "2-track vtx", 100, -0.1, 0.1)};
  OutputObj<TH1F> hvtx_z_outt{TH1F("hvtx_zt", "2-track vtx", 100, -0.1, 0.1)};
  OutputObj<TH1F> hmass_nocuts_out{TH1F("hmass_nocuts", "2-track inv mass", 500, 0, 5.0)};
  OutputObj<TH1F> hdecayxy{TH1F("hdecayxy", "decay length xy", 100, 0., 1.0)};
  OutputObj<TH1F> hdecayxyz{TH1F("hdecayxyz", "decay length", 100, 0., 1.0)};

  void process(soa::Join<aod::Cand2Prong, aod::SecVtx2Prong> const& secVtx2Prongs)
  {
    LOGF(info, "NEW EVENT");

    for (auto& secVtx2prong : secVtx2Prongs) {
      hvtx_y_outt->Fill(secVtx2prong.posdecayy());
      hvtx_z_outt->Fill(secVtx2prong.posdecayz());
      hvtx_x_outt->Fill(secVtx2prong.posdecayx());
      hvtx_y_outt->Fill(secVtx2prong.posdecayy());
      hvtx_z_outt->Fill(secVtx2prong.posdecayz());
      hdecayxy->Fill(secVtx2prong.decaylengthXY());
      hdecayxyz->Fill(secVtx2prong.decaylength());
      hmass_nocuts_out->Fill(secVtx2prong.mass());
      hmass_nocuts_out->Fill(secVtx2prong.massbar());
      LOGF(info, "new event");
      LOGF(info, "mass %f", secVtx2prong.mass());
      LOGF(info, "mass from cand %f", secVtx2prong.massD0());
    }
  }
};

WorkflowSpec defineDataProcessing(ConfigContext const&)
{
  return WorkflowSpec{
    adaptAnalysisTask<DecayVertexBuilder2Prong>("vertexerhf-decayvertexbuilder2prong"),
    adaptAnalysisTask<CandidateBuildingDzero>("vertexerhf-candidatebuildingDzero"),
    adaptAnalysisTask<DzeroHistoTask>("vertexerhf-Dzerotask")};
}<|MERGE_RESOLUTION|>--- conflicted
+++ resolved
@@ -133,17 +133,8 @@
 
 struct CandidateBuildingDzero {
   Produces<aod::Cand2Prong> cand2prong;
-<<<<<<< HEAD
   void process(aod::SecVtx2Prong const& secVtx2Prongs,
-               soa::Join<aod::Tracks, aod::TracksCov,
-                         aod::TracksExtra> const& tracks)
-=======
-  void process(aod::SecVtx2Prong const& secVtx2Prongs, soa::Join<aod::Tracks, aod::TracksExtra> const& tracks) // HERE IT WHAT WORKS
-  //void process(aod::SecVtx2Prong const& secVtx2Prongs)  //THE SIMPLE LOOP WORKS AS WELL OF COURSE
-
-  //BELOW IS WHAT I WOULD LIKE TO BE ABLE TO DO AND THAT IS STILL NOT WORKING
-  //void process(aod::SecVtx2Prong const& secVtx2Prongs, soa::Join<aod::Tracks, aod::TracksCov, aod::TracksExtra> const& tracks)
->>>>>>> c0360690
+               soa::Join<aod::Tracks, aod::TracksCov, aod::TracksExtra> const& tracks)
   {
     LOGF(info, "NEW EVENT");
 

--- conflicted
+++ resolved
@@ -111,12 +111,10 @@
                   SOURCES src/weakDecayIteration.cxx
                   COMPONENT_NAME AnalysisTutorial)
 
-<<<<<<< HEAD
 o2_add_dpl_workflow(extended-columns
                   SOURCES src/extendedColumns.cxx
                   PUBLIC_LINK_LIBRARIES O2::Framework O2::AnalysisCore O2::AnalysisDataModel
-=======
+
 o2_add_dpl_workflow(zdc-vzero-iteration
                   SOURCES src/ZDCVZeroIteration.cxx
->>>>>>> 934c1233
                   COMPONENT_NAME AnalysisTutorial)
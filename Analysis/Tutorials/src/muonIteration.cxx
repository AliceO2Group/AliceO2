// Copyright CERN and copyright holders of ALICE O2. This software is
// distributed under the terms of the GNU General Public License v3 (GPL
// Version 3), copied verbatim in the file "COPYING".
//
// See http://alice-o2.web.cern.ch/license for full licensing information.
//
// In applying this license CERN does not waive the privileges and immunities
// granted to it by virtue of its status as an Intergovernmental Organization
// or submit itself to any jurisdiction.
///
/// \brief This task shows how to access the Muons belong to a collision.
///        The association is made through the BC column (and in Run 3 may not be unique!).
///        Note that one has to subscribe to aod::Collisions const& to load
///        the relevant data even if you access the data itself through m.collision().
/// \author
/// \since

#include "Framework/runDataProcessing.h"
#include "Framework/AnalysisTask.h"

using namespace o2;
using namespace o2::framework;
using namespace o2::framework::expressions;

// This uses the exclusive matcher, so you only get BCs which have a collision
// If you want also BCs without collision, see the example IterateMuonsSparse below
struct IterateMuonsExclusive {
  void process(aod::MatchedBCCollisionsExclusive::iterator const& m, aod::Collisions const&, aod::FwdTracks const& muons)
  {
    LOGF(INFO, "Vertex = %f has %d muons", m.collision().posZ(), muons.size());
    for (auto& muon : muons) {
      LOGF(info, "  pT = %.2f", muon.pt());
    }
  }
};

<<<<<<< HEAD
// This uses the sparse matcher, so you also get BCs without a collision.
=======
//Iterate on muon using the collision iterator in the dq-analysis style
struct IterateMuons {
  void process(aod::Collisions::iterator const& collision, aod::FwdTracks const& muons)
  {
    LOGF(INFO, "Vertex = %f has %d muons", collision.posZ(), muons.size());
    for (auto& muon : muons) {
      LOGF(info, "  pT = %.2f", muon.pt());
    }
  }
};

// This uses the sparase matcher, so you also get BCs without a collision.
>>>>>>> de5a6d1f
// You need to check with m.has_collision()
struct IterateMuonsSparse {
  void process(aod::MatchedBCCollisionsSparse::iterator const& m, aod::Collisions const&, aod::FwdTracks const& muons)
  {
    if (m.has_collision()) {
      LOGF(INFO, "Vertex = %f has %d muons", m.collision().posZ(), muons.size());
    } else {
      LOGF(INFO, "BC without collision has %d muons", muons.size());
    }
    for (auto& muon : muons) {
      LOGF(info, "  pT = %.2f", muon.pt());
    }
  }
};

WorkflowSpec defineDataProcessing(ConfigContext const& cfgc)
{
  return WorkflowSpec{
<<<<<<< HEAD
    adaptAnalysisTask<IterateMuons>(cfgc),
    adaptAnalysisTask<IterateMuonsSparse>(cfgc),
=======
    //adaptAnalysisTask<IterateMuonsExclusives>(cfgc, TaskName{"iterate-muons-bcexclu"}),
    adaptAnalysisTask<IterateMuons>(cfgc, TaskName{"iterate-muons"}),
    adaptAnalysisTask<IterateMuonsSparse>(cfgc, TaskName{"iterate-muons-sparse"}),
>>>>>>> de5a6d1f
  };
}<|MERGE_RESOLUTION|>--- conflicted
+++ resolved
@@ -34,10 +34,7 @@
   }
 };
 
-<<<<<<< HEAD
-// This uses the sparse matcher, so you also get BCs without a collision.
-=======
-//Iterate on muon using the collision iterator in the dq-analysis style
+// Iterate on muon using the collision iterator in the dq-analysis style
 struct IterateMuons {
   void process(aod::Collisions::iterator const& collision, aod::FwdTracks const& muons)
   {
@@ -48,8 +45,7 @@
   }
 };
 
-// This uses the sparase matcher, so you also get BCs without a collision.
->>>>>>> de5a6d1f
+// This uses the sparse matcher, so you also get BCs without a collision.
 // You need to check with m.has_collision()
 struct IterateMuonsSparse {
   void process(aod::MatchedBCCollisionsSparse::iterator const& m, aod::Collisions const&, aod::FwdTracks const& muons)
@@ -68,13 +64,8 @@
 WorkflowSpec defineDataProcessing(ConfigContext const& cfgc)
 {
   return WorkflowSpec{
-<<<<<<< HEAD
+    //adaptAnalysisTask<IterateMuonsExclusives>(cfgc), // currently does not work
     adaptAnalysisTask<IterateMuons>(cfgc),
     adaptAnalysisTask<IterateMuonsSparse>(cfgc),
-=======
-    //adaptAnalysisTask<IterateMuonsExclusives>(cfgc, TaskName{"iterate-muons-bcexclu"}),
-    adaptAnalysisTask<IterateMuons>(cfgc, TaskName{"iterate-muons"}),
-    adaptAnalysisTask<IterateMuonsSparse>(cfgc, TaskName{"iterate-muons-sparse"}),
->>>>>>> de5a6d1f
   };
 }
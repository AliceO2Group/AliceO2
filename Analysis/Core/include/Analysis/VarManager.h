--- conflicted
+++ resolved
@@ -19,10 +19,7 @@
 #include <TObject.h>
 #include <TString.h>
 #include <Math/Vector4D.h>
-<<<<<<< HEAD
-=======
 #include <TMath.h>
->>>>>>> 6d741e78
 
 #include <vector>
 #include <map>
@@ -380,14 +377,6 @@
   if (!values)
     values = fgValues;
 
-<<<<<<< HEAD
-  // TODO: build the mass using the (pt,eta,phi) which are pre-calculated
-  values[kMass] = fgkElectronMass * fgkElectronMass;
-  values[kMass] = 2.0 * values[kMass] + 2.0 * (sqrt(values[kMass] + t1.pmom() * t1.pmom()) * sqrt(values[kMass] + t2.pmom() * t2.pmom()) -
-                                               t1.px() * t2.px() - t1.py() * t2.py() - t1.pz() * t2.pz());
-
-=======
->>>>>>> 6d741e78
   ROOT::Math::PtEtaPhiMVector v1(t1.pt(), t1.eta(), t1.phi(), fgkElectronMass);
   ROOT::Math::PtEtaPhiMVector v2(t2.pt(), t2.eta(), t2.phi(), fgkElectronMass);
   ROOT::Math::PtEtaPhiMVector v12 = v1 + v2;
@@ -395,8 +384,6 @@
   values[kPt] = v12.Pt();
   values[kEta] = v12.Eta();
   values[kPhi] = v12.Phi();
-<<<<<<< HEAD
-=======
 }
 
 template <typename T1, typename T2>
@@ -430,7 +417,6 @@
   }
   if (fgUsedVars[kDeltaEta])
     values[kDeltaEta] = dilepton.eta() - hadron.eta();
->>>>>>> 6d741e78
 }
 
 #endif
--- conflicted
+++ resolved
@@ -115,11 +115,7 @@
   dumpTable<V0s>();
   dumpTable<Cascades>();
   dumpTable<Timeframes>();
-<<<<<<< HEAD
-  //dumpTable<SecVtx2Prong>();
-=======
   //  dumpTable<SecVtx2Prong>();
->>>>>>> c0360690
   dumpTable<Cand2Prong>();
   fmt::printf("%s\n", R"(})");
 }
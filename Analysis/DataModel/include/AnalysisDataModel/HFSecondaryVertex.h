// Copyright 2019-2020 CERN and copyright holders of ALICE O2.
// See https://alice-o2.web.cern.ch/copyright for details of the copyright holders.
// All rights not expressly granted are reserved.
//
// This software is distributed under the terms of the GNU General Public
// License v3 (GPL Version 3), copied verbatim in the file "COPYING".
//
// In applying this license CERN does not waive the privileges and immunities
// granted to it by virtue of its status as an Intergovernmental Organization
// or submit itself to any jurisdiction.

/// \file HFSecondaryVertex.h
/// \brief Definitions of tables of heavy-flavour decay candidates
///
/// \author Gian Michele Innocenti <gian.michele.innocenti@cern.ch>, CERN
/// \author Vít Kučera <vit.kucera@cern.ch>, CERN

#ifndef O2_ANALYSIS_HFSECONDARYVERTEX_H_
#define O2_ANALYSIS_HFSECONDARYVERTEX_H_

#include "Framework/AnalysisDataModel.h"
#include "AnalysisCore/RecoDecay.h"
#include "AnalysisCore/HFSelectorCuts.h"
#include "AnalysisDataModel/PID/PIDResponse.h"
#include "AnalysisDataModel/StrangenessTables.h"

using namespace o2::analysis;

namespace o2::aod
{
namespace hf_selcollision
{
DECLARE_SOA_COLUMN(WhyRejectColl, whyRejectColl, int); //!
} // namespace hf_selcollision

DECLARE_SOA_TABLE(HFSelCollision, "AOD", "HFSELCOLLISION", //!
                  hf_selcollision::WhyRejectColl);

namespace hf_seltrack
{
DECLARE_SOA_COLUMN(IsSelProng, isSelProng, int); //!
DECLARE_SOA_COLUMN(DCAPrim0, dcaPrim0, float);   //!
DECLARE_SOA_COLUMN(DCAPrim1, dcaPrim1, float);   //!
} // namespace hf_seltrack

DECLARE_SOA_TABLE(HFSelTrack, "AOD", "HFSELTRACK", //!
                  hf_seltrack::IsSelProng,
                  hf_seltrack::DCAPrim0,
                  hf_seltrack::DCAPrim1);

using BigTracks = soa::Join<Tracks, TracksCov, TracksExtra, HFSelTrack>;
using BigTracksMC = soa::Join<BigTracks, McTrackLabels>;
using BigTracksPID = soa::Join<BigTracks,
                               aod::pidTPCFullEl, aod::pidTPCFullMu, aod::pidTPCFullPi, aod::pidTPCFullKa, aod::pidTPCFullPr,
                               aod::pidTOFFullEl, aod::pidTOFFullMu, aod::pidTOFFullPi, aod::pidTOFFullKa, aod::pidTOFFullPr>;

// FIXME: this is a workaround until we get the index columns to work with joins.

namespace hf_track_index
{
DECLARE_SOA_INDEX_COLUMN_FULL(Index0, index0, int, Tracks, "_0");          //!
DECLARE_SOA_INDEX_COLUMN_FULL(Index1, index1, int, Tracks, "_1");          //!
DECLARE_SOA_INDEX_COLUMN_FULL(Index2, index2, int, Tracks, "_2");          //!
DECLARE_SOA_INDEX_COLUMN_FULL(Index3, index3, int, Tracks, "_3");          //!
DECLARE_SOA_INDEX_COLUMN_FULL(IndexV0, indexV0, int, aod::V0Datas, "_V0"); //!
DECLARE_SOA_COLUMN(HFflag, hfflag, uint8_t);                               //!

DECLARE_SOA_COLUMN(D0ToKPiFlag, d0ToKPiFlag, uint8_t);   //!
DECLARE_SOA_COLUMN(JpsiToEEFlag, jpsiToEEFlag, uint8_t); //!

DECLARE_SOA_COLUMN(DPlusPiKPiFlag, dPlusPiKPiFlag, uint8_t); //!
DECLARE_SOA_COLUMN(LcPKPiFlag, lcPKPiFlag, uint8_t);         //!
DECLARE_SOA_COLUMN(DsKKPiFlag, dsKKPiFlag, uint8_t);         //!
DECLARE_SOA_COLUMN(XicToPKPiFlag, xicToPKPiFlag, uint8_t);   //!
} // namespace hf_track_index

DECLARE_SOA_TABLE(HfTrackIndexProng2, "AOD", "HFTRACKIDXP2", //!
                  hf_track_index::Index0Id,
                  hf_track_index::Index1Id,
                  hf_track_index::HFflag);

DECLARE_SOA_TABLE(HfTrackIndexCasc, "AOD", "HFTRACKIDXCASC", //!
                  hf_track_index::Index0Id,
                  hf_track_index::IndexV0Id,
                  hf_track_index::HFflag);

DECLARE_SOA_TABLE(HfCutStatusProng2, "AOD", "HFCUTSTATUSP2", //!
                  hf_track_index::D0ToKPiFlag,
                  hf_track_index::JpsiToEEFlag);

DECLARE_SOA_TABLE(HfTrackIndexProng3, "AOD", "HFTRACKIDXP3", //!
                  hf_track_index::Index0Id,
                  hf_track_index::Index1Id,
                  hf_track_index::Index2Id,
                  hf_track_index::HFflag);

DECLARE_SOA_TABLE(HfCutStatusProng3, "AOD", "HFCUTSTATUSP3", //!
                  hf_track_index::DPlusPiKPiFlag,
                  hf_track_index::LcPKPiFlag,
                  hf_track_index::DsKKPiFlag,
                  hf_track_index::XicToPKPiFlag);

// general decay properties
namespace hf_cand
{
// collision properties
DECLARE_SOA_INDEX_COLUMN(Collision, collision); //!
// secondary vertex
DECLARE_SOA_COLUMN(XSecondaryVertex, xSecondaryVertex, float); //!
DECLARE_SOA_COLUMN(YSecondaryVertex, ySecondaryVertex, float); //!
DECLARE_SOA_COLUMN(ZSecondaryVertex, zSecondaryVertex, float); //!
DECLARE_SOA_DYNAMIC_COLUMN(RSecondaryVertex, rSecondaryVertex, //!
                           [](float xVtxS, float yVtxS) -> float { return RecoDecay::sqrtSumOfSquares(xVtxS, yVtxS); });
DECLARE_SOA_COLUMN(Chi2PCA, chi2PCA, float); //! sum of (non-weighted) distances of the secondary vertex to its prongs
// prong properties
DECLARE_SOA_COLUMN(PxProng0, pxProng0, float); //!
DECLARE_SOA_COLUMN(PyProng0, pyProng0, float); //!
DECLARE_SOA_COLUMN(PzProng0, pzProng0, float); //!
DECLARE_SOA_DYNAMIC_COLUMN(PtProng0, ptProng0, //!
                           [](float px, float py) -> float { return RecoDecay::Pt(px, py); });
DECLARE_SOA_DYNAMIC_COLUMN(Pt2Prong0, pt2Prong0, //!
                           [](float px, float py) -> float { return RecoDecay::Pt2(px, py); });
DECLARE_SOA_DYNAMIC_COLUMN(PVectorProng0, pVectorProng0, //!
                           [](float px, float py, float pz) -> array<float, 3> { return array{px, py, pz}; });
DECLARE_SOA_COLUMN(ImpactParameter0, impactParameter0, float);                     //!
DECLARE_SOA_COLUMN(ErrorImpactParameter0, errorImpactParameter0, float);           //!
DECLARE_SOA_DYNAMIC_COLUMN(ImpactParameterNormalised0, impactParameterNormalised0, //!
                           [](float dca, float err) -> float { return dca / err; });
DECLARE_SOA_COLUMN(PxProng1, pxProng1, float); //!
DECLARE_SOA_COLUMN(PyProng1, pyProng1, float); //!
DECLARE_SOA_COLUMN(PzProng1, pzProng1, float); //!
DECLARE_SOA_DYNAMIC_COLUMN(PtProng1, ptProng1, //!
                           [](float px, float py) -> float { return RecoDecay::Pt(px, py); });
DECLARE_SOA_DYNAMIC_COLUMN(Pt2Prong1, pt2Prong1, //!
                           [](float px, float py) -> float { return RecoDecay::Pt2(px, py); });
DECLARE_SOA_DYNAMIC_COLUMN(PVectorProng1, pVectorProng1, //!
                           [](float px, float py, float pz) -> array<float, 3> { return array{px, py, pz}; });
DECLARE_SOA_COLUMN(ImpactParameter1, impactParameter1, float);                     //!
DECLARE_SOA_COLUMN(ErrorImpactParameter1, errorImpactParameter1, float);           //!
DECLARE_SOA_DYNAMIC_COLUMN(ImpactParameterNormalised1, impactParameterNormalised1, //!
                           [](float dca, float err) -> float { return dca / err; });
DECLARE_SOA_COLUMN(PxProng2, pxProng2, float); //!
DECLARE_SOA_COLUMN(PyProng2, pyProng2, float); //!
DECLARE_SOA_COLUMN(PzProng2, pzProng2, float); //!
DECLARE_SOA_DYNAMIC_COLUMN(PtProng2, ptProng2, //!
                           [](float px, float py) -> float { return RecoDecay::Pt(px, py); });
DECLARE_SOA_DYNAMIC_COLUMN(Pt2Prong2, pt2Prong2, //!
                           [](float px, float py) -> float { return RecoDecay::Pt2(px, py); });
DECLARE_SOA_DYNAMIC_COLUMN(PVectorProng2, pVectorProng2, //!
                           [](float px, float py, float pz) -> array<float, 3> { return array{px, py, pz}; });
DECLARE_SOA_COLUMN(ImpactParameter2, impactParameter2, float);                     //!
DECLARE_SOA_COLUMN(ErrorImpactParameter2, errorImpactParameter2, float);           //!
DECLARE_SOA_DYNAMIC_COLUMN(ImpactParameterNormalised2, impactParameterNormalised2, //!
                           [](float dca, float err) -> float { return dca / err; });
// candidate properties
DECLARE_SOA_DYNAMIC_COLUMN(Pt, pt, //!
                           [](float px, float py) -> float { return RecoDecay::Pt(px, py); });
DECLARE_SOA_DYNAMIC_COLUMN(Pt2, pt2, //!
                           [](float px, float py) -> float { return RecoDecay::Pt2(px, py); });
DECLARE_SOA_DYNAMIC_COLUMN(P, p, //!
                           [](float px, float py, float pz) -> float { return RecoDecay::P(px, py, pz); });
DECLARE_SOA_DYNAMIC_COLUMN(P2, p2, //!
                           [](float px, float py, float pz) -> float { return RecoDecay::P2(px, py, pz); });
DECLARE_SOA_DYNAMIC_COLUMN(PVector, pVector, //!
                           [](float px, float py, float pz) -> array<float, 3> { return array{px, py, pz}; });
DECLARE_SOA_DYNAMIC_COLUMN(Eta, eta, //!
                           [](float px, float py, float pz) -> float { return RecoDecay::Eta(array{px, py, pz}); });
DECLARE_SOA_DYNAMIC_COLUMN(Phi, phi, //!
                           [](float px, float py) -> float { return RecoDecay::Phi(px, py); });
DECLARE_SOA_DYNAMIC_COLUMN(Y, y, //!
                           [](float px, float py, float pz, double m) -> float { return RecoDecay::Y(array{px, py, pz}, m); });
DECLARE_SOA_DYNAMIC_COLUMN(E, e, //!
                           [](float px, float py, float pz, double m) -> float { return RecoDecay::E(px, py, pz, m); });
DECLARE_SOA_DYNAMIC_COLUMN(E2, e2, //!
                           [](float px, float py, float pz, double m) -> float { return RecoDecay::E2(px, py, pz, m); });
DECLARE_SOA_DYNAMIC_COLUMN(DecayLength, decayLength, //!
                           [](float xVtxP, float yVtxP, float zVtxP, float xVtxS, float yVtxS, float zVtxS) -> float { return RecoDecay::distance(array{xVtxP, yVtxP, zVtxP}, array{xVtxS, yVtxS, zVtxS}); });
DECLARE_SOA_DYNAMIC_COLUMN(DecayLengthXY, decayLengthXY, //!
                           [](float xVtxP, float yVtxP, float xVtxS, float yVtxS) -> float { return RecoDecay::distanceXY(array{xVtxP, yVtxP}, array{xVtxS, yVtxS}); });
DECLARE_SOA_DYNAMIC_COLUMN(DecayLengthNormalised, decayLengthNormalised, //!
                           [](float xVtxP, float yVtxP, float zVtxP, float xVtxS, float yVtxS, float zVtxS, float err) -> float { return RecoDecay::distance(array{xVtxP, yVtxP, zVtxP}, array{xVtxS, yVtxS, zVtxS}) / err; });
DECLARE_SOA_DYNAMIC_COLUMN(DecayLengthXYNormalised, decayLengthXYNormalised, //!
                           [](float xVtxP, float yVtxP, float xVtxS, float yVtxS, float err) -> float { return RecoDecay::distanceXY(array{xVtxP, yVtxP}, array{xVtxS, yVtxS}) / err; });
DECLARE_SOA_COLUMN(ErrorDecayLength, errorDecayLength, float);     //!
DECLARE_SOA_COLUMN(ErrorDecayLengthXY, errorDecayLengthXY, float); //!
DECLARE_SOA_DYNAMIC_COLUMN(CPA, cpa,                               //!
                           [](float xVtxP, float yVtxP, float zVtxP, float xVtxS, float yVtxS, float zVtxS, float px, float py, float pz) -> float { return RecoDecay::CPA(array{xVtxP, yVtxP, zVtxP}, array{xVtxS, yVtxS, zVtxS}, array{px, py, pz}); });
DECLARE_SOA_DYNAMIC_COLUMN(CPAXY, cpaXY, //!
                           [](float xVtxP, float yVtxP, float xVtxS, float yVtxS, float px, float py) -> float { return RecoDecay::CPAXY(array{xVtxP, yVtxP}, array{xVtxS, yVtxS}, array{px, py}); });
DECLARE_SOA_DYNAMIC_COLUMN(Ct, ct, //!
                           [](float xVtxP, float yVtxP, float zVtxP, float xVtxS, float yVtxS, float zVtxS, float px, float py, float pz, double m) -> float { return RecoDecay::Ct(array{px, py, pz}, RecoDecay::distance(array{xVtxP, yVtxP, zVtxP}, array{xVtxS, yVtxS, zVtxS}), m); });
DECLARE_SOA_DYNAMIC_COLUMN(ImpactParameterXY, impactParameterXY, //!
                           [](float xVtxP, float yVtxP, float zVtxP, float xVtxS, float yVtxS, float zVtxS, float px, float py, float pz) -> float { return RecoDecay::ImpParXY(array{xVtxP, yVtxP, zVtxP}, array{xVtxS, yVtxS, zVtxS}, array{px, py, pz}); });

// mapping of origin type
enum OriginType { Prompt = 1,
                  NonPrompt };
} // namespace hf_cand

// specific 2-prong decay properties
namespace hf_cand_prong2
{
DECLARE_SOA_EXPRESSION_COLUMN(Px, px, //!
                              float, 1.f * aod::hf_cand::pxProng0 + 1.f * aod::hf_cand::pxProng1);
DECLARE_SOA_EXPRESSION_COLUMN(Py, py, //!
                              float, 1.f * aod::hf_cand::pyProng0 + 1.f * aod::hf_cand::pyProng1);
DECLARE_SOA_EXPRESSION_COLUMN(Pz, pz, //!
                              float, 1.f * aod::hf_cand::pzProng0 + 1.f * aod::hf_cand::pzProng1);
DECLARE_SOA_DYNAMIC_COLUMN(ImpactParameterProduct, impactParameterProduct, //!
                           [](float dca1, float dca2) -> float { return dca1 * dca2; });
DECLARE_SOA_DYNAMIC_COLUMN(M, m, //!
                           [](float px0, float py0, float pz0, float px1, float py1, float pz1, const array<double, 2>& m) -> float { return RecoDecay::M(array{array{px0, py0, pz0}, array{px1, py1, pz1}}, m); });
DECLARE_SOA_DYNAMIC_COLUMN(M2, m2, //!
                           [](float px0, float py0, float pz0, float px1, float py1, float pz1, const array<double, 2>& m) -> float { return RecoDecay::M2(array{array{px0, py0, pz0}, array{px1, py1, pz1}}, m); });
DECLARE_SOA_DYNAMIC_COLUMN(CosThetaStar, cosThetaStar, //!
                           [](float px0, float py0, float pz0, float px1, float py1, float pz1, const array<double, 2>& m, double mTot, int iProng) -> float { return RecoDecay::CosThetaStar(array{array{px0, py0, pz0}, array{px1, py1, pz1}}, m, mTot, iProng); });
DECLARE_SOA_DYNAMIC_COLUMN(ImpactParameterProngSqSum, impactParameterProngSqSum, //!
                           [](float impParProng0, float impParProng1) -> float { return RecoDecay::sumOfSquares(impParProng0, impParProng1); });
DECLARE_SOA_DYNAMIC_COLUMN(MaxNormalisedDeltaIP, maxNormalisedDeltaIP, //!
                           [](float xVtxP, float yVtxP, float xVtxS, float yVtxS, float errDlxy, float pxM, float pyM, float ip0, float errIp0, float ip1, float errIp1, float px0, float py0, float px1, float py1) -> float { return RecoDecay::maxNormalisedDeltaIP(array{xVtxP, yVtxP}, array{xVtxS, yVtxS}, errDlxy, array{pxM, pyM}, array{ip0, ip1}, array{errIp0, errIp1}, array{array{px0, py0}, array{px1, py1}}); });
// MC matching result:
DECLARE_SOA_COLUMN(FlagMCMatchRec, flagMCMatchRec, int8_t); //! reconstruction level
DECLARE_SOA_COLUMN(FlagMCMatchGen, flagMCMatchGen, int8_t); //! generator level
DECLARE_SOA_COLUMN(OriginMCRec, originMCRec, int8_t);       //! particle origin, reconstruction level
DECLARE_SOA_COLUMN(OriginMCGen, originMCGen, int8_t);       //! particle origin, generator level

// mapping of decay types
enum DecayType { D0ToPiK = 0,
                 JpsiToEE,
                 N2ProngDecays }; //always keep N2ProngDecays at the end

// functions for specific particles

// D0(bar) → π± K∓

template <typename T>
auto CtD0(const T& candidate)
{
  return candidate.ct(RecoDecay::getMassPDG(pdg::Code::kD0));
}

template <typename T>
auto YD0(const T& candidate)
{
  return candidate.y(RecoDecay::getMassPDG(pdg::Code::kD0));
}

template <typename T>
auto ED0(const T& candidate)
{
  return candidate.e(RecoDecay::getMassPDG(pdg::Code::kD0));
}

template <typename T>
auto InvMassD0(const T& candidate)
{
  return candidate.m(array{RecoDecay::getMassPDG(kPiPlus), RecoDecay::getMassPDG(kKPlus)});
}

template <typename T>
auto InvMassD0bar(const T& candidate)
{
  return candidate.m(array{RecoDecay::getMassPDG(kKPlus), RecoDecay::getMassPDG(kPiPlus)});
}

template <typename T>
auto CosThetaStarD0(const T& candidate)
{
  return candidate.cosThetaStar(array{RecoDecay::getMassPDG(kPiPlus), RecoDecay::getMassPDG(kKPlus)}, RecoDecay::getMassPDG(pdg::Code::kD0), 1);
}

template <typename T>
auto CosThetaStarD0bar(const T& candidate)
{
  return candidate.cosThetaStar(array{RecoDecay::getMassPDG(kKPlus), RecoDecay::getMassPDG(kPiPlus)}, RecoDecay::getMassPDG(pdg::Code::kD0), 0);
}

// J/ψ → e+ e−

template <typename T>
auto CtJpsi(const T& candidate)
{
  return candidate.ct(RecoDecay::getMassPDG(pdg::Code::kJpsi));
}

template <typename T>
auto YJpsi(const T& candidate)
{
  return candidate.y(RecoDecay::getMassPDG(pdg::Code::kJpsi));
}

template <typename T>
auto EJpsi(const T& candidate)
{
  return candidate.e(RecoDecay::getMassPDG(pdg::Code::kJpsi));
}

template <typename T>
auto InvMassJpsiToEE(const T& candidate)
{
  return candidate.m(array{RecoDecay::getMassPDG(kElectron), RecoDecay::getMassPDG(kElectron)});
}
} // namespace hf_cand_prong2

// general columns
#define HFCAND_COLUMNS                                                                                                                                                                             \
  hf_cand::CollisionId,                                                                                                                                                                            \
    collision::PosX, collision::PosY, collision::PosZ,                                                                                                                                             \
    hf_cand::XSecondaryVertex, hf_cand::YSecondaryVertex, hf_cand::ZSecondaryVertex,                                                                                                               \
    hf_cand::ErrorDecayLength, hf_cand::ErrorDecayLengthXY,                                                                                                                                        \
    hf_cand::Chi2PCA,                                                                                                                                                                              \
    /* dynamic columns */ hf_cand::RSecondaryVertex<hf_cand::XSecondaryVertex, hf_cand::YSecondaryVertex>,                                                                                         \
    hf_cand::DecayLength<collision::PosX, collision::PosY, collision::PosZ, hf_cand::XSecondaryVertex, hf_cand::YSecondaryVertex, hf_cand::ZSecondaryVertex>,                                      \
    hf_cand::DecayLengthXY<collision::PosX, collision::PosY, hf_cand::XSecondaryVertex, hf_cand::YSecondaryVertex>,                                                                                \
    hf_cand::DecayLengthNormalised<collision::PosX, collision::PosY, collision::PosZ, hf_cand::XSecondaryVertex, hf_cand::YSecondaryVertex, hf_cand::ZSecondaryVertex, hf_cand::ErrorDecayLength>, \
    hf_cand::DecayLengthXYNormalised<collision::PosX, collision::PosY, hf_cand::XSecondaryVertex, hf_cand::YSecondaryVertex, hf_cand::ErrorDecayLengthXY>,                                         \
    /* prong 0 */ hf_cand::ImpactParameterNormalised0<hf_cand::ImpactParameter0, hf_cand::ErrorImpactParameter0>,                                                                                  \
    hf_cand::PtProng0<hf_cand::PxProng0, hf_cand::PyProng0>,                                                                                                                                       \
    hf_cand::Pt2Prong0<hf_cand::PxProng0, hf_cand::PyProng0>,                                                                                                                                      \
    hf_cand::PVectorProng0<hf_cand::PxProng0, hf_cand::PyProng0, hf_cand::PzProng0>,                                                                                                               \
    /* prong 1 */ hf_cand::ImpactParameterNormalised1<hf_cand::ImpactParameter1, hf_cand::ErrorImpactParameter1>,                                                                                  \
    hf_cand::PtProng1<hf_cand::PxProng1, hf_cand::PyProng1>,                                                                                                                                       \
    hf_cand::Pt2Prong1<hf_cand::PxProng1, hf_cand::PyProng1>,                                                                                                                                      \
    hf_cand::PVectorProng1<hf_cand::PxProng1, hf_cand::PyProng1, hf_cand::PzProng1>

// 2-prong decay candidate table
DECLARE_SOA_TABLE(HfCandProng2Base, "AOD", "HFCANDP2BASE", //!
                  // general columns
                  HFCAND_COLUMNS,
                  // 2-prong specific columns
                  hf_cand::PxProng0, hf_cand::PyProng0, hf_cand::PzProng0,
                  hf_cand::PxProng1, hf_cand::PyProng1, hf_cand::PzProng1,
                  hf_cand::ImpactParameter0, hf_cand::ImpactParameter1,
                  hf_cand::ErrorImpactParameter0, hf_cand::ErrorImpactParameter1,
                  hf_track_index::Index0Id, hf_track_index::Index1Id,
                  hf_track_index::HFflag,
                  /* dynamic columns */
                  hf_cand_prong2::M<hf_cand::PxProng0, hf_cand::PyProng0, hf_cand::PzProng0, hf_cand::PxProng1, hf_cand::PyProng1, hf_cand::PzProng1>,
                  hf_cand_prong2::M2<hf_cand::PxProng0, hf_cand::PyProng0, hf_cand::PzProng0, hf_cand::PxProng1, hf_cand::PyProng1, hf_cand::PzProng1>,
                  hf_cand_prong2::ImpactParameterProduct<hf_cand::ImpactParameter0, hf_cand::ImpactParameter1>,
                  hf_cand_prong2::CosThetaStar<hf_cand::PxProng0, hf_cand::PyProng0, hf_cand::PzProng0, hf_cand::PxProng1, hf_cand::PyProng1, hf_cand::PzProng1>,
                  hf_cand_prong2::ImpactParameterProngSqSum<hf_cand::ImpactParameter0, hf_cand::ImpactParameter1>,
                  /* dynamic columns that use candidate momentum components */
                  hf_cand::Pt<hf_cand_prong2::Px, hf_cand_prong2::Py>,
                  hf_cand::Pt2<hf_cand_prong2::Px, hf_cand_prong2::Py>,
                  hf_cand::P<hf_cand_prong2::Px, hf_cand_prong2::Py, hf_cand_prong2::Pz>,
                  hf_cand::P2<hf_cand_prong2::Px, hf_cand_prong2::Py, hf_cand_prong2::Pz>,
                  hf_cand::PVector<hf_cand_prong2::Px, hf_cand_prong2::Py, hf_cand_prong2::Pz>,
                  hf_cand::CPA<collision::PosX, collision::PosY, collision::PosZ, hf_cand::XSecondaryVertex, hf_cand::YSecondaryVertex, hf_cand::ZSecondaryVertex, hf_cand_prong2::Px, hf_cand_prong2::Py, hf_cand_prong2::Pz>,
                  hf_cand::CPAXY<collision::PosX, collision::PosY, hf_cand::XSecondaryVertex, hf_cand::YSecondaryVertex, hf_cand_prong2::Px, hf_cand_prong2::Py>,
                  hf_cand::Ct<collision::PosX, collision::PosY, collision::PosZ, hf_cand::XSecondaryVertex, hf_cand::YSecondaryVertex, hf_cand::ZSecondaryVertex, hf_cand_prong2::Px, hf_cand_prong2::Py, hf_cand_prong2::Pz>,
                  hf_cand::ImpactParameterXY<collision::PosX, collision::PosY, collision::PosZ, hf_cand::XSecondaryVertex, hf_cand::YSecondaryVertex, hf_cand::ZSecondaryVertex, hf_cand_prong2::Px, hf_cand_prong2::Py, hf_cand_prong2::Pz>,
                  hf_cand_prong2::MaxNormalisedDeltaIP<collision::PosX, collision::PosY, hf_cand::XSecondaryVertex, hf_cand::YSecondaryVertex, hf_cand::ErrorDecayLengthXY, hf_cand_prong2::Px, hf_cand_prong2::Py, hf_cand::ImpactParameter0, hf_cand::ErrorImpactParameter0, hf_cand::ImpactParameter1, hf_cand::ErrorImpactParameter1, hf_cand::PxProng0, hf_cand::PyProng0, hf_cand::PxProng1, hf_cand::PyProng1>,
                  hf_cand::Eta<hf_cand_prong2::Px, hf_cand_prong2::Py, hf_cand_prong2::Pz>,
                  hf_cand::Phi<hf_cand_prong2::Px, hf_cand_prong2::Py>,
                  hf_cand::Y<hf_cand_prong2::Px, hf_cand_prong2::Py, hf_cand_prong2::Pz>,
                  hf_cand::E<hf_cand_prong2::Px, hf_cand_prong2::Py, hf_cand_prong2::Pz>,
                  hf_cand::E2<hf_cand_prong2::Px, hf_cand_prong2::Py, hf_cand_prong2::Pz>);

// extended table with expression columns that can be used as arguments of dynamic columns
DECLARE_SOA_EXTENDED_TABLE_USER(HfCandProng2Ext, HfCandProng2Base, "HFCANDP2EXT", //!
                                hf_cand_prong2::Px, hf_cand_prong2::Py, hf_cand_prong2::Pz);

using HfCandProng2 = HfCandProng2Ext;

// table with results of reconstruction level MC matching
DECLARE_SOA_TABLE(HfCandProng2MCRec, "AOD", "HFCANDP2MCREC", //!
                  hf_cand_prong2::FlagMCMatchRec,
                  hf_cand_prong2::OriginMCRec);

// table with results of generator level MC matching
DECLARE_SOA_TABLE(HfCandProng2MCGen, "AOD", "HFCANDP2MCGEN", //!
                  hf_cand_prong2::FlagMCMatchGen,
                  hf_cand_prong2::OriginMCGen);

// cascade decay candidate table

namespace hf_cand_casc
{
DECLARE_SOA_EXPRESSION_COLUMN(Px, px, //!
                              float, 1.f * aod::hf_cand::pxProng0 + 1.f * aod::hf_cand::pxProng1);
DECLARE_SOA_EXPRESSION_COLUMN(Py, py, //!
                              float, 1.f * aod::hf_cand::pyProng0 + 1.f * aod::hf_cand::pyProng1);
DECLARE_SOA_EXPRESSION_COLUMN(Pz, pz, //!
                              float, 1.f * aod::hf_cand::pzProng0 + 1.f * aod::hf_cand::pzProng1);
//DECLARE_SOA_DYNAMIC_COLUMN(M, m, [](float px0, float py0, float pz0, float px1, float py1, float pz1, const array<double, 2>& m) { return RecoDecay::M(array{array{px0, py0, pz0}, array{px1, py1, pz1}}, m); });
DECLARE_SOA_DYNAMIC_COLUMN(PtV0Pos, ptV0Pos, //!
                           [](float px, float py) { return RecoDecay::Pt(px, py); });
DECLARE_SOA_DYNAMIC_COLUMN(PtV0Neg, ptV0Neg, //!
                           [](float px, float py) { return RecoDecay::Pt(px, py); });
DECLARE_SOA_COLUMN(FlagMCMatchRec, flagMCMatchRec, int8_t); //! reconstruction level
DECLARE_SOA_COLUMN(FlagMCMatchGen, flagMCMatchGen, int8_t); //! generator level

template <typename T>
auto InvMassLcToK0sP(const T& candidate)
{
  return candidate.m(array{RecoDecay::getMassPDG(kK0Short), RecoDecay::getMassPDG(kProton)}); // first daughter is K0s
}

template <typename T>
auto InvMassGamma(const T& candidate)
{
  return candidate.m(array{RecoDecay::getMassPDG(kElectron), RecoDecay::getMassPDG(kElectron)});
}

} // namespace hf_cand_casc

DECLARE_SOA_TABLE(HfCandCascBase, "AOD", "HFCANDCASCBASE", //!
                  // general columns
                  HFCAND_COLUMNS,
                  // cascade specific columns
                  hf_cand::PxProng0, hf_cand::PyProng0, hf_cand::PzProng0,
                  hf_cand::PxProng1, hf_cand::PyProng1, hf_cand::PzProng1,
                  hf_cand::ImpactParameter0, hf_cand::ImpactParameter1,
                  hf_cand::ErrorImpactParameter0, hf_cand::ErrorImpactParameter1,
                  hf_track_index::Index0Id,
                  hf_track_index::IndexV0Id, // V0 index
                  hf_track_index::HFflag,
                  // V0
                  v0data::X, v0data::Y, v0data::Z,
                  v0data::PosTrackId, v0data::NegTrackId, // indices of V0 tracks in FullTracks table
                  v0data::PxPos, v0data::PyPos, v0data::PzPos, v0data::PxNeg, v0data::PyNeg, v0data::PzNeg,
                  v0data::DCAV0Daughters,
                  v0data::DCAPosToPV, // this is the impact param wrt prim vtx in xy!
                  v0data::DCANegToPV, // this is the impact param wrt prim vtx in xy!
                  /* dynamic columns */
                  hf_cand_prong2::M<hf_cand::PxProng0, hf_cand::PyProng0, hf_cand::PzProng0, hf_cand::PxProng1, hf_cand::PyProng1, hf_cand::PzProng1>,
                  hf_cand_prong2::M2<hf_cand::PxProng0, hf_cand::PyProng0, hf_cand::PzProng0, hf_cand::PxProng1, hf_cand::PyProng1, hf_cand::PzProng1>,
                  hf_cand_prong2::ImpactParameterProduct<hf_cand::ImpactParameter0, hf_cand::ImpactParameter1>,
                  hf_cand_prong2::CosThetaStar<hf_cand::PxProng0, hf_cand::PyProng0, hf_cand::PzProng0, hf_cand::PxProng1, hf_cand::PyProng1, hf_cand::PzProng1>,
                  hf_cand_prong2::ImpactParameterProngSqSum<hf_cand::ImpactParameter0, hf_cand::ImpactParameter1>,
                  /* dynamic columns that use candidate momentum components */
                  hf_cand::Pt<hf_cand_casc::Px, hf_cand_casc::Py>,
                  hf_cand::Pt2<hf_cand_casc::Px, hf_cand_casc::Py>,
                  hf_cand::P<hf_cand_casc::Px, hf_cand_casc::Py, hf_cand_casc::Pz>,
                  hf_cand::P2<hf_cand_casc::Px, hf_cand_casc::Py, hf_cand_casc::Pz>,
                  hf_cand::PVector<hf_cand_casc::Px, hf_cand_casc::Py, hf_cand_casc::Pz>,
                  hf_cand::CPA<collision::PosX, collision::PosY, collision::PosZ, hf_cand::XSecondaryVertex, hf_cand::YSecondaryVertex, hf_cand::ZSecondaryVertex, hf_cand_casc::Px, hf_cand_casc::Py, hf_cand_casc::Pz>,
                  hf_cand::CPAXY<collision::PosX, collision::PosY, hf_cand::XSecondaryVertex, hf_cand::YSecondaryVertex, hf_cand_casc::Px, hf_cand_casc::Py>,
                  hf_cand::Ct<collision::PosX, collision::PosY, collision::PosZ, hf_cand::XSecondaryVertex, hf_cand::YSecondaryVertex, hf_cand::ZSecondaryVertex, hf_cand_casc::Px, hf_cand_casc::Py, hf_cand_casc::Pz>,
                  hf_cand::ImpactParameterXY<collision::PosX, collision::PosY, collision::PosZ, hf_cand::XSecondaryVertex, hf_cand::YSecondaryVertex, hf_cand::ZSecondaryVertex, hf_cand_casc::Px, hf_cand_casc::Py, hf_cand_casc::Pz>,
                  hf_cand_prong2::MaxNormalisedDeltaIP<collision::PosX, collision::PosY, hf_cand::XSecondaryVertex, hf_cand::YSecondaryVertex, hf_cand::ErrorDecayLengthXY, hf_cand_casc::Px, hf_cand_casc::Py, hf_cand::ImpactParameter0, hf_cand::ErrorImpactParameter0, hf_cand::ImpactParameter1, hf_cand::ErrorImpactParameter1, hf_cand::PxProng0, hf_cand::PyProng0, hf_cand::PxProng1, hf_cand::PyProng1>,
                  hf_cand::Eta<hf_cand_casc::Px, hf_cand_casc::Py, hf_cand_casc::Pz>,
                  hf_cand::Phi<hf_cand_casc::Px, hf_cand_casc::Py>,
                  hf_cand::Y<hf_cand_casc::Px, hf_cand_casc::Py, hf_cand_casc::Pz>,
                  hf_cand::E<hf_cand_casc::Px, hf_cand_casc::Py, hf_cand_casc::Pz>,
                  hf_cand::E2<hf_cand_casc::Px, hf_cand_casc::Py, hf_cand_casc::Pz>,
                  // dynamic columns from V0
                  hf_cand_casc::PtV0Pos<v0data::PxPos, v0data::PyPos>, // pT of positive V0 daughter
                  hf_cand_casc::PtV0Neg<v0data::PxNeg, v0data::PyNeg>, // pT of negative V0 daughter
                  v0data::V0Radius<v0data::X, v0data::Y>,
                  v0data::V0CosPA<v0data::X, v0data::Y, v0data::Z, hf_cand::PxProng1, hf_cand::PyProng1, hf_cand::PzProng1, collision::PosX, collision::PosY, collision::PosZ>,
                  v0data::MLambda<v0data::PxPos, v0data::PyPos, v0data::PzPos, v0data::PxNeg, v0data::PyNeg, v0data::PzNeg>,
                  v0data::MAntiLambda<v0data::PxPos, v0data::PyPos, v0data::PzPos, v0data::PxNeg, v0data::PyNeg, v0data::PzNeg>,
                  v0data::MK0Short<v0data::PxPos, v0data::PyPos, v0data::PzPos, v0data::PxNeg, v0data::PyNeg, v0data::PzNeg>);
// extended table with expression columns that can be used as arguments of dynamic columns
DECLARE_SOA_EXTENDED_TABLE_USER(HfCandCascExt, HfCandCascBase, "HFCANDCASCEXT", //!
                                hf_cand_casc::Px, hf_cand_casc::Py, hf_cand_casc::Pz);

using HfCandCascade = HfCandCascExt;

// table with results of reconstruction level MC matching for Cascade
DECLARE_SOA_TABLE(HfCandCascadeMCRec, "AOD", "HFCANDCASCMCREC", //!
                  hf_cand_casc::FlagMCMatchRec);

// table with results of generator level MC matching
DECLARE_SOA_TABLE(HfCandCascadeMCGen, "AOD", "HFCANDCASCMCGEN", //!
                  hf_cand_casc::FlagMCMatchGen);

// specific 3-prong decay properties
namespace hf_cand_prong3
{
DECLARE_SOA_EXPRESSION_COLUMN(Px, px, //!
                              float, 1.f * aod::hf_cand::pxProng0 + 1.f * aod::hf_cand::pxProng1 + 1.f * aod::hf_cand::pxProng2);
DECLARE_SOA_EXPRESSION_COLUMN(Py, py, //!
                              float, 1.f * aod::hf_cand::pyProng0 + 1.f * aod::hf_cand::pyProng1 + 1.f * aod::hf_cand::pyProng2);
DECLARE_SOA_EXPRESSION_COLUMN(Pz, pz, //!
                              float, 1.f * aod::hf_cand::pzProng0 + 1.f * aod::hf_cand::pzProng1 + 1.f * aod::hf_cand::pzProng2);
DECLARE_SOA_DYNAMIC_COLUMN(M, m, //!
                           [](float px0, float py0, float pz0, float px1, float py1, float pz1, float px2, float py2, float pz2, const array<double, 3>& m) -> float { return RecoDecay::M(array{array{px0, py0, pz0}, array{px1, py1, pz1}, array{px2, py2, pz2}}, m); });
DECLARE_SOA_DYNAMIC_COLUMN(M2, m2, //!
                           [](float px0, float py0, float pz0, float px1, float py1, float pz1, float px2, float py2, float pz2, const array<double, 3>& m) -> float { return RecoDecay::M2(array{array{px0, py0, pz0}, array{px1, py1, pz1}, array{px2, py2, pz2}}, m); });
DECLARE_SOA_DYNAMIC_COLUMN(ImpactParameterProngSqSum, impactParameterProngSqSum, //!
                           [](float impParProng0, float impParProng1, float impParProng2) -> float { return RecoDecay::sumOfSquares(impParProng0, impParProng1, impParProng2); });
DECLARE_SOA_DYNAMIC_COLUMN(MaxNormalisedDeltaIP, maxNormalisedDeltaIP, //!
                           [](float xVtxP, float yVtxP, float xVtxS, float yVtxS, float errDlxy, float pxM, float pyM, float ip0, float errIp0, float ip1, float errIp1, float ip2, float errIp2, float px0, float py0, float px1, float py1, float px2, float py2) -> float { return RecoDecay::maxNormalisedDeltaIP(array{xVtxP, yVtxP}, array{xVtxS, yVtxS}, errDlxy, array{pxM, pyM}, array{ip0, ip1, ip2}, array{errIp0, errIp1, errIp2}, array{array{px0, py0}, array{px1, py1}, array{px2, py2}}); });
// MC matching result:
DECLARE_SOA_COLUMN(FlagMCMatchRec, flagMCMatchRec, int8_t);         //! reconstruction level
DECLARE_SOA_COLUMN(FlagMCMatchGen, flagMCMatchGen, int8_t);         //! generator level
DECLARE_SOA_COLUMN(OriginMCRec, originMCRec, int8_t);               //! particle origin, reconstruction level
DECLARE_SOA_COLUMN(OriginMCGen, originMCGen, int8_t);               //! particle origin, generator level
DECLARE_SOA_COLUMN(FlagMCDecayChanRec, flagMCDecayChanRec, int8_t); //! resonant decay channel flag, reconstruction level
DECLARE_SOA_COLUMN(FlagMCDecayChanGen, flagMCDecayChanGen, int8_t); //! resonant decay channel flag, generator level

// mapping of decay types
enum DecayType { DPlusToPiKPi = 0,
                 LcToPKPi,
                 DsToPiKK,
                 XicToPKPi,
                 N3ProngDecays }; //always keep N3ProngDecays at the end

// functions for specific particles

// D± → π± K∓ π±

template <typename T>
auto CtDPlus(const T& candidate)
{
  return candidate.ct(RecoDecay::getMassPDG(pdg::Code::kDPlus));
}

template <typename T>
auto YDPlus(const T& candidate)
{
  return candidate.y(RecoDecay::getMassPDG(pdg::Code::kDPlus));
}

template <typename T>
auto EDPlus(const T& candidate)
{
  return candidate.e(RecoDecay::getMassPDG(pdg::Code::kDPlus));
}

template <typename T>
auto InvMassDPlus(const T& candidate)
{
  return candidate.m(array{RecoDecay::getMassPDG(kPiPlus), RecoDecay::getMassPDG(kKPlus), RecoDecay::getMassPDG(kPiPlus)});
}

// Λc± → p± K∓ π±

template <typename T>
auto CtLc(const T& candidate)
{
  return candidate.ct(RecoDecay::getMassPDG(pdg::Code::kLambdaCPlus));
}

template <typename T>
auto YLc(const T& candidate)
{
  return candidate.y(RecoDecay::getMassPDG(pdg::Code::kLambdaCPlus));
}

template <typename T>
auto ELc(const T& candidate)
{
  return candidate.e(RecoDecay::getMassPDG(pdg::Code::kLambdaCPlus));
}

template <typename T>
auto InvMassLcpKpi(const T& candidate)
{
  return candidate.m(array{RecoDecay::getMassPDG(kProton), RecoDecay::getMassPDG(kKPlus), RecoDecay::getMassPDG(kPiPlus)});
}

template <typename T>
auto InvMassLcpiKp(const T& candidate)
{
  return candidate.m(array{RecoDecay::getMassPDG(kPiPlus), RecoDecay::getMassPDG(kKPlus), RecoDecay::getMassPDG(kProton)});
}

// Ξc± → p± K∓ π±

template <typename T>
auto CtXic(const T& candidate)
{
  return candidate.ct(RecoDecay::getMassPDG(pdg::Code::kXiCPlus));
}

template <typename T>
auto YXic(const T& candidate)
{
  return candidate.y(RecoDecay::getMassPDG(pdg::Code::kXiCPlus));
}

template <typename T>
auto EXic(const T& candidate)
{
  return candidate.e(RecoDecay::getMassPDG(pdg::Code::kXiCPlus));
}

template <typename T>
auto InvMassXicToPKPi(const T& candidate)
{
  return InvMassLcpKpi(candidate);
}

template <typename T>
auto InvMassXicToPiKP(const T& candidate)
{
  return InvMassLcpiKp(candidate);
}

} // namespace hf_cand_prong3

// 3-prong decay candidate table
DECLARE_SOA_TABLE(HfCandProng3Base, "AOD", "HFCANDP3BASE", //!
                  o2::soa::Index<>,
                  // general columns
                  HFCAND_COLUMNS,
                  // 3-prong specific columns
                  hf_cand::PxProng0, hf_cand::PyProng0, hf_cand::PzProng0,
                  hf_cand::PxProng1, hf_cand::PyProng1, hf_cand::PzProng1,
                  hf_cand::PxProng2, hf_cand::PyProng2, hf_cand::PzProng2,
                  hf_cand::ImpactParameter0, hf_cand::ImpactParameter1, hf_cand::ImpactParameter2,
                  hf_cand::ErrorImpactParameter0, hf_cand::ErrorImpactParameter1, hf_cand::ErrorImpactParameter2,
                  hf_track_index::Index0Id, hf_track_index::Index1Id, hf_track_index::Index2Id,
                  hf_track_index::HFflag,
                  /* dynamic columns */
                  hf_cand_prong3::M<hf_cand::PxProng0, hf_cand::PyProng0, hf_cand::PzProng0, hf_cand::PxProng1, hf_cand::PyProng1, hf_cand::PzProng1, hf_cand::PxProng2, hf_cand::PyProng2, hf_cand::PzProng2>,
                  hf_cand_prong3::M2<hf_cand::PxProng0, hf_cand::PyProng0, hf_cand::PzProng0, hf_cand::PxProng1, hf_cand::PyProng1, hf_cand::PzProng1, hf_cand::PxProng2, hf_cand::PyProng2, hf_cand::PzProng2>,
                  hf_cand_prong3::ImpactParameterProngSqSum<hf_cand::ImpactParameter0, hf_cand::ImpactParameter1, hf_cand::ImpactParameter2>,
                  /* prong 2 */
                  hf_cand::ImpactParameterNormalised2<hf_cand::ImpactParameter2, hf_cand::ErrorImpactParameter2>,
                  hf_cand::PtProng2<hf_cand::PxProng2, hf_cand::PyProng2>,
                  hf_cand::Pt2Prong2<hf_cand::PxProng2, hf_cand::PyProng2>,
                  hf_cand::PVectorProng2<hf_cand::PxProng2, hf_cand::PyProng2, hf_cand::PzProng2>,
                  /* dynamic columns that use candidate momentum components */
                  hf_cand::Pt<hf_cand_prong3::Px, hf_cand_prong3::Py>,
                  hf_cand::Pt2<hf_cand_prong3::Px, hf_cand_prong3::Py>,
                  hf_cand::P<hf_cand_prong3::Px, hf_cand_prong3::Py, hf_cand_prong3::Pz>,
                  hf_cand::P2<hf_cand_prong3::Px, hf_cand_prong3::Py, hf_cand_prong3::Pz>,
                  hf_cand::PVector<hf_cand_prong3::Px, hf_cand_prong3::Py, hf_cand_prong3::Pz>,
                  hf_cand::CPA<collision::PosX, collision::PosY, collision::PosZ, hf_cand::XSecondaryVertex, hf_cand::YSecondaryVertex, hf_cand::ZSecondaryVertex, hf_cand_prong3::Px, hf_cand_prong3::Py, hf_cand_prong3::Pz>,
                  hf_cand::CPAXY<collision::PosX, collision::PosY, hf_cand::XSecondaryVertex, hf_cand::YSecondaryVertex, hf_cand_prong3::Px, hf_cand_prong3::Py>,
                  hf_cand::Ct<collision::PosX, collision::PosY, collision::PosZ, hf_cand::XSecondaryVertex, hf_cand::YSecondaryVertex, hf_cand::ZSecondaryVertex, hf_cand_prong3::Px, hf_cand_prong3::Py, hf_cand_prong3::Pz>,
                  hf_cand::ImpactParameterXY<collision::PosX, collision::PosY, collision::PosZ, hf_cand::XSecondaryVertex, hf_cand::YSecondaryVertex, hf_cand::ZSecondaryVertex, hf_cand_prong3::Px, hf_cand_prong3::Py, hf_cand_prong3::Pz>,
                  hf_cand_prong3::MaxNormalisedDeltaIP<collision::PosX, collision::PosY, hf_cand::XSecondaryVertex, hf_cand::YSecondaryVertex, hf_cand::ErrorDecayLengthXY, hf_cand_prong3::Px, hf_cand_prong3::Py, hf_cand::ImpactParameter0, hf_cand::ErrorImpactParameter0, hf_cand::ImpactParameter1, hf_cand::ErrorImpactParameter1, hf_cand::ImpactParameter2, hf_cand::ErrorImpactParameter2, hf_cand::PxProng0, hf_cand::PyProng0, hf_cand::PxProng1, hf_cand::PyProng1, hf_cand::PxProng2, hf_cand::PyProng2>,
                  hf_cand::Eta<hf_cand_prong3::Px, hf_cand_prong3::Py, hf_cand_prong3::Pz>,
                  hf_cand::Phi<hf_cand_prong3::Px, hf_cand_prong3::Py>,
                  hf_cand::Y<hf_cand_prong3::Px, hf_cand_prong3::Py, hf_cand_prong3::Pz>,
                  hf_cand::E<hf_cand_prong3::Px, hf_cand_prong3::Py, hf_cand_prong3::Pz>,
                  hf_cand::E2<hf_cand_prong3::Px, hf_cand_prong3::Py, hf_cand_prong3::Pz>);

// extended table with expression columns that can be used as arguments of dynamic columns
DECLARE_SOA_EXTENDED_TABLE_USER(HfCandProng3Ext, HfCandProng3Base, "HFCANDP3EXT", //!
                                hf_cand_prong3::Px, hf_cand_prong3::Py, hf_cand_prong3::Pz);

using HfCandProng3 = HfCandProng3Ext;

// table with results of reconstruction level MC matching
DECLARE_SOA_TABLE(HfCandProng3MCRec, "AOD", "HFCANDP3MCREC", //!
                  hf_cand_prong3::FlagMCMatchRec,
                  hf_cand_prong3::OriginMCRec,
                  hf_cand_prong3::FlagMCDecayChanRec);

// table with results of generator level MC matching
DECLARE_SOA_TABLE(HfCandProng3MCGen, "AOD", "HFCANDP3MCGEN", //!
                  hf_cand_prong3::FlagMCMatchGen,
                  hf_cand_prong3::OriginMCGen,
                  hf_cand_prong3::FlagMCDecayChanGen);

<<<<<<< HEAD
// definition of columns and tables for D-Dbar correlation pairs
namespace hf_correlation_ddbar
{
DECLARE_SOA_COLUMN(DeltaPhi, deltaPhi, float);
DECLARE_SOA_COLUMN(DeltaEta, deltaEta, float);
DECLARE_SOA_COLUMN(PtD, ptD, float);
DECLARE_SOA_COLUMN(PtDbar, ptDbar, float);
DECLARE_SOA_COLUMN(MD, mD, float);
DECLARE_SOA_COLUMN(MDbar, mDbar, float);
DECLARE_SOA_COLUMN(SignalStatus, signalStatus, int);
} // namespace hf_correlation_ddbar
DECLARE_SOA_TABLE(DDbarPair, "AOD", "DDBARPAIR",
                  aod::hf_correlation_ddbar::DeltaPhi,
                  aod::hf_correlation_ddbar::DeltaEta,
                  aod::hf_correlation_ddbar::PtD,
                  aod::hf_correlation_ddbar::PtDbar);
DECLARE_SOA_TABLE(DDbarRecoInfo, "AOD", "DDBARRECOINFO",
                  aod::hf_correlation_ddbar::MD,
                  aod::hf_correlation_ddbar::MDbar,
                  aod::hf_correlation_ddbar::SignalStatus);
=======
// specific Xicc candidate properties
namespace hf_cand_xicc
{
DECLARE_SOA_INDEX_COLUMN_FULL(Index0, index0, int, HfCandProng3, "_0"); // Xic index
// MC matching result:
DECLARE_SOA_COLUMN(FlagMCMatchRec, flagMCMatchRec, int8_t); // reconstruction level
DECLARE_SOA_COLUMN(FlagMCMatchGen, flagMCMatchGen, int8_t); // generator level
DECLARE_SOA_COLUMN(OriginMCRec, originMCRec, int8_t);       // particle origin, reconstruction level
DECLARE_SOA_COLUMN(OriginMCGen, originMCGen, int8_t);       // particle origin, generator level
DECLARE_SOA_COLUMN(DebugMCRec, debugMCRec, int8_t);         // debug flag for mis-association reconstruction level
// mapping of decay types
enum DecayType { XiccToXicPi = 0 }; // move this to a dedicated cascade namespace in the future?

// Ξcc±± → p± K∓ π± π±

template <typename T>
auto CtXicc(const T& candidate)
{
  return candidate.ct(RecoDecay::getMassPDG(pdg::Code::kXiCCPlusPlus));
}

template <typename T>
auto YXicc(const T& candidate)
{
  return candidate.y(RecoDecay::getMassPDG(pdg::Code::kXiCCPlusPlus));
}

template <typename T>
auto EXicc(const T& candidate)
{
  return candidate.e(RecoDecay::getMassPDG(pdg::Code::kXiCCPlusPlus));
}

template <typename T>
auto InvMassXiccToXicPi(const T& candidate)
{
  return candidate.m(array{RecoDecay::getMassPDG(pdg::Code::kXiCPlus), RecoDecay::getMassPDG(kPiPlus)});
}
} // namespace hf_cand_xicc

// declare dedicated Xicc candidate table
DECLARE_SOA_TABLE(HfCandXiccBase, "AOD", "HFCANDXICCBASE",
                  // general columns
                  HFCAND_COLUMNS,
                  // 2-prong specific columns
                  hf_cand::PxProng0, hf_cand::PyProng0, hf_cand::PzProng0,
                  hf_cand::PxProng1, hf_cand::PyProng1, hf_cand::PzProng1,
                  hf_cand::ImpactParameter0, hf_cand::ImpactParameter1,
                  hf_cand::ErrorImpactParameter0, hf_cand::ErrorImpactParameter1,
                  hf_cand_xicc::Index0Id, hf_track_index::Index1Id,
                  hf_track_index::HFflag,
                  /* dynamic columns */
                  hf_cand_prong2::M<hf_cand::PxProng0, hf_cand::PyProng0, hf_cand::PzProng0, hf_cand::PxProng1, hf_cand::PyProng1, hf_cand::PzProng1>,
                  hf_cand_prong2::M2<hf_cand::PxProng0, hf_cand::PyProng0, hf_cand::PzProng0, hf_cand::PxProng1, hf_cand::PyProng1, hf_cand::PzProng1>,
                  /* dynamic columns that use candidate momentum components */
                  hf_cand::Pt<hf_cand_prong2::Px, hf_cand_prong2::Py>,
                  hf_cand::Pt2<hf_cand_prong2::Px, hf_cand_prong2::Py>,
                  hf_cand::P<hf_cand_prong2::Px, hf_cand_prong2::Py, hf_cand_prong2::Pz>,
                  hf_cand::P2<hf_cand_prong2::Px, hf_cand_prong2::Py, hf_cand_prong2::Pz>,
                  hf_cand::PVector<hf_cand_prong2::Px, hf_cand_prong2::Py, hf_cand_prong2::Pz>,
                  hf_cand::CPA<collision::PosX, collision::PosY, collision::PosZ, hf_cand::XSecondaryVertex, hf_cand::YSecondaryVertex, hf_cand::ZSecondaryVertex, hf_cand_prong2::Px, hf_cand_prong2::Py, hf_cand_prong2::Pz>,
                  hf_cand::CPAXY<collision::PosX, collision::PosY, hf_cand::XSecondaryVertex, hf_cand::YSecondaryVertex, hf_cand_prong2::Px, hf_cand_prong2::Py>,
                  hf_cand::Ct<collision::PosX, collision::PosY, collision::PosZ, hf_cand::XSecondaryVertex, hf_cand::YSecondaryVertex, hf_cand::ZSecondaryVertex, hf_cand_prong2::Px, hf_cand_prong2::Py, hf_cand_prong2::Pz>,
                  hf_cand::ImpactParameterXY<collision::PosX, collision::PosY, collision::PosZ, hf_cand::XSecondaryVertex, hf_cand::YSecondaryVertex, hf_cand::ZSecondaryVertex, hf_cand_prong2::Px, hf_cand_prong2::Py, hf_cand_prong2::Pz>,
                  hf_cand_prong2::MaxNormalisedDeltaIP<collision::PosX, collision::PosY, hf_cand::XSecondaryVertex, hf_cand::YSecondaryVertex, hf_cand::ErrorDecayLengthXY, hf_cand_prong2::Px, hf_cand_prong2::Py, hf_cand::ImpactParameter0, hf_cand::ErrorImpactParameter0, hf_cand::ImpactParameter1, hf_cand::ErrorImpactParameter1, hf_cand::PxProng0, hf_cand::PyProng0, hf_cand::PxProng1, hf_cand::PyProng1>,
                  hf_cand::Eta<hf_cand_prong2::Px, hf_cand_prong2::Py, hf_cand_prong2::Pz>,
                  hf_cand::Phi<hf_cand_prong2::Px, hf_cand_prong2::Py>,
                  hf_cand::Y<hf_cand_prong2::Px, hf_cand_prong2::Py, hf_cand_prong2::Pz>,
                  hf_cand::E<hf_cand_prong2::Px, hf_cand_prong2::Py, hf_cand_prong2::Pz>,
                  hf_cand::E2<hf_cand_prong2::Px, hf_cand_prong2::Py, hf_cand_prong2::Pz>);

// extended table with expression columns that can be used as arguments of dynamic columns
DECLARE_SOA_EXTENDED_TABLE_USER(HfCandXiccExt, HfCandXiccBase, "HFCANDXICCEXT",
                                hf_cand_prong2::Px, hf_cand_prong2::Py, hf_cand_prong2::Pz);

using HfCandXicc = HfCandXiccExt;

// table with results of reconstruction level MC matching
DECLARE_SOA_TABLE(HfCandXiccMCRec, "AOD", "HFCANDXICCMCREC", //!
                  hf_cand_xicc::FlagMCMatchRec,
                  hf_cand_xicc::OriginMCRec,
                  hf_cand_xicc::DebugMCRec);

// table with results of generator level MC matching
DECLARE_SOA_TABLE(HfCandXiccMCGen, "AOD", "HFCANDXICCMCGEN", //!
                  hf_cand_xicc::FlagMCMatchGen,
                  hf_cand_xicc::OriginMCGen);

>>>>>>> b187efda
} // namespace o2::aod

#endif // O2_ANALYSIS_HFSECONDARYVERTEX_H_<|MERGE_RESOLUTION|>--- conflicted
+++ resolved
@@ -453,6 +453,11 @@
                   v0data::MLambda<v0data::PxPos, v0data::PyPos, v0data::PzPos, v0data::PxNeg, v0data::PyNeg, v0data::PzNeg>,
                   v0data::MAntiLambda<v0data::PxPos, v0data::PyPos, v0data::PzPos, v0data::PxNeg, v0data::PyNeg, v0data::PzNeg>,
                   v0data::MK0Short<v0data::PxPos, v0data::PyPos, v0data::PzPos, v0data::PxNeg, v0data::PyNeg, v0data::PzNeg>);
+//                  ,
+//                  v0data::MLambda<v0data::PxPos, v0data::PyPos, v0data::PzPos, v0data::PxNeg, v0data::PyNeg, v0data::PzNeg>,
+//                  v0data::MAntiLambda<v0data::PxPos, v0data::PyPos, v0data::PzPos, v0data::PxNeg, v0data::PyNeg, v0data::PzNeg>,
+//                  v0data::MK0Short<v0data::PxPos, v0data::PyPos, v0data::PzPos, v0data::PxNeg, v0data::PyNeg, v0data::PzNeg>);
+
 // extended table with expression columns that can be used as arguments of dynamic columns
 DECLARE_SOA_EXTENDED_TABLE_USER(HfCandCascExt, HfCandCascBase, "HFCANDCASCEXT", //!
                                 hf_cand_casc::Px, hf_cand_casc::Py, hf_cand_casc::Pz);
@@ -590,12 +595,10 @@
 {
   return InvMassLcpiKp(candidate);
 }
-
 } // namespace hf_cand_prong3
 
 // 3-prong decay candidate table
 DECLARE_SOA_TABLE(HfCandProng3Base, "AOD", "HFCANDP3BASE", //!
-                  o2::soa::Index<>,
                   // general columns
                   HFCAND_COLUMNS,
                   // 3-prong specific columns
@@ -650,7 +653,6 @@
                   hf_cand_prong3::OriginMCGen,
                   hf_cand_prong3::FlagMCDecayChanGen);
 
-<<<<<<< HEAD
 // definition of columns and tables for D-Dbar correlation pairs
 namespace hf_correlation_ddbar
 {
@@ -671,7 +673,7 @@
                   aod::hf_correlation_ddbar::MD,
                   aod::hf_correlation_ddbar::MDbar,
                   aod::hf_correlation_ddbar::SignalStatus);
-=======
+
 // specific Xicc candidate properties
 namespace hf_cand_xicc
 {
@@ -759,8 +761,6 @@
 DECLARE_SOA_TABLE(HfCandXiccMCGen, "AOD", "HFCANDXICCMCGEN", //!
                   hf_cand_xicc::FlagMCMatchGen,
                   hf_cand_xicc::OriginMCGen);
-
->>>>>>> b187efda
 } // namespace o2::aod
 
 #endif // O2_ANALYSIS_HFSECONDARYVERTEX_H_
--- conflicted
+++ resolved
@@ -444,19 +444,6 @@
                   v0data::MLambda<v0data::PxPos, v0data::PyPos, v0data::PzPos, v0data::PxNeg, v0data::PyNeg, v0data::PzNeg>,
                   v0data::MAntiLambda<v0data::PxPos, v0data::PyPos, v0data::PzPos, v0data::PxNeg, v0data::PyNeg, v0data::PzNeg>,
                   v0data::MK0Short<v0data::PxPos, v0data::PyPos, v0data::PzPos, v0data::PxNeg, v0data::PyNeg, v0data::PzNeg>);
-<<<<<<< HEAD
-/*,
-                  v0data::MLambda<v0data::PxPos, v0data::PyPos, v0data::PzPos, v0data::PxNeg, v0data::PyNeg, v0data::PzNeg>,
-                  v0data::MAntiLambda<v0data::PxPos, v0data::PyPos, v0data::PzPos, v0data::PxNeg, v0data::PyNeg, v0data::PzNeg>,
-                  v0data::MK0Short<v0data::PxPos, v0data::PyPos, v0data::PzPos, v0data::PxNeg, v0data::PyNeg, v0data::PzNeg>);
-*/
-=======
-//                  ,
-//                  v0data::MLambda<v0data::PxPos, v0data::PyPos, v0data::PzPos, v0data::PxNeg, v0data::PyNeg, v0data::PzNeg>,
-//                  v0data::MAntiLambda<v0data::PxPos, v0data::PyPos, v0data::PzPos, v0data::PxNeg, v0data::PyNeg, v0data::PzNeg>,
-//                  v0data::MK0Short<v0data::PxPos, v0data::PyPos, v0data::PzPos, v0data::PxNeg, v0data::PyNeg, v0data::PzNeg>);
-
->>>>>>> ccbb6fea
 // extended table with expression columns that can be used as arguments of dynamic columns
 DECLARE_SOA_EXTENDED_TABLE_USER(HfCandCascExt, HfCandCascBase, "HFCANDCASCEXT", //!
                                 hf_cand_casc::Px, hf_cand_casc::Py, hf_cand_casc::Pz);

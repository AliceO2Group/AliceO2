// Copyright CERN and copyright holders of ALICE O2. This software is
// distributed under the terms of the GNU General Public License v3 (GPL
// Version 3), copied verbatim in the file "COPYING".
//
// See http://alice-o2.web.cern.ch/license for full licensing information.
//
// In applying this license CERN does not waive the privileges and immunities
// granted to it by virtue of its status as an Intergovernmental Organization
// or submit itself to any jurisdiction.

/// \file HFSecondaryVertex.h
/// \brief Definitions of tables of heavy-flavour decay candidates
///
/// \author Gian Michele Innocenti <gian.michele.innocenti@cern.ch>, CERN
/// \author Vít Kučera <vit.kucera@cern.ch>, CERN

#ifndef O2_ANALYSIS_HFSECONDARYVERTEX_H_
#define O2_ANALYSIS_HFSECONDARYVERTEX_H_

#include "Framework/AnalysisDataModel.h"
#include "AnalysisCore/RecoDecay.h"
#include "AnalysisCore/HFSelectorCuts.h"
#include "AnalysisDataModel/PID/PIDResponse.h"

using namespace o2::analysis;

namespace o2::aod
{
namespace hf_seltrack
{
DECLARE_SOA_COLUMN(IsSelProng, isSelProng, int); //!
DECLARE_SOA_COLUMN(DCAPrim0, dcaPrim0, float);   //!
DECLARE_SOA_COLUMN(DCAPrim1, dcaPrim1, float);   //!
} // namespace hf_seltrack

DECLARE_SOA_TABLE(HFSelTrack, "AOD", "HFSELTRACK", //!
                  hf_seltrack::IsSelProng,
                  hf_seltrack::DCAPrim0,
                  hf_seltrack::DCAPrim1);

using BigTracks = soa::Join<Tracks, TracksCov, TracksExtra, HFSelTrack>;
using BigTracksMC = soa::Join<BigTracks, McTrackLabels>;
using BigTracksPID = soa::Join<BigTracks,
                               aod::pidRespTPCEl, aod::pidRespTPCMu, aod::pidRespTPCPi, aod::pidRespTPCKa, aod::pidRespTPCPr,
                               aod::pidRespTOFEl, aod::pidRespTOFMu, aod::pidRespTOFPi, aod::pidRespTOFKa, aod::pidRespTOFPr>;

// FIXME: this is a workaround until we get the index columns to work with joins.

namespace hf_track_index
{
DECLARE_SOA_INDEX_COLUMN_FULL(Index0, index0, int, Tracks, "_0"); //!
DECLARE_SOA_INDEX_COLUMN_FULL(Index1, index1, int, Tracks, "_1"); //!
DECLARE_SOA_INDEX_COLUMN_FULL(Index2, index2, int, Tracks, "_2"); //!
DECLARE_SOA_INDEX_COLUMN_FULL(Index3, index3, int, Tracks, "_3"); //!
DECLARE_SOA_COLUMN(HFflag, hfflag, uint8_t);                      //!

DECLARE_SOA_COLUMN(D0ToKPiFlag, d0ToKPiFlag, uint8_t);       //!
DECLARE_SOA_COLUMN(JpsiToEEFlag, jpsiToEEFlag, uint8_t);     //!
DECLARE_SOA_COLUMN(JpsiToMuMuFlag, jpsiToMuMuFlag, uint8_t); //!

DECLARE_SOA_COLUMN(DPlusPiKPiFlag, dPlusPiKPiFlag, uint8_t); //!
DECLARE_SOA_COLUMN(LcPKPiFlag, lcPKPiFlag, uint8_t);         //!
DECLARE_SOA_COLUMN(DsKKPiFlag, dsKKPiFlag, uint8_t);         //!
DECLARE_SOA_COLUMN(XicToPKPiFlag, xicToPKPiFlag, uint8_t);   //!
} // namespace hf_track_index

DECLARE_SOA_TABLE(HfTrackIndexProng2, "AOD", "HFTRACKIDXP2", //!
                  hf_track_index::Index0Id,
                  hf_track_index::Index1Id,
                  hf_track_index::HFflag);

DECLARE_SOA_TABLE(HfCutStatusProng2, "AOD", "HFCUTSTATUSP2", //!
                  hf_track_index::D0ToKPiFlag,
                  hf_track_index::JpsiToEEFlag,
                  hf_track_index::JpsiToMuMuFlag);

DECLARE_SOA_TABLE(HfTrackIndexProng3, "AOD", "HFTRACKIDXP3", //!
                  hf_track_index::Index0Id,
                  hf_track_index::Index1Id,
                  hf_track_index::Index2Id,
                  hf_track_index::HFflag);

DECLARE_SOA_TABLE(HfCutStatusProng3, "AOD", "HFCUTSTATUSP3", //!
                  hf_track_index::DPlusPiKPiFlag,
                  hf_track_index::LcPKPiFlag,
                  hf_track_index::DsKKPiFlag,
                  hf_track_index::XicToPKPiFlag);

// general decay properties
namespace hf_cand
{
// collision properties
DECLARE_SOA_INDEX_COLUMN(Collision, collision); //!
// secondary vertex
DECLARE_SOA_COLUMN(XSecondaryVertex, xSecondaryVertex, float); //!
DECLARE_SOA_COLUMN(YSecondaryVertex, ySecondaryVertex, float); //!
DECLARE_SOA_COLUMN(ZSecondaryVertex, zSecondaryVertex, float); //!
DECLARE_SOA_DYNAMIC_COLUMN(RSecondaryVertex, rSecondaryVertex, //!
                           [](float xVtxS, float yVtxS) -> float { return RecoDecay::sqrtSumOfSquares(xVtxS, yVtxS); });
DECLARE_SOA_COLUMN(Chi2PCA, chi2PCA, float); //! sum of (non-weighted) distances of the secondary vertex to its prongs
// prong properties
DECLARE_SOA_COLUMN(PxProng0, pxProng0, float); //!
DECLARE_SOA_COLUMN(PyProng0, pyProng0, float); //!
DECLARE_SOA_COLUMN(PzProng0, pzProng0, float); //!
DECLARE_SOA_DYNAMIC_COLUMN(PtProng0, ptProng0, //!
                           [](float px, float py) -> float { return RecoDecay::Pt(px, py); });
DECLARE_SOA_DYNAMIC_COLUMN(Pt2Prong0, pt2Prong0, //!
                           [](float px, float py) -> float { return RecoDecay::Pt2(px, py); });
DECLARE_SOA_DYNAMIC_COLUMN(PVectorProng0, pVectorProng0, //!
                           [](float px, float py, float pz) -> array<float, 3> { return array{px, py, pz}; });
DECLARE_SOA_COLUMN(ImpactParameter0, impactParameter0, float);                     //!
DECLARE_SOA_COLUMN(ErrorImpactParameter0, errorImpactParameter0, float);           //!
DECLARE_SOA_DYNAMIC_COLUMN(ImpactParameterNormalised0, impactParameterNormalised0, //!
                           [](float dca, float err) -> float { return dca / err; });
DECLARE_SOA_COLUMN(PxProng1, pxProng1, float); //!
DECLARE_SOA_COLUMN(PyProng1, pyProng1, float); //!
DECLARE_SOA_COLUMN(PzProng1, pzProng1, float); //!
DECLARE_SOA_DYNAMIC_COLUMN(PtProng1, ptProng1, //!
                           [](float px, float py) -> float { return RecoDecay::Pt(px, py); });
DECLARE_SOA_DYNAMIC_COLUMN(Pt2Prong1, pt2Prong1, //!
                           [](float px, float py) -> float { return RecoDecay::Pt2(px, py); });
DECLARE_SOA_DYNAMIC_COLUMN(PVectorProng1, pVectorProng1, //!
                           [](float px, float py, float pz) -> array<float, 3> { return array{px, py, pz}; });
DECLARE_SOA_COLUMN(ImpactParameter1, impactParameter1, float);                     //!
DECLARE_SOA_COLUMN(ErrorImpactParameter1, errorImpactParameter1, float);           //!
DECLARE_SOA_DYNAMIC_COLUMN(ImpactParameterNormalised1, impactParameterNormalised1, //!
                           [](float dca, float err) -> float { return dca / err; });
DECLARE_SOA_COLUMN(PxProng2, pxProng2, float); //!
DECLARE_SOA_COLUMN(PyProng2, pyProng2, float); //!
DECLARE_SOA_COLUMN(PzProng2, pzProng2, float); //!
DECLARE_SOA_DYNAMIC_COLUMN(PtProng2, ptProng2, //!
                           [](float px, float py) -> float { return RecoDecay::Pt(px, py); });
DECLARE_SOA_DYNAMIC_COLUMN(Pt2Prong2, pt2Prong2, //!
                           [](float px, float py) -> float { return RecoDecay::Pt2(px, py); });
DECLARE_SOA_DYNAMIC_COLUMN(PVectorProng2, pVectorProng2, //!
                           [](float px, float py, float pz) -> array<float, 3> { return array{px, py, pz}; });
DECLARE_SOA_COLUMN(ImpactParameter2, impactParameter2, float);                     //!
DECLARE_SOA_COLUMN(ErrorImpactParameter2, errorImpactParameter2, float);           //!
DECLARE_SOA_DYNAMIC_COLUMN(ImpactParameterNormalised2, impactParameterNormalised2, //!
                           [](float dca, float err) -> float { return dca / err; });
// candidate properties
DECLARE_SOA_DYNAMIC_COLUMN(Pt, pt, //!
                           [](float px, float py) -> float { return RecoDecay::Pt(px, py); });
DECLARE_SOA_DYNAMIC_COLUMN(Pt2, pt2, //!
                           [](float px, float py) -> float { return RecoDecay::Pt2(px, py); });
DECLARE_SOA_DYNAMIC_COLUMN(P, p, //!
                           [](float px, float py, float pz) -> float { return RecoDecay::P(px, py, pz); });
DECLARE_SOA_DYNAMIC_COLUMN(P2, p2, //!
                           [](float px, float py, float pz) -> float { return RecoDecay::P2(px, py, pz); });
DECLARE_SOA_DYNAMIC_COLUMN(PVector, pVector, //!
                           [](float px, float py, float pz) -> array<float, 3> { return array{px, py, pz}; });
DECLARE_SOA_DYNAMIC_COLUMN(Eta, eta, //!
                           [](float px, float py, float pz) -> float { return RecoDecay::Eta(array{px, py, pz}); });
DECLARE_SOA_DYNAMIC_COLUMN(Phi, phi, //!
                           [](float px, float py) -> float { return RecoDecay::Phi(px, py); });
DECLARE_SOA_DYNAMIC_COLUMN(Y, y, //!
                           [](float px, float py, float pz, double m) -> float { return RecoDecay::Y(array{px, py, pz}, m); });
DECLARE_SOA_DYNAMIC_COLUMN(E, e, //!
                           [](float px, float py, float pz, double m) -> float { return RecoDecay::E(px, py, pz, m); });
DECLARE_SOA_DYNAMIC_COLUMN(E2, e2, //!
                           [](float px, float py, float pz, double m) -> float { return RecoDecay::E2(px, py, pz, m); });
DECLARE_SOA_DYNAMIC_COLUMN(DecayLength, decayLength, //!
                           [](float xVtxP, float yVtxP, float zVtxP, float xVtxS, float yVtxS, float zVtxS) -> float { return RecoDecay::distance(array{xVtxP, yVtxP, zVtxP}, array{xVtxS, yVtxS, zVtxS}); });
DECLARE_SOA_DYNAMIC_COLUMN(DecayLengthXY, decayLengthXY, //!
                           [](float xVtxP, float yVtxP, float xVtxS, float yVtxS) -> float { return RecoDecay::distanceXY(array{xVtxP, yVtxP}, array{xVtxS, yVtxS}); });
DECLARE_SOA_DYNAMIC_COLUMN(DecayLengthNormalised, decayLengthNormalised, //!
                           [](float xVtxP, float yVtxP, float zVtxP, float xVtxS, float yVtxS, float zVtxS, float err) -> float { return RecoDecay::distance(array{xVtxP, yVtxP, zVtxP}, array{xVtxS, yVtxS, zVtxS}) / err; });
DECLARE_SOA_DYNAMIC_COLUMN(DecayLengthXYNormalised, decayLengthXYNormalised, //!
                           [](float xVtxP, float yVtxP, float xVtxS, float yVtxS, float err) -> float { return RecoDecay::distanceXY(array{xVtxP, yVtxP}, array{xVtxS, yVtxS}) / err; });
DECLARE_SOA_COLUMN(ErrorDecayLength, errorDecayLength, float);     //!
DECLARE_SOA_COLUMN(ErrorDecayLengthXY, errorDecayLengthXY, float); //!
DECLARE_SOA_DYNAMIC_COLUMN(CPA, cpa,                               //!
                           [](float xVtxP, float yVtxP, float zVtxP, float xVtxS, float yVtxS, float zVtxS, float px, float py, float pz) -> float { return RecoDecay::CPA(array{xVtxP, yVtxP, zVtxP}, array{xVtxS, yVtxS, zVtxS}, array{px, py, pz}); });
DECLARE_SOA_DYNAMIC_COLUMN(CPAXY, cpaXY, //!
                           [](float xVtxP, float yVtxP, float xVtxS, float yVtxS, float px, float py) -> float { return RecoDecay::CPAXY(array{xVtxP, yVtxP}, array{xVtxS, yVtxS}, array{px, py}); });
DECLARE_SOA_DYNAMIC_COLUMN(Ct, ct, //!
                           [](float xVtxP, float yVtxP, float zVtxP, float xVtxS, float yVtxS, float zVtxS, float px, float py, float pz, double m) -> float { return RecoDecay::Ct(array{px, py, pz}, RecoDecay::distance(array{xVtxP, yVtxP, zVtxP}, array{xVtxS, yVtxS, zVtxS}), m); });
DECLARE_SOA_DYNAMIC_COLUMN(ImpactParameterXY, impactParameterXY, //!
                           [](float xVtxP, float yVtxP, float zVtxP, float xVtxS, float yVtxS, float zVtxS, float px, float py, float pz) -> float { return RecoDecay::ImpParXY(array{xVtxP, yVtxP, zVtxP}, array{xVtxS, yVtxS, zVtxS}, array{px, py, pz}); });

// mapping of origin type
enum OriginType { Prompt = 1,
                  NonPrompt };
} // namespace hf_cand

// specific 2-prong decay properties
namespace hf_cand_prong2
{
DECLARE_SOA_EXPRESSION_COLUMN(Px, px, //!
                              float, 1.f * aod::hf_cand::pxProng0 + 1.f * aod::hf_cand::pxProng1);
DECLARE_SOA_EXPRESSION_COLUMN(Py, py, //!
                              float, 1.f * aod::hf_cand::pyProng0 + 1.f * aod::hf_cand::pyProng1);
DECLARE_SOA_EXPRESSION_COLUMN(Pz, pz, //!
                              float, 1.f * aod::hf_cand::pzProng0 + 1.f * aod::hf_cand::pzProng1);
DECLARE_SOA_DYNAMIC_COLUMN(ImpactParameterProduct, impactParameterProduct, //!
                           [](float dca1, float dca2) -> float { return dca1 * dca2; });
DECLARE_SOA_DYNAMIC_COLUMN(M, m, //!
                           [](float px0, float py0, float pz0, float px1, float py1, float pz1, const array<double, 2>& m) -> float { return RecoDecay::M(array{array{px0, py0, pz0}, array{px1, py1, pz1}}, m); });
DECLARE_SOA_DYNAMIC_COLUMN(M2, m2, //!
                           [](float px0, float py0, float pz0, float px1, float py1, float pz1, const array<double, 2>& m) -> float { return RecoDecay::M2(array{array{px0, py0, pz0}, array{px1, py1, pz1}}, m); });
DECLARE_SOA_DYNAMIC_COLUMN(CosThetaStar, cosThetaStar, //!
                           [](float px0, float py0, float pz0, float px1, float py1, float pz1, const array<double, 2>& m, double mTot, int iProng) -> float { return RecoDecay::CosThetaStar(array{array{px0, py0, pz0}, array{px1, py1, pz1}}, m, mTot, iProng); });
DECLARE_SOA_DYNAMIC_COLUMN(ImpactParameterProngSqSum, impactParameterProngSqSum, //!
                           [](float impParProng0, float impParProng1) -> float { return RecoDecay::sumOfSquares(impParProng0, impParProng1); });
DECLARE_SOA_DYNAMIC_COLUMN(MaxNormalisedDeltaIP, maxNormalisedDeltaIP, //!
                           [](float xVtxP, float yVtxP, float xVtxS, float yVtxS, float errDlxy, float pxM, float pyM, float ip0, float errIp0, float ip1, float errIp1, float px0, float py0, float px1, float py1) -> float { return RecoDecay::maxNormalisedDeltaIP(array{xVtxP, yVtxP}, array{xVtxS, yVtxS}, errDlxy, array{pxM, pyM}, array{ip0, ip1}, array{errIp0, errIp1}, array{array{px0, py0}, array{px1, py1}}); });
// MC matching result:
DECLARE_SOA_COLUMN(FlagMCMatchRec, flagMCMatchRec, int8_t); //! reconstruction level
DECLARE_SOA_COLUMN(FlagMCMatchGen, flagMCMatchGen, int8_t); //! generator level
DECLARE_SOA_COLUMN(OriginMCRec, originMCRec, int8_t);       //! particle origin, reconstruction level
DECLARE_SOA_COLUMN(OriginMCGen, originMCGen, int8_t);       //! particle origin, generator level

// mapping of decay types
enum DecayType { D0ToPiK = 0,
                 JpsiToEE,
                 JpsiToMuMu,
                 N2ProngDecays }; //always keep N2ProngDecays at the end

// functions for specific particles

// D0(bar) → π± K∓

template <typename T>
auto CtD0(const T& candidate)
{
  return candidate.ct(RecoDecay::getMassPDG(pdg::Code::kD0));
}

template <typename T>
auto YD0(const T& candidate)
{
  return candidate.y(RecoDecay::getMassPDG(pdg::Code::kD0));
}

template <typename T>
auto ED0(const T& candidate)
{
  return candidate.e(RecoDecay::getMassPDG(pdg::Code::kD0));
}

template <typename T>
auto InvMassD0(const T& candidate)
{
  return candidate.m(array{RecoDecay::getMassPDG(kPiPlus), RecoDecay::getMassPDG(kKPlus)});
}

template <typename T>
auto InvMassD0bar(const T& candidate)
{
  return candidate.m(array{RecoDecay::getMassPDG(kKPlus), RecoDecay::getMassPDG(kPiPlus)});
}

template <typename T>
auto CosThetaStarD0(const T& candidate)
{
  return candidate.cosThetaStar(array{RecoDecay::getMassPDG(kPiPlus), RecoDecay::getMassPDG(kKPlus)}, RecoDecay::getMassPDG(pdg::Code::kD0), 1);
}

template <typename T>
auto CosThetaStarD0bar(const T& candidate)
{
  return candidate.cosThetaStar(array{RecoDecay::getMassPDG(kKPlus), RecoDecay::getMassPDG(kPiPlus)}, RecoDecay::getMassPDG(pdg::Code::kD0), 0);
}

<<<<<<< HEAD
// Jpsi
=======
// J/ψ → e+ e−

>>>>>>> 183c987b
template <typename T>
auto CtJpsi(const T& candidate)
{
  return candidate.ct(RecoDecay::getMassPDG(pdg::Code::kJpsi));
}

template <typename T>
auto YJpsi(const T& candidate)
{
  return candidate.y(RecoDecay::getMassPDG(pdg::Code::kJpsi));
}

template <typename T>
auto EJpsi(const T& candidate)
{
  return candidate.e(RecoDecay::getMassPDG(pdg::Code::kJpsi));
}

// Jpsi → e+e-
template <typename T>
auto InvMassJpsiToEE(const T& candidate)
{
  return candidate.m(array{RecoDecay::getMassPDG(kElectron), RecoDecay::getMassPDG(kElectron)});
}

// Jpsi → mu+mu-
template <typename T>
auto InvMassJpsiToMuMu(const T& candidate)
{
  return candidate.m(array{RecoDecay::getMassPDG(kMuonMinus), RecoDecay::getMassPDG(kMuonMinus)});
}
} // namespace hf_cand_prong2

// general columns
#define HFCAND_COLUMNS                                                                                                                                                                             \
  hf_cand::CollisionId,                                                                                                                                                                            \
    collision::PosX, collision::PosY, collision::PosZ,                                                                                                                                             \
    hf_cand::XSecondaryVertex, hf_cand::YSecondaryVertex, hf_cand::ZSecondaryVertex,                                                                                                               \
    hf_cand::ErrorDecayLength, hf_cand::ErrorDecayLengthXY,                                                                                                                                        \
    hf_cand::Chi2PCA,                                                                                                                                                                              \
    /* dynamic columns */ hf_cand::RSecondaryVertex<hf_cand::XSecondaryVertex, hf_cand::YSecondaryVertex>,                                                                                         \
    hf_cand::DecayLength<collision::PosX, collision::PosY, collision::PosZ, hf_cand::XSecondaryVertex, hf_cand::YSecondaryVertex, hf_cand::ZSecondaryVertex>,                                      \
    hf_cand::DecayLengthXY<collision::PosX, collision::PosY, hf_cand::XSecondaryVertex, hf_cand::YSecondaryVertex>,                                                                                \
    hf_cand::DecayLengthNormalised<collision::PosX, collision::PosY, collision::PosZ, hf_cand::XSecondaryVertex, hf_cand::YSecondaryVertex, hf_cand::ZSecondaryVertex, hf_cand::ErrorDecayLength>, \
    hf_cand::DecayLengthXYNormalised<collision::PosX, collision::PosY, hf_cand::XSecondaryVertex, hf_cand::YSecondaryVertex, hf_cand::ErrorDecayLengthXY>,                                         \
    /* prong 0 */ hf_cand::ImpactParameterNormalised0<hf_cand::ImpactParameter0, hf_cand::ErrorImpactParameter0>,                                                                                  \
    hf_cand::PtProng0<hf_cand::PxProng0, hf_cand::PyProng0>,                                                                                                                                       \
    hf_cand::Pt2Prong0<hf_cand::PxProng0, hf_cand::PyProng0>,                                                                                                                                      \
    hf_cand::PVectorProng0<hf_cand::PxProng0, hf_cand::PyProng0, hf_cand::PzProng0>,                                                                                                               \
    /* prong 1 */ hf_cand::ImpactParameterNormalised1<hf_cand::ImpactParameter1, hf_cand::ErrorImpactParameter1>,                                                                                  \
    hf_cand::PtProng1<hf_cand::PxProng1, hf_cand::PyProng1>,                                                                                                                                       \
    hf_cand::Pt2Prong1<hf_cand::PxProng1, hf_cand::PyProng1>,                                                                                                                                      \
    hf_cand::PVectorProng1<hf_cand::PxProng1, hf_cand::PyProng1, hf_cand::PzProng1>

// 2-prong decay candidate table
DECLARE_SOA_TABLE(HfCandProng2Base, "AOD", "HFCANDP2BASE", //!
                  // general columns
                  HFCAND_COLUMNS,
                  // 2-prong specific columns
                  hf_cand::PxProng0, hf_cand::PyProng0, hf_cand::PzProng0,
                  hf_cand::PxProng1, hf_cand::PyProng1, hf_cand::PzProng1,
                  hf_cand::ImpactParameter0, hf_cand::ImpactParameter1,
                  hf_cand::ErrorImpactParameter0, hf_cand::ErrorImpactParameter1,
                  hf_track_index::Index0Id, hf_track_index::Index1Id,
                  hf_track_index::HFflag,
                  /* dynamic columns */
                  hf_cand_prong2::M<hf_cand::PxProng0, hf_cand::PyProng0, hf_cand::PzProng0, hf_cand::PxProng1, hf_cand::PyProng1, hf_cand::PzProng1>,
                  hf_cand_prong2::M2<hf_cand::PxProng0, hf_cand::PyProng0, hf_cand::PzProng0, hf_cand::PxProng1, hf_cand::PyProng1, hf_cand::PzProng1>,
                  hf_cand_prong2::ImpactParameterProduct<hf_cand::ImpactParameter0, hf_cand::ImpactParameter1>,
                  hf_cand_prong2::CosThetaStar<hf_cand::PxProng0, hf_cand::PyProng0, hf_cand::PzProng0, hf_cand::PxProng1, hf_cand::PyProng1, hf_cand::PzProng1>,
                  hf_cand_prong2::ImpactParameterProngSqSum<hf_cand::ImpactParameter0, hf_cand::ImpactParameter1>,
                  /* dynamic columns that use candidate momentum components */
                  hf_cand::Pt<hf_cand_prong2::Px, hf_cand_prong2::Py>,
                  hf_cand::Pt2<hf_cand_prong2::Px, hf_cand_prong2::Py>,
                  hf_cand::P<hf_cand_prong2::Px, hf_cand_prong2::Py, hf_cand_prong2::Pz>,
                  hf_cand::P2<hf_cand_prong2::Px, hf_cand_prong2::Py, hf_cand_prong2::Pz>,
                  hf_cand::PVector<hf_cand_prong2::Px, hf_cand_prong2::Py, hf_cand_prong2::Pz>,
                  hf_cand::CPA<collision::PosX, collision::PosY, collision::PosZ, hf_cand::XSecondaryVertex, hf_cand::YSecondaryVertex, hf_cand::ZSecondaryVertex, hf_cand_prong2::Px, hf_cand_prong2::Py, hf_cand_prong2::Pz>,
                  hf_cand::CPAXY<collision::PosX, collision::PosY, hf_cand::XSecondaryVertex, hf_cand::YSecondaryVertex, hf_cand_prong2::Px, hf_cand_prong2::Py>,
                  hf_cand::Ct<collision::PosX, collision::PosY, collision::PosZ, hf_cand::XSecondaryVertex, hf_cand::YSecondaryVertex, hf_cand::ZSecondaryVertex, hf_cand_prong2::Px, hf_cand_prong2::Py, hf_cand_prong2::Pz>,
                  hf_cand::ImpactParameterXY<collision::PosX, collision::PosY, collision::PosZ, hf_cand::XSecondaryVertex, hf_cand::YSecondaryVertex, hf_cand::ZSecondaryVertex, hf_cand_prong2::Px, hf_cand_prong2::Py, hf_cand_prong2::Pz>,
                  hf_cand_prong2::MaxNormalisedDeltaIP<collision::PosX, collision::PosY, hf_cand::XSecondaryVertex, hf_cand::YSecondaryVertex, hf_cand::ErrorDecayLengthXY, hf_cand_prong2::Px, hf_cand_prong2::Py, hf_cand::ImpactParameter0, hf_cand::ErrorImpactParameter0, hf_cand::ImpactParameter1, hf_cand::ErrorImpactParameter1, hf_cand::PxProng0, hf_cand::PyProng0, hf_cand::PxProng1, hf_cand::PyProng1>,
                  hf_cand::Eta<hf_cand_prong2::Px, hf_cand_prong2::Py, hf_cand_prong2::Pz>,
                  hf_cand::Phi<hf_cand_prong2::Px, hf_cand_prong2::Py>,
                  hf_cand::Y<hf_cand_prong2::Px, hf_cand_prong2::Py, hf_cand_prong2::Pz>,
                  hf_cand::E<hf_cand_prong2::Px, hf_cand_prong2::Py, hf_cand_prong2::Pz>,
                  hf_cand::E2<hf_cand_prong2::Px, hf_cand_prong2::Py, hf_cand_prong2::Pz>);

// extended table with expression columns that can be used as arguments of dynamic columns
DECLARE_SOA_EXTENDED_TABLE_USER(HfCandProng2Ext, HfCandProng2Base, "HFCANDP2EXT", //!
                                hf_cand_prong2::Px, hf_cand_prong2::Py, hf_cand_prong2::Pz);

using HfCandProng2 = HfCandProng2Ext;

// table with results of reconstruction level MC matching
DECLARE_SOA_TABLE(HfCandProng2MCRec, "AOD", "HFCANDP2MCREC", //!
                  hf_cand_prong2::FlagMCMatchRec,
                  hf_cand_prong2::OriginMCRec);

// table with results of generator level MC matching
DECLARE_SOA_TABLE(HfCandProng2MCGen, "AOD", "HFCANDP2MCGEN", //!
                  hf_cand_prong2::FlagMCMatchGen,
                  hf_cand_prong2::OriginMCGen);

// specific 3-prong decay properties
namespace hf_cand_prong3
{
DECLARE_SOA_EXPRESSION_COLUMN(Px, px, //!
                              float, 1.f * aod::hf_cand::pxProng0 + 1.f * aod::hf_cand::pxProng1 + 1.f * aod::hf_cand::pxProng2);
DECLARE_SOA_EXPRESSION_COLUMN(Py, py, //!
                              float, 1.f * aod::hf_cand::pyProng0 + 1.f * aod::hf_cand::pyProng1 + 1.f * aod::hf_cand::pyProng2);
DECLARE_SOA_EXPRESSION_COLUMN(Pz, pz, //!
                              float, 1.f * aod::hf_cand::pzProng0 + 1.f * aod::hf_cand::pzProng1 + 1.f * aod::hf_cand::pzProng2);
DECLARE_SOA_DYNAMIC_COLUMN(M, m, //!
                           [](float px0, float py0, float pz0, float px1, float py1, float pz1, float px2, float py2, float pz2, const array<double, 3>& m) -> float { return RecoDecay::M(array{array{px0, py0, pz0}, array{px1, py1, pz1}, array{px2, py2, pz2}}, m); });
DECLARE_SOA_DYNAMIC_COLUMN(M2, m2, //!
                           [](float px0, float py0, float pz0, float px1, float py1, float pz1, float px2, float py2, float pz2, const array<double, 3>& m) -> float { return RecoDecay::M2(array{array{px0, py0, pz0}, array{px1, py1, pz1}, array{px2, py2, pz2}}, m); });
DECLARE_SOA_DYNAMIC_COLUMN(ImpactParameterProngSqSum, impactParameterProngSqSum, //!
                           [](float impParProng0, float impParProng1, float impParProng2) -> float { return RecoDecay::sumOfSquares(impParProng0, impParProng1, impParProng2); });
DECLARE_SOA_DYNAMIC_COLUMN(MaxNormalisedDeltaIP, maxNormalisedDeltaIP, //!
                           [](float xVtxP, float yVtxP, float xVtxS, float yVtxS, float errDlxy, float pxM, float pyM, float ip0, float errIp0, float ip1, float errIp1, float ip2, float errIp2, float px0, float py0, float px1, float py1, float px2, float py2) -> float { return RecoDecay::maxNormalisedDeltaIP(array{xVtxP, yVtxP}, array{xVtxS, yVtxS}, errDlxy, array{pxM, pyM}, array{ip0, ip1, ip2}, array{errIp0, errIp1, errIp2}, array{array{px0, py0}, array{px1, py1}, array{px2, py2}}); });
// MC matching result:
DECLARE_SOA_COLUMN(FlagMCMatchRec, flagMCMatchRec, int8_t);         //! reconstruction level
DECLARE_SOA_COLUMN(FlagMCMatchGen, flagMCMatchGen, int8_t);         //! generator level
DECLARE_SOA_COLUMN(OriginMCRec, originMCRec, int8_t);               //! particle origin, reconstruction level
DECLARE_SOA_COLUMN(OriginMCGen, originMCGen, int8_t);               //! particle origin, generator level
DECLARE_SOA_COLUMN(FlagMCDecayChanRec, flagMCDecayChanRec, int8_t); //! resonant decay channel flag, reconstruction level
DECLARE_SOA_COLUMN(FlagMCDecayChanGen, flagMCDecayChanGen, int8_t); //! resonant decay channel flag, generator level

// mapping of decay types
enum DecayType { DPlusToPiKPi = 0,
                 LcToPKPi,
                 DsToPiKK,
                 XicToPKPi,
                 N3ProngDecays }; //always keep N3ProngDecays at the end

// functions for specific particles

// D± → π± K∓ π±

template <typename T>
auto CtDPlus(const T& candidate)
{
  return candidate.ct(RecoDecay::getMassPDG(pdg::Code::kDPlus));
}

template <typename T>
auto YDPlus(const T& candidate)
{
  return candidate.y(RecoDecay::getMassPDG(pdg::Code::kDPlus));
}

template <typename T>
auto EDPlus(const T& candidate)
{
  return candidate.e(RecoDecay::getMassPDG(pdg::Code::kDPlus));
}

template <typename T>
auto InvMassDPlus(const T& candidate)
{
  return candidate.m(array{RecoDecay::getMassPDG(kPiPlus), RecoDecay::getMassPDG(kKPlus), RecoDecay::getMassPDG(kPiPlus)});
}

// Λc± → p± K∓ π±

template <typename T>
auto CtLc(const T& candidate)
{
  return candidate.ct(RecoDecay::getMassPDG(pdg::Code::kLambdaCPlus));
}

template <typename T>
auto YLc(const T& candidate)
{
  return candidate.y(RecoDecay::getMassPDG(pdg::Code::kLambdaCPlus));
}

template <typename T>
auto ELc(const T& candidate)
{
  return candidate.e(RecoDecay::getMassPDG(pdg::Code::kLambdaCPlus));
}

template <typename T>
auto InvMassLcpKpi(const T& candidate)
{
  return candidate.m(array{RecoDecay::getMassPDG(kProton), RecoDecay::getMassPDG(kKPlus), RecoDecay::getMassPDG(kPiPlus)});
}

template <typename T>
auto InvMassLcpiKp(const T& candidate)
{
  return candidate.m(array{RecoDecay::getMassPDG(kPiPlus), RecoDecay::getMassPDG(kKPlus), RecoDecay::getMassPDG(kProton)});
}

// Ξc± → p± K∓ π±

template <typename T>
auto CtXic(const T& candidate)
{
  return candidate.ct(RecoDecay::getMassPDG(pdg::Code::kXiCPlus));
}

template <typename T>
auto YXic(const T& candidate)
{
  return candidate.y(RecoDecay::getMassPDG(pdg::Code::kXiCPlus));
}

template <typename T>
auto EXic(const T& candidate)
{
  return candidate.e(RecoDecay::getMassPDG(pdg::Code::kXiCPlus));
}

template <typename T>
auto InvMassXicToPKPi(const T& candidate)
{
  return InvMassLcpKpi(candidate);
}

template <typename T>
auto InvMassXicToPiKP(const T& candidate)
{
  return InvMassLcpiKp(candidate);
}
} // namespace hf_cand_prong3

// 3-prong decay candidate table
DECLARE_SOA_TABLE(HfCandProng3Base, "AOD", "HFCANDP3BASE", //!
                  // general columns
                  HFCAND_COLUMNS,
                  // 3-prong specific columns
                  hf_cand::PxProng0, hf_cand::PyProng0, hf_cand::PzProng0,
                  hf_cand::PxProng1, hf_cand::PyProng1, hf_cand::PzProng1,
                  hf_cand::PxProng2, hf_cand::PyProng2, hf_cand::PzProng2,
                  hf_cand::ImpactParameter0, hf_cand::ImpactParameter1, hf_cand::ImpactParameter2,
                  hf_cand::ErrorImpactParameter0, hf_cand::ErrorImpactParameter1, hf_cand::ErrorImpactParameter2,
                  hf_track_index::Index0Id, hf_track_index::Index1Id, hf_track_index::Index2Id,
                  hf_track_index::HFflag,
                  /* dynamic columns */
                  hf_cand_prong3::M<hf_cand::PxProng0, hf_cand::PyProng0, hf_cand::PzProng0, hf_cand::PxProng1, hf_cand::PyProng1, hf_cand::PzProng1, hf_cand::PxProng2, hf_cand::PyProng2, hf_cand::PzProng2>,
                  hf_cand_prong3::M2<hf_cand::PxProng0, hf_cand::PyProng0, hf_cand::PzProng0, hf_cand::PxProng1, hf_cand::PyProng1, hf_cand::PzProng1, hf_cand::PxProng2, hf_cand::PyProng2, hf_cand::PzProng2>,
                  hf_cand_prong3::ImpactParameterProngSqSum<hf_cand::ImpactParameter0, hf_cand::ImpactParameter1, hf_cand::ImpactParameter2>,
                  /* prong 2 */
                  hf_cand::ImpactParameterNormalised2<hf_cand::ImpactParameter2, hf_cand::ErrorImpactParameter2>,
                  hf_cand::PtProng2<hf_cand::PxProng2, hf_cand::PyProng2>,
                  hf_cand::Pt2Prong2<hf_cand::PxProng2, hf_cand::PyProng2>,
                  hf_cand::PVectorProng2<hf_cand::PxProng2, hf_cand::PyProng2, hf_cand::PzProng2>,
                  /* dynamic columns that use candidate momentum components */
                  hf_cand::Pt<hf_cand_prong3::Px, hf_cand_prong3::Py>,
                  hf_cand::Pt2<hf_cand_prong3::Px, hf_cand_prong3::Py>,
                  hf_cand::P<hf_cand_prong3::Px, hf_cand_prong3::Py, hf_cand_prong3::Pz>,
                  hf_cand::P2<hf_cand_prong3::Px, hf_cand_prong3::Py, hf_cand_prong3::Pz>,
                  hf_cand::PVector<hf_cand_prong3::Px, hf_cand_prong3::Py, hf_cand_prong3::Pz>,
                  hf_cand::CPA<collision::PosX, collision::PosY, collision::PosZ, hf_cand::XSecondaryVertex, hf_cand::YSecondaryVertex, hf_cand::ZSecondaryVertex, hf_cand_prong3::Px, hf_cand_prong3::Py, hf_cand_prong3::Pz>,
                  hf_cand::CPAXY<collision::PosX, collision::PosY, hf_cand::XSecondaryVertex, hf_cand::YSecondaryVertex, hf_cand_prong3::Px, hf_cand_prong3::Py>,
                  hf_cand::Ct<collision::PosX, collision::PosY, collision::PosZ, hf_cand::XSecondaryVertex, hf_cand::YSecondaryVertex, hf_cand::ZSecondaryVertex, hf_cand_prong3::Px, hf_cand_prong3::Py, hf_cand_prong3::Pz>,
                  hf_cand::ImpactParameterXY<collision::PosX, collision::PosY, collision::PosZ, hf_cand::XSecondaryVertex, hf_cand::YSecondaryVertex, hf_cand::ZSecondaryVertex, hf_cand_prong3::Px, hf_cand_prong3::Py, hf_cand_prong3::Pz>,
                  hf_cand_prong3::MaxNormalisedDeltaIP<collision::PosX, collision::PosY, hf_cand::XSecondaryVertex, hf_cand::YSecondaryVertex, hf_cand::ErrorDecayLengthXY, hf_cand_prong3::Px, hf_cand_prong3::Py, hf_cand::ImpactParameter0, hf_cand::ErrorImpactParameter0, hf_cand::ImpactParameter1, hf_cand::ErrorImpactParameter1, hf_cand::ImpactParameter2, hf_cand::ErrorImpactParameter2, hf_cand::PxProng0, hf_cand::PyProng0, hf_cand::PxProng1, hf_cand::PyProng1, hf_cand::PxProng2, hf_cand::PyProng2>,
                  hf_cand::Eta<hf_cand_prong3::Px, hf_cand_prong3::Py, hf_cand_prong3::Pz>,
                  hf_cand::Phi<hf_cand_prong3::Px, hf_cand_prong3::Py>,
                  hf_cand::Y<hf_cand_prong3::Px, hf_cand_prong3::Py, hf_cand_prong3::Pz>,
                  hf_cand::E<hf_cand_prong3::Px, hf_cand_prong3::Py, hf_cand_prong3::Pz>,
                  hf_cand::E2<hf_cand_prong3::Px, hf_cand_prong3::Py, hf_cand_prong3::Pz>);

// extended table with expression columns that can be used as arguments of dynamic columns
DECLARE_SOA_EXTENDED_TABLE_USER(HfCandProng3Ext, HfCandProng3Base, "HFCANDP3EXT", //!
                                hf_cand_prong3::Px, hf_cand_prong3::Py, hf_cand_prong3::Pz);

using HfCandProng3 = HfCandProng3Ext;

// table with results of reconstruction level MC matching
DECLARE_SOA_TABLE(HfCandProng3MCRec, "AOD", "HFCANDP3MCREC", //!
                  hf_cand_prong3::FlagMCMatchRec,
                  hf_cand_prong3::OriginMCRec,
                  hf_cand_prong3::FlagMCDecayChanRec);

// table with results of generator level MC matching
DECLARE_SOA_TABLE(HfCandProng3MCGen, "AOD", "HFCANDP3MCGEN", //!
                  hf_cand_prong3::FlagMCMatchGen,
                  hf_cand_prong3::OriginMCGen,
                  hf_cand_prong3::FlagMCDecayChanGen);

} // namespace o2::aod

#endif // O2_ANALYSIS_HFSECONDARYVERTEX_H_<|MERGE_RESOLUTION|>--- conflicted
+++ resolved
@@ -262,12 +262,8 @@
   return candidate.cosThetaStar(array{RecoDecay::getMassPDG(kKPlus), RecoDecay::getMassPDG(kPiPlus)}, RecoDecay::getMassPDG(pdg::Code::kD0), 0);
 }
 
-<<<<<<< HEAD
 // Jpsi
-=======
-// J/ψ → e+ e−
-
->>>>>>> 183c987b
+
 template <typename T>
 auto CtJpsi(const T& candidate)
 {

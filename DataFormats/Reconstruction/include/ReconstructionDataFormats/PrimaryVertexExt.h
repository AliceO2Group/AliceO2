// Copyright 2019-2020 CERN and copyright holders of ALICE O2.
// See https://alice-o2.web.cern.ch/copyright for details of the copyright holders.
// All rights not expressly granted are reserved.
//
// This software is distributed under the terms of the GNU General Public
// License v3 (GPL Version 3), copied verbatim in the file "COPYING".
//
// In applying this license CERN does not waive the privileges and immunities
// granted to it by virtue of its status as an Intergovernmental Organization
// or submit itself to any jurisdiction.

#ifndef ALICEO2_PRIMARYVERTEX_EXT_H
#define ALICEO2_PRIMARYVERTEX_EXT_H

#include "ReconstructionDataFormats/PrimaryVertex.h"
#include "ReconstructionDataFormats/GlobalTrackID.h"

namespace o2
{
namespace dataformats
{

// extended primary vertex info

struct PrimaryVertexExt : public PrimaryVertex {
  using PrimaryVertex::PrimaryVertex;
<<<<<<< HEAD
  std::array<uint16_t, o2::dataformats::GlobalTrackID::Source::NSources> nSrc{}; // N contributors for each source type
=======
  std::array<uint16_t, o2::dataformats::GlobalTrackID::Source::NSources> nSrc{};   // N contributors for each source type
  std::array<uint16_t, o2::dataformats::GlobalTrackID::Source::NSources> nSrcA{};  // N associated and passing cuts for each source type
  std::array<uint16_t, o2::dataformats::GlobalTrackID::Source::NSources> nSrcAU{}; // N ambgous associated and passing cuts for each source type
>>>>>>> 736f443f
  int VtxID = -1;                                                                // original vtx ID
  float FT0A = -1;                                                               // amplitude of closest FT0 A side
  float FT0C = -1;                                                               // amplitude of closest FT0 C side
  float FT0Time = -1.;                                                           // time of closest FT0 trigger
  float rmsT = 0;
  float rmsZ = 0;
  float rmsTW = 0;
  float rmsZW = 0;
  float rmsT0 = 0;  // w/o ITS
  float rmsTW0 = 0; // w/o ITS
  float tMAD = 0;
  float zMAD = 0;
  int getNSrc(int i) const { return nSrc[i]; }
  int getNSrcA(int i) const { return nSrcA[i]; }
  int getNSrcAU(int i) const { return nSrcAU[i]; }

#ifndef GPUCA_ALIGPUCODE
  void print() const;
  std::string asString() const;
#endif

<<<<<<< HEAD
  ClassDefNV(PrimaryVertexExt, 4);
=======
  ClassDefNV(PrimaryVertexExt, 5);
>>>>>>> 736f443f
};

#ifndef GPUCA_ALIGPUCODE
std::ostream& operator<<(std::ostream& os, const o2::dataformats::PrimaryVertexExt& v);
#endif

} // namespace dataformats

/// Defining PrimaryVertexExt explicitly as messageable
namespace framework
{
template <typename T>
struct is_messageable;
template <>
struct is_messageable<o2::dataformats::PrimaryVertexExt> : std::true_type {
};
} // namespace framework

} // namespace o2
#endif<|MERGE_RESOLUTION|>--- conflicted
+++ resolved
@@ -24,13 +24,9 @@
 
 struct PrimaryVertexExt : public PrimaryVertex {
   using PrimaryVertex::PrimaryVertex;
-<<<<<<< HEAD
-  std::array<uint16_t, o2::dataformats::GlobalTrackID::Source::NSources> nSrc{}; // N contributors for each source type
-=======
   std::array<uint16_t, o2::dataformats::GlobalTrackID::Source::NSources> nSrc{};   // N contributors for each source type
   std::array<uint16_t, o2::dataformats::GlobalTrackID::Source::NSources> nSrcA{};  // N associated and passing cuts for each source type
   std::array<uint16_t, o2::dataformats::GlobalTrackID::Source::NSources> nSrcAU{}; // N ambgous associated and passing cuts for each source type
->>>>>>> 736f443f
   int VtxID = -1;                                                                // original vtx ID
   float FT0A = -1;                                                               // amplitude of closest FT0 A side
   float FT0C = -1;                                                               // amplitude of closest FT0 C side
@@ -52,11 +48,7 @@
   std::string asString() const;
 #endif
 
-<<<<<<< HEAD
-  ClassDefNV(PrimaryVertexExt, 4);
-=======
   ClassDefNV(PrimaryVertexExt, 5);
->>>>>>> 736f443f
 };
 
 #ifndef GPUCA_ALIGPUCODE

--- conflicted
+++ resolved
@@ -6,15 +6,12 @@
   src/Stack.cxx
   src/MCTrack.cxx
   src/MCCompLabel.cxx
-<<<<<<< HEAD
   src/MCEventHeader.cxx
   src/GeneratorHeader.cxx
   src/GeneratorInfo.cxx
   src/HeavyIonInfo.cxx
   src/CrossSectionInfo.cxx
-=======
   src/MCInteractionRecord.cxx
->>>>>>> 88eac68c
 )
 
 Set(HEADERS
@@ -25,15 +22,12 @@
     include/${MODULE_NAME}/MCCompLabel.h
     include/${MODULE_NAME}/MCInteractionRecord.h
     include/${MODULE_NAME}/TrackReference.h
-<<<<<<< HEAD
     include/${MODULE_NAME}/MCEventHeader.h
     include/${MODULE_NAME}/GeneratorHeader.h
     include/${MODULE_NAME}/GeneratorInfo.h
     include/${MODULE_NAME}/HeavyIonInfo.h
     include/${MODULE_NAME}/CrossSectionInfo.h
-=======
     include/${MODULE_NAME}/PrimaryChunk.h
->>>>>>> 88eac68c
 )
 
 Set(LINKDEF src/SimulationDataLinkDef.h)

// Copyright CERN and copyright holders of ALICE O2. This software is
// distributed under the terms of the GNU General Public License v3 (GPL
// Version 3), copied verbatim in the file "COPYING".
//
// See http://alice-o2.web.cern.ch/license for full licensing information.
//
// In applying this license CERN does not waive the privileges and immunities
// granted to it by virtue of its status as an Intergovernmental Organization
// or submit itself to any jurisdiction.

/********************************************************************************
 *    Copyright (C) 2014 GSI Helmholtzzentrum fuer Schwerionenforschung GmbH    *
 *                                                                              *
 *              This software is distributed under the terms of the             *
 *         GNU Lesser General Public Licence version 3 (LGPL) version 3,        *
 *                  copied verbatim in the file "LICENSE"                       *
 ********************************************************************************/

#ifdef __CLING__

#pragma link off all globals;
#pragma link off all classes;
#pragma link off all functions;

#pragma link C++ class o2::Data::Stack + ;
#pragma link C++ class o2::MCTrackT < double > +;
#pragma link C++ class o2::MCTrackT < float > +;
#pragma link C++ class o2::MCTrack + ;
#pragma link C++ class std::vector < o2::MCTrack > +;
#pragma link C++ class std::vector < o2::MCTrackT < double >> +;
#pragma link C++ class std::vector < o2::MCTrackT < float >> +;
#pragma link C++ class o2::MCCompLabel + ;
#pragma link C++ class o2::MCInteractionRecord + ;

#pragma link C++ class o2::BaseHit + ;
#pragma link C++ class o2::BasicXYZEHit < float, float > +;
#pragma link C++ class o2::BasicXYZEHit < double, double > +;
#pragma link C++ struct o2::dataformats::MCTruthHeaderElement + ;
#pragma link C++ class o2::dataformats::MCTruthContainer < long > +;
#pragma link C++ class o2::dataformats::MCTruthContainer < o2::MCCompLabel > +;
#pragma link C++ class std::vector < o2::MCCompLabel > +;
#pragma link C++ class std::vector < o2::dataformats::MCTruthHeaderElement > +;

#pragma link C++ class o2::SimTrackStatus+;
#pragma link C++ class o2::TrackReference+;
#pragma link C++ class std::vector<o2::TrackReference>+;
#pragma link C++ class o2::dataformats::MCTruthContainer<o2::TrackReference>+;

<<<<<<< HEAD
#pragma link C++ class o2::dataformats::MCEventHeader + ;
#pragma link C++ class std::vector < GeneratorHeader* > ;
#pragma link C++ class o2::dataformats::GeneratorHeader + ;
#pragma link C++ class std::map < std::string, GeneratorInfo* > +;
#pragma link C++ class o2::dataformats::GeneratorInfo + ;
#pragma link C++ class o2::dataformats::HeavyIonInfo + ;
#pragma link C++ class o2::dataformats::CrossSectionInfo + ;
=======
#pragma link C++ struct o2::Data::SubEventInfo+;
#pragma link C++ class std::vector<o2::Data::SubEventInfo>+;
#pragma link C++ struct o2::Data::PrimaryChunk+;
>>>>>>> 88eac68c

#endif<|MERGE_RESOLUTION|>--- conflicted
+++ resolved
@@ -46,7 +46,6 @@
 #pragma link C++ class std::vector<o2::TrackReference>+;
 #pragma link C++ class o2::dataformats::MCTruthContainer<o2::TrackReference>+;
 
-<<<<<<< HEAD
 #pragma link C++ class o2::dataformats::MCEventHeader + ;
 #pragma link C++ class std::vector < GeneratorHeader* > ;
 #pragma link C++ class o2::dataformats::GeneratorHeader + ;
@@ -54,10 +53,9 @@
 #pragma link C++ class o2::dataformats::GeneratorInfo + ;
 #pragma link C++ class o2::dataformats::HeavyIonInfo + ;
 #pragma link C++ class o2::dataformats::CrossSectionInfo + ;
-=======
+
 #pragma link C++ struct o2::Data::SubEventInfo+;
 #pragma link C++ class std::vector<o2::Data::SubEventInfo>+;
 #pragma link C++ struct o2::Data::PrimaryChunk+;
->>>>>>> 88eac68c
 
 #endif
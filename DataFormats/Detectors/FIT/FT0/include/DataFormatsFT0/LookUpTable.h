// Copyright CERN and copyright holders of ALICE O2. This software is
// distributed under the terms of the GNU General Public License v3 (GPL
// Version 3), copied verbatim in the file "COPYING".
//
// See http://alice-o2.web.cern.ch/license for full licensing information.
//
// In applying this license CERN does not waive the privileges and immunities
// granted to it by virtue of its status as an Intergovernmental Organization
// or submit itself to any jurisdiction.
//
// file RawEventData.h class  for RAW data format
// Alla.Maevskaya
//  simple look-up table just to feed digits 2 raw procedure.
// Will be really set after module/electronics connections
//
#ifndef ALICEO2_FT0_LOOKUPTABLE_H_
#define ALICEO2_FT0_LOOKUPTABLE_H_
////////////////////////////////////////////////
// Look Up Table FT0
//////////////////////////////////////////////

#include "CCDB/BasicCCDBManager.h"

#include <Rtypes.h>
#include <cassert>
#include <exception>
#include <iostream>
#include <fstream>
#include <stdexcept>
#include <tuple>
#include <TSystem.h>
#include <cstdlib>
#include <map>
#include <string_view>
#include <vector>
#include <cstdlib>

namespace o2
{
namespace ft0
{
struct Topo {
  int mPM = 0;
  int mMCP = 0;
  int mEP = 0;
  ClassDefNV(Topo, 2);
};

// enum class Side : char { A, C };
// struct PM {
//   Side side;
//   uint8_t PM_num, PM_channel;
// };

struct HVchannel {
  /*  enum class HVBoard : uint8_t { NA,
                                 A_out,
                                 A_in,
                                 C_up,
                                 C_down,
                                 C_mid };*/

  uint8_t channel;
  Topo pm;
  std::string HV_board;
  uint8_t HV_channel;
  std::string MCP_SN;
  std::string HV_cabel;
  std::string signal_cable;
  std::string EP;

  ClassDefNV(HVchannel, 2);
};

inline bool operator<(Topo const& a, Topo const& b)
{
  /* return (a.mPM < b.mPM || (a.mPM == b.mPM && a.mMCP < b.mMCP)); */
  auto t = [](Topo const& x) -> decltype(auto) { return std::tie(x.mPM, x.mMCP, x.mEP); };
  return t(a) < t(b);
}

inline o2::ft0::Topo read_Topo(std::string_view str)
{
  assert(str.substr(0, 2) == "PM"); // && str[4] == '/' && str[5] == 'C' && str[6] == 'h');
  char side = str[2];
  char* ptr;
  uint8_t pm_num = std::strtol(str.data() + 3, &ptr, 10); // = str[3] - '0';
  /* auto res = std::from_chars(str.data()+3, str.data()+3+str.size(), pm_num); */
  /* if (res.ec != std::errc() || res.ptr[0] != '/') */
  if (errno || ptr[0] != '/') {
    throw std::invalid_argument("Cannot read pm_num");
  }
  if (ptr[1] != 'C' || ptr[2] != 'h') {
    throw std::invalid_argument("Expected 'Ch'");
  }
  uint8_t pm_ch = std::strtol(ptr + 3, &ptr, 10);
  // = (str[7] - '0') * 10 + (str[8] - '0') - 1;
  /* res = std::from_chars(res.ptr+3, res.ptr+3+str.size(), pm_ch); */
  uint8_t ep = side == 'C' ? 1 : 0;
  if (errno) {
    throw std::invalid_argument("Cannot read pm_ch");
  }
  assert(side == 'A' || side == 'C');
  return Topo{pm_num, pm_ch, ep};
}

class LookUpTable
{
  using CcdbManager = o2::ccdb::BasicCCDBManager;
  using CcdbApi = o2::ccdb::CcdbApi;
  static constexpr int NUMBER_OF_MCPs = 12;
  static constexpr int NUMBER_OF_PMs = 19;
  static constexpr int TCM_channel = 228;

 public:
  ///
  /// Default constructor.
  /// It must be kept public for root persistency purposes,
  /// but should never be called by the outside world
  // LookUpTable() = default;

  explicit LookUpTable(std::vector<Topo> const& topoVector)
    : mTopoVector(topoVector), mInvTopo(NUMBER_OF_MCPs * 16 * 2)
  {
    for (size_t channel = 0; channel < mTopoVector.size(); ++channel) {
      mInvTopo.at(getIdx(mTopoVector[channel].mPM, mTopoVector[channel].mMCP, mTopoVector[channel].mEP)) =
        channel;
    }
  }
  LookUpTable() = default;
  ~LookUpTable() = default;

  int getTCMchannel() const
  {
    return TCM_channel;
  }

  void printFullMap() const
  {
    for (size_t channel = 0; channel < mTopoVector.size(); ++channel) {
      std::cout << channel << "\t :  PM \t" << mTopoVector[channel].mPM
                << " MCP \t" << mTopoVector[channel].mMCP << " EP \t " << mTopoVector[channel].mEP << std::endl;
    }
  }

  int getChannel(int link, int mcp, int ep) const
  {
    return mInvTopo[getIdx(link, mcp, ep)];
  }

  int getLink(int channel) const
  {
    return mTopoVector[channel].mPM;
  }
  int getMCP(int channel) const
  {
    return mTopoVector[channel].mMCP;
  }
  int getEP(int channel) const
  {
    return mTopoVector[channel].mEP;
  }

  static o2::ft0::LookUpTable linear()
  {
    std::vector<o2::ft0::Topo> lut_data(NUMBER_OF_MCPs * NUMBER_OF_PMs);
    for (int link = 0; link < NUMBER_OF_PMs; ++link) {
      for (int mcp = 0; mcp < NUMBER_OF_MCPs; ++mcp) {
        lut_data[link * NUMBER_OF_MCPs + mcp] = o2::ft0::Topo{link, mcp};
      }
    }
    return o2::ft0::LookUpTable{lut_data};
  }

  static o2::ft0::LookUpTable readTableFile()
  {
    std::string inputDir;
    const char* aliceO2env = std::getenv("O2_ROOT");
    if (aliceO2env) {
      inputDir = aliceO2env;
    }
    inputDir += "/share/Detectors/FT0/files/";

    std::string lutPath = inputDir + "FT0ChannelsTable.txt";
    lutPath = gSystem->ExpandPathName(lutPath.data()); // Expand $(ALICE_ROOT) into real system path

    std::ifstream infile;
    infile.open(lutPath.c_str());

    std::vector<o2::ft0::Topo> lut_data(NUMBER_OF_MCPs * NUMBER_OF_PMs - 8);
    std::string comment;             // dummy, used just to read 4 first lines and move the cursor to the 5th, otherwise unused
    if (!getline(infile, comment)) { // first comment line
      /* std::cout << "Error opening ascii file (it is probably a folder!): " << filename.c_str() << std::endl; */
      throw std::runtime_error("Error reading lookup table");
    }
    int channel;
    std::string pm, pm_channel, hv_board, hv_channel, mcp_sn, hv_cable, signal_cable;
    std::getline(infile, pm); // skip one line
    std::string line;
    while (std::getline(infile, line) && std::istringstream(line) >> channel >> pm >> pm_channel >> hv_board >> hv_channel >> mcp_sn >> hv_cable >> signal_cable) {
      lut_data[channel] = read_Topo(pm_channel);
    }
    return o2::ft0::LookUpTable{lut_data};
  }
  static o2::ft0::LookUpTable readTable()
  {

    std::vector<o2::ft0::Topo> lut_data;
    auto& mgr = o2::ccdb::BasicCCDBManager::instance();
    mgr.setURL("http://ccdb-test.cern.ch:8080");
    auto hvch = mgr.get<std::vector<o2::ft0::HVchannel>>("FT0/LookUpTable");
    size_t max = 0;
    for (auto const& chan : *hvch) {
      if (max < chan.channel) {
        max = chan.channel;
      }
    }
    lut_data.resize(max + 1);
    for (auto const& chan : *hvch) {
      o2::ft0::Topo topo = chan.pm;
      lut_data[chan.channel] = topo;
    }
    std::cout << "lut_data.size " << lut_data.size() << std::endl;
    return o2::ft0::LookUpTable{lut_data};
  }

 private:
  std::vector<Topo> mTopoVector;
  std::vector<int> mInvTopo;

  static int getIdx(int link, int mcp, int ep)
  {
    assert(mcp < NUMBER_OF_MCPs);
    return (link + ep * 16) * NUMBER_OF_MCPs + mcp;
  }
  static int getLinkFromIdx(int idx)
  {
    int link;
    if (idx > 95) {
      link = (idx - 96) / NUMBER_OF_MCPs;
    } else {
      link = idx / NUMBER_OF_MCPs;
    }
    return link;
  }
  static int getEPFromIdx(int idx)
  {
    if (idx < 96 || idx > 215) {
      return 0;
    } else {
      return 1;
    }
  }

  static int getMCPFromIdx(int idx) { return idx % NUMBER_OF_MCPs + 1; }

  ClassDefNV(LookUpTable, 2);
};

//Singleton for LookUpTable
<<<<<<< HEAD
<<<<<<< HEAD
class SingleLUT : public LookUpTable
{
 private:
  SingleLUT() : LookUpTable(LookUpTable::readTable()) {}
  SingleLUT(const SingleLUT&) = delete;
  SingleLUT& operator=(SingleLUT&) = delete;

 public:
  static SingleLUT& Instance()
  {
=======
class SingleLUT : public LookUpTable
{
 private:
  SingleLUT() : LookUpTable(LookUpTable::readTable()) {}
  SingleLUT(const SingleLUT&) = delete;
  SingleLUT& operator=(SingleLUT&) = delete;

 public:
  static SingleLUT& Instance()
  {
>>>>>>> a25a55c... FT0 LUT prepared as Singleton for DigitBlockFT0 usage
=======
class SingleLUT:public LookUpTable
{
 private:
  SingleLUT():LookUpTable(LookUpTable::readTable()) {}
  SingleLUT(const SingleLUT&) = delete;
  SingleLUT& operator=(SingleLUT&) = delete;
 public:
  static SingleLUT& Instance() {
>>>>>>> a25a55cd
    static SingleLUT instanceLUT;
    return instanceLUT;
  }
};
} // namespace ft0
} // namespace o2
#endif<|MERGE_RESOLUTION|>--- conflicted
+++ resolved
@@ -258,40 +258,15 @@
 };
 
 //Singleton for LookUpTable
-<<<<<<< HEAD
-<<<<<<< HEAD
 class SingleLUT : public LookUpTable
 {
  private:
   SingleLUT() : LookUpTable(LookUpTable::readTable()) {}
   SingleLUT(const SingleLUT&) = delete;
   SingleLUT& operator=(SingleLUT&) = delete;
-
  public:
   static SingleLUT& Instance()
   {
-=======
-class SingleLUT : public LookUpTable
-{
- private:
-  SingleLUT() : LookUpTable(LookUpTable::readTable()) {}
-  SingleLUT(const SingleLUT&) = delete;
-  SingleLUT& operator=(SingleLUT&) = delete;
-
- public:
-  static SingleLUT& Instance()
-  {
->>>>>>> a25a55c... FT0 LUT prepared as Singleton for DigitBlockFT0 usage
-=======
-class SingleLUT:public LookUpTable
-{
- private:
-  SingleLUT():LookUpTable(LookUpTable::readTable()) {}
-  SingleLUT(const SingleLUT&) = delete;
-  SingleLUT& operator=(SingleLUT&) = delete;
- public:
-  static SingleLUT& Instance() {
->>>>>>> a25a55cd
     static SingleLUT instanceLUT;
     return instanceLUT;
   }

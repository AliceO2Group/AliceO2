--- conflicted
+++ resolved
@@ -44,10 +44,7 @@
 #pragma link C++ class o2::trd::ChannelInfoContainer + ;
 #pragma link C++ struct o2::trd::PHData + ;
 #pragma link C++ class o2::trd::TRDDataCountersPerTimeFrame + ;
-<<<<<<< HEAD
-=======
 #pragma link C++ class o2::trd::DataCountersPerTrigger + ;
->>>>>>> 215b0180
 #pragma link C++ class std::vector < o2::trd::Tracklet64> + ;
 #pragma link C++ class std::vector < o2::trd::CalibratedTracklet> + ;
 #pragma link C++ class std::vector < o2::trd::TrackTriggerRecord> + ;

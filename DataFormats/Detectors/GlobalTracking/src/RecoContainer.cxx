// Copyright 2019-2020 CERN and copyright holders of ALICE O2.
// See https://alice-o2.web.cern.ch/copyright for details of the copyright holders.
// All rights not expressly granted are reserved.
//
// This software is distributed under the terms of the GNU General Public
// License v3 (GPL Version 3), copied verbatim in the file "COPYING".
//
// In applying this license CERN does not waive the privileges and immunities
// granted to it by virtue of its status as an Intergovernmental Organization
// or submit itself to any jurisdiction.

/// \file RecoContainer.cxx
/// \brief Wrapper container for different reconstructed object types
/// \author ruben.shahoyan@cern.ch

#include <fmt/format.h>
#include <chrono>
#include "DataFormatsGlobalTracking/RecoContainerCreateTracksVariadic.h"
#include "CommonDataFormat/TimeStamp.h"
#include "CommonDataFormat/IRFrame.h"
#include "ReconstructionDataFormats/VtxTrackIndex.h"
#include "ReconstructionDataFormats/VtxTrackRef.h"
#include "ReconstructionDataFormats/PrimaryVertex.h"
#include "SimulationDataFormat/MCEventLabel.h"
#include "ReconstructionDataFormats/V0.h"
#include "ReconstructionDataFormats/Cascade.h"
#include "ReconstructionDataFormats/VtxTrackIndex.h"
#include "ReconstructionDataFormats/VtxTrackRef.h"
#include "ReconstructionDataFormats/TrackCosmics.h"
#include "ReconstructionDataFormats/TrackMCHMID.h"
#include "DataFormatsITSMFT/TrkClusRef.h"
// FIXME: ideally, the data formats definition should be independent of the framework
// collectData is using the input of ProcessingContext to extract the first valid
// header and the TF orbit from it
#include "Framework/ProcessingContext.h"
#include "Framework/DataRefUtils.h"

using namespace o2::globaltracking;
using namespace o2::framework;
namespace o2d = o2::dataformats;

using GTrackID = o2d::GlobalTrackID;
using DetID = o2::detectors::DetID;

RecoContainer::RecoContainer() = default;
RecoContainer::~RecoContainer() = default;

void DataRequest::addInput(const InputSpec&& isp)
{
  if (std::find(inputs.begin(), inputs.end(), isp) == inputs.end()) {
    inputs.emplace_back(isp);
  }
}

void DataRequest::requestIRFramesITS()
{
  addInput({"IRFramesITS", "ITS", "IRFRAMES", 0, Lifetime::Timeframe});
  requestMap["IRFramesITS"] = false;
}

void DataRequest::requestITSTracks(bool mc)
{
  addInput({"trackITS", "ITS", "TRACKS", 0, Lifetime::Timeframe});
  addInput({"trackITSROF", "ITS", "ITSTrackROF", 0, Lifetime::Timeframe});
  addInput({"trackITSClIdx", "ITS", "TRACKCLSID", 0, Lifetime::Timeframe});
  if (mc) {
    addInput({"trackITSMCTR", "ITS", "TRACKSMCTR", 0, Lifetime::Timeframe});
  }
  requestMap["trackITS"] = mc;
}

void DataRequest::requestMFTTracks(bool mc)
{
  addInput({"trackMFT", "MFT", "TRACKS", 0, Lifetime::Timeframe});
  addInput({"trackMFTROF", "MFT", "MFTTrackROF", 0, Lifetime::Timeframe});
  addInput({"trackMFTClIdx", "MFT", "TRACKCLSID", 0, Lifetime::Timeframe});
  if (mc) {
    addInput({"trackMFTMCTR", "MFT", "TRACKSMCTR", 0, Lifetime::Timeframe});
  }
  requestMap["trackMFT"] = mc;
}

void DataRequest::requestMCHTracks(bool mc)
{
  addInput({"trackMCH", "MCH", "TRACKS", 0, Lifetime::Timeframe});
  addInput({"trackMCHROF", "MCH", "TRACKROFS", 0, Lifetime::Timeframe});
  addInput({"trackMCHTRACKCLUSTERS", "MCH", "TRACKCLUSTERS", 0, Lifetime::Timeframe});
  if (mc) {
    addInput({"trackMCHMCTR", "MCH", "TRACKLABELS", 0, Lifetime::Timeframe});
  }
  requestMap["trackMCH"] = mc;
}

void DataRequest::requestMIDTracks(bool mc)
{
  addInput({"trackMIDROF", "MID", "TRACKROFS", 0, Lifetime::Timeframe});
  addInput({"trackClMIDROF", "MID", "TRCLUSROFS", 0, Lifetime::Timeframe});
  addInput({"trackMID", "MID", "TRACKS", 0, Lifetime::Timeframe});
  addInput({"trackMIDTRACKCLUSTERS", "MID", "TRACKCLUSTERS", 0, Lifetime::Timeframe});
  if (mc) {
    addInput({"trackMIDMCTR", "MID", "TRACKLABELS", 0, Lifetime::Timeframe});
    addInput({"trackMIDMCTRCL", "MID", "TRCLUSLABELS", 0, Lifetime::Timeframe});
  }
  requestMap["trackMID"] = mc;
}

void DataRequest::requestTPCTracks(bool mc)
{
  addInput({"trackTPC", "TPC", "TRACKS", 0, Lifetime::Timeframe});
  addInput({"trackTPCClRefs", "TPC", "CLUSREFS", 0, Lifetime::Timeframe});
  if (requestMap.find("clusTPC") != requestMap.end()) {
    addInput({"clusTPCshmap", "TPC", "CLSHAREDMAP", 0, Lifetime::Timeframe});
  }
  if (mc) {
    addInput({"trackTPCMCTR", "TPC", "TRACKSMCLBL", 0, Lifetime::Timeframe});
  }
  requestMap["trackTPC"] = mc;
}

void DataRequest::requestITSTPCTracks(bool mc)
{
  addInput({"trackITSTPC", "GLO", "TPCITS", 0, Lifetime::Timeframe});
  addInput({"trackITSTPCABREFS", "GLO", "TPCITSAB_REFS", 0, Lifetime::Timeframe});
  addInput({"trackITSTPCABCLID", "GLO", "TPCITSAB_CLID", 0, Lifetime::Timeframe});
  if (mc) {
    addInput({"trackITSTPCMCTR", "GLO", "TPCITS_MC", 0, Lifetime::Timeframe});
    addInput({"trackITSTPCABMCTR", "GLO", "TPCITSAB_MC", 0, Lifetime::Timeframe});
  }
  requestMap["trackITSTPC"] = mc;
}

void DataRequest::requestGlobalFwdTracks(bool mc)
{
  addInput({"fwdtracks", "GLO", "GLFWD", 0, Lifetime::Timeframe});
  if (mc) {
    addInput({"MCTruth", "GLO", "GLFWD_MC", 0, Lifetime::Timeframe});
  }
  requestMap["fwdtracks"] = mc;
}

void DataRequest::requestMFTMCHMatches(bool mc)
{
  addInput({"matchMFTMCH", "GLO", "MTC_MFTMCH", 0, Lifetime::Timeframe});
  requestMap["matchMFTMCH"] = mc;
}

void DataRequest::requestMCHMIDMatches(bool mc)
{
  addInput({"matchMCHMID", "GLO", "MTC_MCHMID", 0, Lifetime::Timeframe});
  requestMap["matchMCHMID"] = mc;
}

void DataRequest::requestTPCTOFTracks(bool mc)
{
  auto ss = getMatchingInputSubSpec();
  addInput({"matchTPCTOF", "TOF", "MTC_TPC", ss, Lifetime::Timeframe});
  addInput({"trackTPCTOF", "TOF", "TOFTRACKS_TPC", ss, Lifetime::Timeframe});
  if (mc) {
    addInput({"clsTOF_TPC_MCTR", "TOF", "MCMTC_TPC", ss, Lifetime::Timeframe});
  }
  requestMap["trackTPCTOF"] = mc;
}

void DataRequest::requestITSTPCTRDTracks(bool mc)
{
  addInput({"trackITSTPCTRD", "TRD", "MATCH_ITSTPC", 0, Lifetime::Timeframe});
  addInput({"trigITSTPCTRD", "TRD", "TRGREC_ITSTPC", 0, Lifetime::Timeframe});
  if (mc) {
    addInput({"trackITSTPCTRDMCTR", "TRD", "MCLB_ITSTPC", 0, Lifetime::Timeframe});
    addInput({"trackITSTPCTRDSAMCTR", "TRD", "MCLB_ITSTPC_TRD", 0, Lifetime::Timeframe});
  }
  requestMap["trackITSTPCTRD"] = mc;
}

void DataRequest::requestTPCTRDTracks(bool mc)
{
  auto ss = getMatchingInputSubSpec();
  addInput({"trackTPCTRD", "TRD", "MATCH_TPC", ss, Lifetime::Timeframe});
  addInput({"trigTPCTRD", "TRD", "TRGREC_TPC", ss, Lifetime::Timeframe});
  if (mc) {
    addInput({"trackTPCTRDMCTR", "TRD", "MCLB_TPC", ss, Lifetime::Timeframe});
    addInput({"trackTPCTRDSAMCTR", "TRD", "MCLB_TPC_TRD", ss, Lifetime::Timeframe});
  }
  requestMap["trackTPCTRD"] = mc;
}

void DataRequest::requestTOFMatches(o2::dataformats::GlobalTrackID::mask_t src, bool mc)
{
  if (src[GTrackID::ITSTPCTOF]) {
    addInput({"matchITSTPCTOF", "TOF", "MTC_ITSTPC", 0, Lifetime::Timeframe});
    if (mc) {
      addInput({"clsTOF_GLO_MCTR", "TOF", "MCMTC_ITSTPC", 0, Lifetime::Timeframe});
    }
    requestMap["matchTOF_ITSTPC"] = mc;
  }
  if (src[GTrackID::TPCTRDTOF]) {
    addInput({"matchTPCTRDTOF", "TOF", "MTC_TPCTRD", 0, Lifetime::Timeframe});
    if (mc) {
      addInput({"clsTOF_GLO2_MCTR", "TOF", "MCMTC_TPCTRD", 0, Lifetime::Timeframe});
    }
    requestMap["matchTOF_TPCTRD"] = mc;
  }
  if (src[GTrackID::ITSTPCTRDTOF]) {
    addInput({"matchITSTPCTRDTOF", "TOF", "MTC_ITSTPCTRD", 0, Lifetime::Timeframe});
    if (mc) {
      addInput({"clsTOF_GLO3_MCTR", "TOF", "MCMTC_ITSTPCTRD", 0, Lifetime::Timeframe});
    }
    requestMap["matchTOF_ITSTPCTRD"] = mc;
  }
}

void DataRequest::requestITSClusters(bool mc)
{
  addInput({"clusITS", "ITS", "COMPCLUSTERS", 0, Lifetime::Timeframe});
  addInput({"clusITSPatt", "ITS", "PATTERNS", 0, Lifetime::Timeframe});
  addInput({"clusITSROF", "ITS", "CLUSTERSROF", 0, Lifetime::Timeframe});
  if (mc) {
    addInput({"clusITSMC", "ITS", "CLUSTERSMCTR", 0, Lifetime::Timeframe});
  }
  requestMap["clusITS"] = mc;
}

void DataRequest::requestMFTClusters(bool mc)
{
  addInput({"clusMFT", "MFT", "COMPCLUSTERS", 0, Lifetime::Timeframe});
  addInput({"clusMFTPatt", "MFT", "PATTERNS", 0, Lifetime::Timeframe});
  addInput({"clusMFTROF", "MFT", "CLUSTERSROF", 0, Lifetime::Timeframe});
  if (mc) {
    addInput({"clusMFTMC", "MFT", "CLUSTERSMCTR", 0, Lifetime::Timeframe});
  }
  requestMap["clusMFT"] = mc;
}

void DataRequest::requestTPCClusters(bool mc)
{
  addInput({"clusTPC", ConcreteDataTypeMatcher{"TPC", "CLUSTERNATIVE"}, Lifetime::Timeframe});
  if (requestMap.find("trackTPC") != requestMap.end()) {
    addInput({"clusTPCshmap", "TPC", "CLSHAREDMAP", 0, Lifetime::Timeframe});
  }
  if (mc) {
    addInput({"clusTPCMC", ConcreteDataTypeMatcher{"TPC", "CLNATIVEMCLBL"}, Lifetime::Timeframe});
  }
  requestMap["clusTPC"] = mc;
}

void DataRequest::requestTOFClusters(bool mc)
{
  addInput({"tofcluster", "TOF", "CLUSTERS", 0, Lifetime::Timeframe});
  if (mc) {
    addInput({"tofclusterlabel", "TOF", "CLUSTERSMCTR", 0, Lifetime::Timeframe});
  }
  requestMap["clusTOF"] = mc;
}

void DataRequest::requestTRDTracklets(bool mc)
{
  addInput({"trdtracklets", o2::header::gDataOriginTRD, "TRACKLETS", 0, Lifetime::Timeframe});
  addInput({"trdctracklets", o2::header::gDataOriginTRD, "CTRACKLETS", 0, Lifetime::Timeframe});
  addInput({"trdtrigrecmask", o2::header::gDataOriginTRD, "TRIGRECMASK", 0, Lifetime::Timeframe});
  addInput({"trdtriggerrec", o2::header::gDataOriginTRD, "TRKTRGRD", 0, Lifetime::Timeframe});
  if (mc) {
    addInput({"trdtrackletlabels", o2::header::gDataOriginTRD, "TRKLABELS", 0, Lifetime::Timeframe});
  }
  requestMap["trackletTRD"] = mc;
}

void DataRequest::requestFT0RecPoints(bool mc)
{
  addInput({"ft0recpoints", "FT0", "RECPOINTS", 0, Lifetime::Timeframe});
  addInput({"ft0channels", "FT0", "RECCHDATA", 0, Lifetime::Timeframe});
  if (mc) {
    LOG(error) << "FT0 RecPoint does not support MC truth";
  }
  requestMap["FT0"] = false;
}

void DataRequest::requestFV0RecPoints(bool mc)
{
  addInput({"fv0recpoints", "FV0", "RECPOINTS", 0, Lifetime::Timeframe});
  addInput({"fv0channels", "FV0", "RECCHDATA", 0, Lifetime::Timeframe});
  if (mc) {
    LOG(error) << "FV0 RecPoint does not support MC truth";
  }
  requestMap["FV0"] = false;
}

void DataRequest::requestFDDRecPoints(bool mc)
{
  addInput({"fddrecpoints", "FDD", "RECPOINTS", 0, Lifetime::Timeframe});
  addInput({"fddchannels", "FDD", "RECCHDATA", 0, Lifetime::Timeframe});
  if (mc) {
    LOG(error) << "FDD RecPoint does not support MC truth";
  }
  requestMap["FDD"] = false;
}

void DataRequest::requestZDCRecEvents(bool mc)
{
  addInput({"zdcbcrec", "ZDC", "BCREC", 0, Lifetime::Timeframe});
  addInput({"zdcenergy", "ZDC", "ENERGY", 0, Lifetime::Timeframe});
  addInput({"zdctdcdata", "ZDC", "TDCDATA", 0, Lifetime::Timeframe});
  addInput({"zdcinfo", "ZDC", "INFO", 0, Lifetime::Timeframe});
  if (mc) {
    LOG(error) << "ZDC RecEvent does not support MC truth";
  }
  requestMap["ZDC"] = false;
}

void DataRequest::requestCoscmicTracks(bool mc)
{
  addInput({"cosmics", "GLO", "COSMICTRC", 0, Lifetime::Timeframe});
  if (mc) {
    addInput({"cosmicsMC", "GLO", "COSMICTRC_MC", 0, Lifetime::Timeframe});
  }
  requestMap["Cosmics"] = mc;
}

void DataRequest::requestPrimaryVertertices(bool mc)
{
  addInput({"pvtx", "GLO", "PVTX", 0, Lifetime::Timeframe});
  addInput({"pvtx_trmtc", "GLO", "PVTX_TRMTC", 0, Lifetime::Timeframe});    // global ids of associated tracks
  addInput({"pvtx_tref", "GLO", "PVTX_TRMTCREFS", 0, Lifetime::Timeframe}); // vertex - trackID refs
  if (mc) {
    addInput({"pvtx_mc", "GLO", "PVTX_MCTR", 0, Lifetime::Timeframe});
  }
  requestMap["PVertex"] = mc;
}

void DataRequest::requestPrimaryVerterticesTMP(bool mc) // primary vertices before global vertex-track matching
{
  addInput({"pvtx", "GLO", "PVTX", 0, Lifetime::Timeframe});
  addInput({"pvtx_cont", "GLO", "PVTX_CONTID", 0, Lifetime::Timeframe});        // global ids of contributors
  addInput({"pvtx_contref", "GLO", "PVTX_CONTIDREFS", 0, Lifetime::Timeframe}); // vertex - trackID refs of contributors
  if (mc) {
    addInput({"pvtx_mc", "GLO", "PVTX_MCTR", 0, Lifetime::Timeframe});
  }
  requestMap["PVertexTMP"] = mc;
}

void DataRequest::requestSecondaryVertertices(bool)
{
  addInput({"v0s", "GLO", "V0S", 0, Lifetime::Timeframe});
  addInput({"p2v0s", "GLO", "PVTX_V0REFS", 0, Lifetime::Timeframe});
  addInput({"cascs", "GLO", "CASCS", 0, Lifetime::Timeframe});
  addInput({"p2cascs", "GLO", "PVTX_CASCREFS", 0, Lifetime::Timeframe});
  requestMap["SVertex"] = false; // no MC provided for secondary vertices
}

void DataRequest::requestCTPDigits(bool mc)
{
  addInput({"CTPDigits", "CTP", "DIGITS", 0, Lifetime::Timeframe});
  if (mc) {
    LOG(warning) << "MC truth not implemented for CTP";
<<<<<<< HEAD
    //addInput({"CTPDigitsMC", "CTP", "DIGITSMCTR", 0, Lifetime::Timeframe});
=======
    // addInput({"CTPDigitsMC", "CTP", "DIGITSMCTR", 0, Lifetime::Timeframe});
>>>>>>> 7f4d8ef8
  }
  requestMap["CTPDigits"] = false;
}

void DataRequest::requestCPVClusters(bool mc)
{
  addInput({"CPVClusters", "CPV", "CLUSTERS", 0, Lifetime::Timeframe});
  addInput({"CPVTriggers", "CPV", "CLUSTERTRIGRECS", 0, Lifetime::Timeframe});
  if (mc) {
    addInput({"CPVClustersMC", "CPV", "CLUSTERTRUEMC", 0, Lifetime::Timeframe});
  }
  requestMap["CPVClusters"] = mc;
}

void DataRequest::requestPHOSCells(bool mc)
{
  addInput({"PHSCells", "PHS", "CELLS", 0, Lifetime::Timeframe});
  addInput({"PHSTriggers", "PHS", "CELLTRIGREC", 0, Lifetime::Timeframe});
  if (mc) {
    addInput({"PHSCellsMC", "PHS", "CELLSMCTR", 0, Lifetime::Timeframe});
  }
  requestMap["PHSCells"] = mc;
}

void DataRequest::requestEMCALCells(bool mc)
{
  addInput({"EMCCells", "EMC", "CELLS", 0, Lifetime::Timeframe});
  addInput({"EMCTriggers", "EMC", "CELLSTRGR", 0, Lifetime::Timeframe});
  if (mc) {
    addInput({"EMCCellsMC", "EMC", "CELLSMCTR", 0, Lifetime::Timeframe});
  }
  requestMap["EMCCells"] = mc;
}

void DataRequest::requestTracks(GTrackID::mask_t src, bool useMC)
{
  // request tracks for sources probided by the mask
  if (src[GTrackID::ITS]) {
    requestITSTracks(useMC);
  }
  if (src[GTrackID::MFT]) {
    requestMFTTracks(useMC);
  }
  if (src[GTrackID::MCH]) {
    requestMCHTracks(useMC);
  }
  if (src[GTrackID::MID]) {
    requestMIDTracks(useMC);
  }
  if (src[GTrackID::TPC]) {
    requestTPCTracks(useMC);
  }
  if (src[GTrackID::ITSTPC] || src[GTrackID::ITSTPCTOF]) {
    requestITSTPCTracks(useMC);
  }
  if (src[GTrackID::MFTMCH]) {
    requestGlobalFwdTracks(useMC);
  }
  if (src[GTrackID::TPCTOF]) {
    requestTPCTOFTracks(useMC);
  }
  if (src[GTrackID::TPCTRD] || src[GTrackID::TPCTRDTOF]) {
    requestTPCTRDTracks(useMC);
  }
  if (src[GTrackID::ITSTPCTRD] || src[GTrackID::ITSTPCTRDTOF]) {
    requestITSTPCTRDTracks(useMC);
  }
  if (src[GTrackID::ITSTPCTRDTOF] || src[GTrackID::ITSTPCTOF] || src[GTrackID::TPCTRDTOF]) {
    requestTOFMatches(src, useMC);
    requestTOFClusters(false);
  }
  if (src[GTrackID::FT0]) {
    requestFT0RecPoints(false); // RS FIXME: at the moment does not support MC
  }
  if (src[GTrackID::FV0]) {
    requestFV0RecPoints(false); // RS FIXME: at the moment does not support MC
  }
  if (src[GTrackID::FDD]) {
    requestFDDRecPoints(false); // RS FIXME: at the moment does not support MC
  }
  if (src[GTrackID::ZDC]) {
    requestZDCRecEvents(false); // RS FIXME: at the moment does not support MC
  }
  if (GTrackID::includesDet(DetID::CTP, src)) {
    requestCTPDigits(false); // RS FIXME: at the moment does not support MC
  }
}

void DataRequest::requestClusters(GTrackID::mask_t src, bool useMC)
{
  // request clusters for detectors of the sources probided by the mask

  // clusters needed for refits
  if (GTrackID::includesDet(DetID::ITS, src)) {
    requestITSClusters(useMC);
  }
  if (GTrackID::includesDet(DetID::MFT, src)) {
    requestMFTClusters(useMC);
  }
  if (GTrackID::includesDet(DetID::TPC, src)) {
    requestTPCClusters(useMC);
  }
  if (GTrackID::includesDet(DetID::TOF, src)) {
    requestTOFClusters(useMC);
  }
  if (GTrackID::includesDet(DetID::TRD, src)) {
    requestTRDTracklets(useMC);
  }
  if (GTrackID::includesDet(DetID::CTP, src)) {
    requestCTPDigits(false); // RS FIXME: at the moment does not support MC
  }
  if (GTrackID::includesDet(DetID::CPV, src)) {
    requestCPVClusters(useMC);
  }
  if (GTrackID::includesDet(DetID::PHS, src)) {
    requestPHOSCells(useMC);
  }
  if (GTrackID::includesDet(DetID::EMC, src)) {
    requestEMCALCells(useMC);
  }
}

//__________________________________________________________________
void RecoContainer::collectData(ProcessingContext& pc, const DataRequest& requests)
{
  auto& reqMap = requests.requestMap;

  const auto* dh = DataRefUtils::getHeader<o2::header::DataHeader*>(pc.inputs().getFirstValid(true));
  startIR = {0, dh->firstTForbit};

  auto req = reqMap.find("trackITS");
  if (req != reqMap.end()) {
    addITSTracks(pc, req->second);
  }

  req = reqMap.find("trackMFT");
  if (req != reqMap.end()) {
    addMFTTracks(pc, req->second);
  }

  req = reqMap.find("trackMCH");
  if (req != reqMap.end()) {
    addMCHTracks(pc, req->second);
  }

  req = reqMap.find("trackMID");
  if (req != reqMap.end()) {
    addMIDTracks(pc, req->second);
  }

  req = reqMap.find("trackTPC");
  if (req != reqMap.end()) {
    addTPCTracks(pc, req->second);
  }

  req = reqMap.find("trackITSTPC");
  if (req != reqMap.end()) {
    addITSTPCTracks(pc, req->second);
  }

  req = reqMap.find("fwdtracks");
  if (req != reqMap.end()) {
    addGlobalFwdTracks(pc, req->second);
  }

  req = reqMap.find("matchMFTMCH");
  if (req != reqMap.end()) {
    addMFTMCHMatches(pc, req->second);
  }

  req = reqMap.find("matchMCHMID");
  if (req != reqMap.end()) {
    addMCHMIDMatches(pc, req->second);
  }

  req = reqMap.find("trackITSTPCTRD");
  if (req != reqMap.end()) {
    addITSTPCTRDTracks(pc, req->second);
  }

  req = reqMap.find("trackTPCTRD");
  if (req != reqMap.end()) {
    addTPCTRDTracks(pc, req->second);
  }

  req = reqMap.find("trackTPCTOF");
  if (req != reqMap.end()) {
    addTPCTOFTracks(pc, req->second);
  }

  req = reqMap.find("matchTOF_ITSTPC");
  if (req != reqMap.end()) {
    addTOFMatchesITSTPC(pc, req->second);
  }

  req = reqMap.find("matchTOF_TPCTRD");
  if (req != reqMap.end()) {
    addTOFMatchesTPCTRD(pc, req->second);
  }

  req = reqMap.find("matchTOF_ITSTPCTRD");
  if (req != reqMap.end()) {
    addTOFMatchesITSTPCTRD(pc, req->second);
  }

  req = reqMap.find("clusITS");
  if (req != reqMap.end()) {
    addITSClusters(pc, req->second);
  }

  req = reqMap.find("clusMFT");
  if (req != reqMap.end()) {
    addMFTClusters(pc, req->second);
  }

  req = reqMap.find("clusTPC");
  if (req != reqMap.end()) {
    addTPCClusters(pc, req->second, reqMap.find("trackTPC") != reqMap.end());
  }

  req = reqMap.find("clusTOF");
  if (req != reqMap.end()) {
    addTOFClusters(pc, req->second);
  }

  req = reqMap.find("CTPDigits");
  if (req != reqMap.end()) {
    addCTPDigits(pc, req->second);
  }

  req = reqMap.find("CPVClusters");
  if (req != reqMap.end()) {
    addCPVClusters(pc, req->second);
  }

  req = reqMap.find("PHSCells");
  if (req != reqMap.end()) {
    addPHOSCells(pc, req->second);
  }

  req = reqMap.find("EMCCells");
  if (req != reqMap.end()) {
    addEMCALCells(pc, req->second);
  }

  req = reqMap.find("FT0");
  if (req != reqMap.end()) {
    addFT0RecPoints(pc, req->second);
  }

  req = reqMap.find("FV0");
  if (req != reqMap.end()) {
    addFV0RecPoints(pc, req->second);
  }

  req = reqMap.find("FDD");
  if (req != reqMap.end()) {
    addFDDRecPoints(pc, req->second);
  }

  req = reqMap.find("ZDC");
  if (req != reqMap.end()) {
    addZDCRecEvents(pc, req->second);
  }

  req = reqMap.find("trackletTRD");
  if (req != reqMap.end()) {
    addTRDTracklets(pc, req->second);
  }

  req = reqMap.find("Cosmics");
  if (req != reqMap.end()) {
    addCosmicTracks(pc, req->second);
  }

  req = reqMap.find("PVertex");
  if (req != reqMap.end()) {
    addPVertices(pc, req->second);
  }

  req = reqMap.find("PVertexTMP");
  if (req != reqMap.end()) {
    addPVerticesTMP(pc, req->second);
  }

  req = reqMap.find("SVertex");
  if (req != reqMap.end()) {
    addSVertices(pc, req->second);
  }

  req = reqMap.find("IRFramesITS");
  if (req != reqMap.end()) {
    addIRFramesITS(pc);
  }
}

//____________________________________________________________
void RecoContainer::addSVertices(ProcessingContext& pc, bool)
{
  svtxPool.registerContainer(pc.inputs().get<gsl::span<o2::dataformats::V0>>("v0s"), V0S);
  svtxPool.registerContainer(pc.inputs().get<gsl::span<o2::dataformats::RangeReference<int, int>>>("p2v0s"), PVTX_V0REFS);
  svtxPool.registerContainer(pc.inputs().get<gsl::span<o2::dataformats::Cascade>>("cascs"), CASCS);
  svtxPool.registerContainer(pc.inputs().get<gsl::span<o2::dataformats::RangeReference<int, int>>>("p2cascs"), PVTX_CASCREFS);
  // no mc
}

//____________________________________________________________
void RecoContainer::addPVertices(ProcessingContext& pc, bool mc)
{
  if (!pvtxPool.isLoaded(PVTX)) { // in case was loaded via addPVerticesTMP
    pvtxPool.registerContainer(pc.inputs().get<gsl::span<o2::dataformats::PrimaryVertex>>("pvtx"), PVTX);
  }
  pvtxPool.registerContainer(pc.inputs().get<gsl::span<o2::dataformats::VtxTrackIndex>>("pvtx_trmtc"), PVTX_TRMTC);
  pvtxPool.registerContainer(pc.inputs().get<gsl::span<o2::dataformats::VtxTrackRef>>("pvtx_tref"), PVTX_TRMTCREFS);

  if (mc && !pvtxPool.isLoaded(PVTX_MCTR)) { // in case was loaded via addPVerticesTMP
    pvtxPool.registerContainer(pc.inputs().get<gsl::span<o2::MCEventLabel>>("pvtx_mc"), PVTX_MCTR);
  }
}

//____________________________________________________________
void RecoContainer::addPVerticesTMP(ProcessingContext& pc, bool mc)
{
  if (!pvtxPool.isLoaded(PVTX)) { // in case was loaded via addPVertices
    pvtxPool.registerContainer(pc.inputs().get<gsl::span<o2::dataformats::PrimaryVertex>>("pvtx"), PVTX);
  }
  pvtxPool.registerContainer(pc.inputs().get<gsl::span<o2::dataformats::VtxTrackIndex>>("pvtx_cont"), PVTX_CONTID);
  pvtxPool.registerContainer(pc.inputs().get<gsl::span<o2::dataformats::VtxTrackRef>>("pvtx_contref"), PVTX_CONTIDREFS);

  if (mc && !pvtxPool.isLoaded(PVTX_MCTR)) { // in case was loaded via addPVertices
    pvtxPool.registerContainer(pc.inputs().get<gsl::span<o2::MCEventLabel>>("pvtx_mc"), PVTX_MCTR);
  }
}

//____________________________________________________________
void RecoContainer::addCosmicTracks(ProcessingContext& pc, bool mc)
{
  cosmPool.registerContainer(pc.inputs().get<gsl::span<o2::dataformats::TrackCosmics>>("cosmics"), COSM_TRACKS);
  if (mc) {
    cosmPool.registerContainer(pc.inputs().get<gsl::span<o2::MCCompLabel>>("cosmicsMC"), COSM_TRACKS_MC);
  }
}

//____________________________________________________________
void RecoContainer::addITSTracks(ProcessingContext& pc, bool mc)
{
  commonPool[GTrackID::ITS].registerContainer(pc.inputs().get<gsl::span<o2::its::TrackITS>>("trackITS"), TRACKS);
  commonPool[GTrackID::ITS].registerContainer(pc.inputs().get<gsl::span<int>>("trackITSClIdx"), INDICES);
  commonPool[GTrackID::ITS].registerContainer(pc.inputs().get<gsl::span<o2::itsmft::ROFRecord>>("trackITSROF"), TRACKREFS);
  if (mc) {
    commonPool[GTrackID::ITS].registerContainer(pc.inputs().get<gsl::span<o2::MCCompLabel>>("trackITSMCTR"), MCLABELS);
  }
}

//____________________________________________________________
void RecoContainer::addIRFramesITS(ProcessingContext& pc)
{
  commonPool[GTrackID::ITS].registerContainer(pc.inputs().get<gsl::span<o2::dataformats::IRFrame>>("IRFramesITS"), VARIA);
}

//____________________________________________________________
void RecoContainer::addMFTTracks(ProcessingContext& pc, bool mc)
{
  commonPool[GTrackID::MFT].registerContainer(pc.inputs().get<gsl::span<o2::mft::TrackMFT>>("trackMFT"), TRACKS);
  commonPool[GTrackID::MFT].registerContainer(pc.inputs().get<gsl::span<int>>("trackMFTClIdx"), INDICES);
  commonPool[GTrackID::MFT].registerContainer(pc.inputs().get<gsl::span<o2::itsmft::ROFRecord>>("trackMFTROF"), TRACKREFS);
  if (mc) {
    commonPool[GTrackID::MFT].registerContainer(pc.inputs().get<gsl::span<o2::MCCompLabel>>("trackMFTMCTR"), MCLABELS);
  }
}

//____________________________________________________________
void RecoContainer::addMCHTracks(ProcessingContext& pc, bool mc)
{
  commonPool[GTrackID::MCH].registerContainer(pc.inputs().get<gsl::span<o2::mch::TrackMCH>>("trackMCH"), TRACKS);
  commonPool[GTrackID::MCH].registerContainer(pc.inputs().get<gsl::span<o2::mch::ROFRecord>>("trackMCHROF"), TRACKREFS);
  commonPool[GTrackID::MCH].registerContainer(pc.inputs().get<gsl::span<o2::mch::Cluster>>("trackMCHTRACKCLUSTERS"), CLUSREFS);
  if (mc) {
    commonPool[GTrackID::MCH].registerContainer(pc.inputs().get<gsl::span<o2::MCCompLabel>>("trackMCHMCTR"), MCLABELS);
  }
}

//____________________________________________________________
void RecoContainer::addMIDTracks(ProcessingContext& pc, bool mc)
{
  commonPool[GTrackID::MID].registerContainer(pc.inputs().get<gsl::span<o2::mid::Track>>("trackMID"), TRACKS);
  commonPool[GTrackID::MID].registerContainer(pc.inputs().get<gsl::span<o2::mid::ROFRecord>>("trackMIDROF"), TRACKREFS);
  commonPool[GTrackID::MID].registerContainer(pc.inputs().get<gsl::span<o2::mid::Cluster3D>>("trackMIDTRACKCLUSTERS"), CLUSREFS);
  commonPool[GTrackID::MID].registerContainer(pc.inputs().get<gsl::span<o2::mid::ROFRecord>>("trackClMIDROF"), MATCHES);
  if (mc) {
    commonPool[GTrackID::MID].registerContainer(pc.inputs().get<gsl::span<o2::MCCompLabel>>("trackMIDMCTR"), MCLABELS);
    mcMIDTrackClusters = pc.inputs().get<const dataformats::MCTruthContainer<o2::mid::MCClusterLabel>*>("trackMIDMCTRCL");
  }
}

//________________________________________________________
const o2::dataformats::MCTruthContainer<o2::mid::MCClusterLabel>* RecoContainer::getMIDTracksClusterMCLabels() const
{
  return mcMIDTrackClusters.get();
}

//____________________________________________________________
void RecoContainer::addTPCTracks(ProcessingContext& pc, bool mc)
{
  commonPool[GTrackID::TPC].registerContainer(pc.inputs().get<gsl::span<o2::tpc::TrackTPC>>("trackTPC"), TRACKS);
  commonPool[GTrackID::TPC].registerContainer(pc.inputs().get<gsl::span<o2::tpc::TPCClRefElem>>("trackTPCClRefs"), INDICES);
  if (mc) {
    commonPool[GTrackID::TPC].registerContainer(pc.inputs().get<gsl::span<o2::MCCompLabel>>("trackTPCMCTR"), MCLABELS);
  }
}

//__________________________________________________________
void RecoContainer::addITSTPCTracks(ProcessingContext& pc, bool mc)
{
  commonPool[GTrackID::ITSTPC].registerContainer(pc.inputs().get<gsl::span<o2d::TrackTPCITS>>("trackITSTPC"), TRACKS);
  commonPool[GTrackID::ITSAB].registerContainer(pc.inputs().get<gsl::span<o2::itsmft::TrkClusRef>>("trackITSTPCABREFS"), TRACKREFS);
  commonPool[GTrackID::ITSAB].registerContainer(pc.inputs().get<gsl::span<int>>("trackITSTPCABCLID"), INDICES);
  if (mc) {
    commonPool[GTrackID::ITSTPC].registerContainer(pc.inputs().get<gsl::span<o2::MCCompLabel>>("trackITSTPCMCTR"), MCLABELS);
    commonPool[GTrackID::ITSAB].registerContainer(pc.inputs().get<gsl::span<o2::MCCompLabel>>("trackITSTPCABMCTR"), MCLABELS);
  }
}

//__________________________________________________________
void RecoContainer::addGlobalFwdTracks(ProcessingContext& pc, bool mc)
{
  commonPool[GTrackID::MFTMCH].registerContainer(pc.inputs().get<gsl::span<o2d::GlobalFwdTrack>>("fwdtracks"), TRACKS);
  if (mc) {
    commonPool[GTrackID::MFTMCH].registerContainer(pc.inputs().get<gsl::span<o2::MCCompLabel>>("MCTruth"), MCLABELS);
  }
}

//__________________________________________________________
void RecoContainer::addMFTMCHMatches(ProcessingContext& pc, bool mc)
{
  commonPool[GTrackID::MFTMCH].registerContainer(pc.inputs().get<gsl::span<o2d::MatchInfoFwd>>("matchMFTMCH"), MATCHES);
}

//__________________________________________________________
void RecoContainer::addMCHMIDMatches(ProcessingContext& pc, bool mc)
{
  commonPool[GTrackID::MCHMID].registerContainer(pc.inputs().get<gsl::span<o2d::TrackMCHMID>>("matchMCHMID"), MATCHES);
}

//__________________________________________________________
void RecoContainer::addITSTPCTRDTracks(ProcessingContext& pc, bool mc)
{
  commonPool[GTrackID::ITSTPCTRD].registerContainer(pc.inputs().get<gsl::span<o2::trd::TrackTRD>>("trackITSTPCTRD"), TRACKS);
  commonPool[GTrackID::ITSTPCTRD].registerContainer(pc.inputs().get<gsl::span<o2::trd::TrackTriggerRecord>>("trigITSTPCTRD"), TRACKREFS);
  if (mc) {
    commonPool[GTrackID::ITSTPCTRD].registerContainer(pc.inputs().get<gsl::span<o2::MCCompLabel>>("trackITSTPCTRDMCTR"), MCLABELS);
    commonPool[GTrackID::ITSTPCTRD].registerContainer(pc.inputs().get<gsl::span<o2::MCCompLabel>>("trackITSTPCTRDSAMCTR"), MCLABELSEXTRA);
  }
}

//__________________________________________________________
void RecoContainer::addTPCTRDTracks(ProcessingContext& pc, bool mc)
{
  commonPool[GTrackID::TPCTRD].registerContainer(pc.inputs().get<gsl::span<o2::trd::TrackTRD>>("trackTPCTRD"), TRACKS);
  commonPool[GTrackID::TPCTRD].registerContainer(pc.inputs().get<gsl::span<o2::trd::TrackTriggerRecord>>("trigTPCTRD"), TRACKREFS);
  if (mc) {
    commonPool[GTrackID::TPCTRD].registerContainer(pc.inputs().get<gsl::span<o2::MCCompLabel>>("trackTPCTRDMCTR"), MCLABELS);
    commonPool[GTrackID::TPCTRD].registerContainer(pc.inputs().get<gsl::span<o2::MCCompLabel>>("trackTPCTRDSAMCTR"), MCLABELSEXTRA);
  }
}

//__________________________________________________________
void RecoContainer::addTPCTOFTracks(ProcessingContext& pc, bool mc)
{
  commonPool[GTrackID::TPCTOF].registerContainer(pc.inputs().get<gsl::span<o2d::TrackTPCTOF>>("trackTPCTOF"), TRACKS);
  commonPool[GTrackID::TPCTOF].registerContainer(pc.inputs().get<gsl::span<o2d::MatchInfoTOF>>("matchTPCTOF"), MATCHES);
  if (mc) {
    commonPool[GTrackID::TPCTOF].registerContainer(pc.inputs().get<gsl::span<o2::MCCompLabel>>("clsTOF_TPC_MCTR"), MCLABELS);
  }
}

//__________________________________________________________
void RecoContainer::addTOFMatchesITSTPC(ProcessingContext& pc, bool mc)
{
  commonPool[GTrackID::ITSTPCTOF].registerContainer(pc.inputs().get<gsl::span<o2d::MatchInfoTOF>>("matchITSTPCTOF"), MATCHES); // only ITS/TPC : TOF match info, no real tracks
  if (mc) {
    commonPool[GTrackID::ITSTPCTOF].registerContainer(pc.inputs().get<gsl::span<o2::MCCompLabel>>("clsTOF_GLO_MCTR"), MCLABELS);
  }
}
//__________________________________________________________
void RecoContainer::addTOFMatchesTPCTRD(ProcessingContext& pc, bool mc)
{
  commonPool[GTrackID::TPCTRDTOF].registerContainer(pc.inputs().get<gsl::span<o2d::MatchInfoTOF>>("matchTPCTRDTOF"), MATCHES); // only ITS/TPC : TOF match info, no real tracks
  if (mc) {
    commonPool[GTrackID::TPCTRDTOF].registerContainer(pc.inputs().get<gsl::span<o2::MCCompLabel>>("clsTOF_GLO2_MCTR"), MCLABELS);
  }
}
//__________________________________________________________
void RecoContainer::addTOFMatchesITSTPCTRD(ProcessingContext& pc, bool mc)
{
  commonPool[GTrackID::ITSTPCTRDTOF].registerContainer(pc.inputs().get<gsl::span<o2d::MatchInfoTOF>>("matchITSTPCTRDTOF"), MATCHES); // only ITS/TPC : TOF match info, no real tracks
  if (mc) {
    commonPool[GTrackID::ITSTPCTRDTOF].registerContainer(pc.inputs().get<gsl::span<o2::MCCompLabel>>("clsTOF_GLO3_MCTR"), MCLABELS);
  }
}
//__________________________________________________________
void RecoContainer::addITSClusters(ProcessingContext& pc, bool mc)
{
  commonPool[GTrackID::ITS].registerContainer(pc.inputs().get<gsl::span<o2::itsmft::ROFRecord>>("clusITSROF"), CLUSREFS);
  commonPool[GTrackID::ITS].registerContainer(pc.inputs().get<gsl::span<o2::itsmft::CompClusterExt>>("clusITS"), CLUSTERS);
  commonPool[GTrackID::ITS].registerContainer(pc.inputs().get<gsl::span<unsigned char>>("clusITSPatt"), PATTERNS);
  if (mc) {
    mcITSClusters = pc.inputs().get<const dataformats::MCTruthContainer<MCCompLabel>*>("clusITSMC");
  }
}

//__________________________________________________________
void RecoContainer::addMFTClusters(ProcessingContext& pc, bool mc)
{
  commonPool[GTrackID::MFT].registerContainer(pc.inputs().get<gsl::span<o2::itsmft::ROFRecord>>("clusMFTROF"), CLUSREFS);
  commonPool[GTrackID::MFT].registerContainer(pc.inputs().get<gsl::span<o2::itsmft::CompClusterExt>>("clusMFT"), CLUSTERS);
  commonPool[GTrackID::MFT].registerContainer(pc.inputs().get<gsl::span<unsigned char>>("clusMFTPatt"), PATTERNS);
}

//__________________________________________________________
void RecoContainer::addTPCClusters(ProcessingContext& pc, bool mc, bool shmap)
{
  inputsTPCclusters = o2::tpc::getWorkflowTPCInput(pc, 0, mc);
  if (shmap) {
    clusterShMapTPC = pc.inputs().get<gsl::span<unsigned char>>("clusTPCshmap");
  }
}

//__________________________________________________________
void RecoContainer::addTRDTracklets(ProcessingContext& pc, bool mc)
{
  inputsTRD = o2::trd::getRecoInputContainer(pc, nullptr, this, mc);
}

//__________________________________________________________
void RecoContainer::addTOFClusters(ProcessingContext& pc, bool mc)
{
  commonPool[GTrackID::TOF].registerContainer(pc.inputs().get<gsl::span<o2::tof::Cluster>>("tofcluster"), CLUSTERS);
  if (mc) {
    mcTOFClusters = pc.inputs().get<const dataformats::MCTruthContainer<MCCompLabel>*>("tofclusterlabel");
  }
}

//__________________________________________________________
void RecoContainer::addCTPDigits(ProcessingContext& pc, bool mc)
{
  commonPool[GTrackID::CTP].registerContainer(pc.inputs().get<gsl::span<o2::ctp::CTPDigit>>("CTPDigits"), CLUSTERS);
  if (mc) {
    //  pc.inputs().get<const dataformats::MCTruthContainer<MCCompLabel>*>("CTPDigitsMC");
  }
}

//__________________________________________________________
void RecoContainer::addCPVClusters(ProcessingContext& pc, bool mc)
{
  commonPool[GTrackID::CPV].registerContainer(pc.inputs().get<gsl::span<o2::cpv::Cluster>>("CPVClusters"), CLUSTERS);
  commonPool[GTrackID::CPV].registerContainer(pc.inputs().get<gsl::span<o2::cpv::TriggerRecord>>("CPVTriggers"), CLUSREFS);
  if (mc) {
    mcCPVClusters = pc.inputs().get<const dataformats::MCTruthContainer<MCCompLabel>*>("CPVClustersMC");
  }
}

//__________________________________________________________
void RecoContainer::addPHOSCells(ProcessingContext& pc, bool mc)
{
  commonPool[GTrackID::PHS].registerContainer(pc.inputs().get<gsl::span<o2::phos::Cell>>("PHSCells"), CLUSTERS);
  commonPool[GTrackID::PHS].registerContainer(pc.inputs().get<gsl::span<o2::phos::TriggerRecord>>("PHSTriggers"), CLUSREFS);
  if (mc) {
    mcPHSCells = pc.inputs().get<const dataformats::MCTruthContainer<o2::phos::MCLabel>*>("PHSCellsMC");
  }
}

//__________________________________________________________
void RecoContainer::addEMCALCells(ProcessingContext& pc, bool mc)
{
  commonPool[GTrackID::EMC].registerContainer(pc.inputs().get<gsl::span<o2::emcal::Cell>>("EMCCells"), CLUSTERS);
  commonPool[GTrackID::EMC].registerContainer(pc.inputs().get<gsl::span<o2::emcal::TriggerRecord>>("EMCTriggers"), CLUSREFS);
  if (mc) {
    mcEMCCells = pc.inputs().get<const dataformats::MCTruthContainer<o2::emcal::MCLabel>*>("EMCCellsMC");
  }
}

//__________________________________________________________
void RecoContainer::addFT0RecPoints(ProcessingContext& pc, bool mc)
{
  commonPool[GTrackID::FT0].registerContainer(pc.inputs().get<gsl::span<o2::ft0::RecPoints>>("ft0recpoints"), TRACKS);
  commonPool[GTrackID::FT0].registerContainer(pc.inputs().get<gsl::span<o2::ft0::ChannelDataFloat>>("ft0channels"), CLUSTERS);

  if (mc) {
    LOG(error) << "FT0 RecPoint does not support MC truth";
  }
}

//__________________________________________________________
void RecoContainer::addFV0RecPoints(ProcessingContext& pc, bool mc)
{
  commonPool[GTrackID::FV0].registerContainer(pc.inputs().get<gsl::span<o2::fv0::RecPoints>>("fv0recpoints"), TRACKS);
  commonPool[GTrackID::FV0].registerContainer(pc.inputs().get<gsl::span<o2::fv0::ChannelDataFloat>>("fv0channels"), CLUSTERS);

  if (mc) {
    LOG(error) << "FV0 RecPoint does not support MC truth";
  }
}

//__________________________________________________________
void RecoContainer::addFDDRecPoints(ProcessingContext& pc, bool mc)
{
  commonPool[GTrackID::FDD].registerContainer(pc.inputs().get<gsl::span<o2::fdd::RecPoint>>("fddrecpoints"), TRACKS);
  commonPool[GTrackID::FDD].registerContainer(pc.inputs().get<gsl::span<o2::fdd::ChannelDataFloat>>("fddchannels"), CLUSTERS);

  if (mc) {
    LOG(error) << "FDD RecPoint does not support MC truth";
  }
}

//__________________________________________________________
void RecoContainer::addZDCRecEvents(ProcessingContext& pc, bool mc)
{
  commonPool[GTrackID::ZDC].registerContainer(pc.inputs().get<gsl::span<o2::zdc::BCRecData>>("zdcbcrec"), MATCHES);
  commonPool[GTrackID::ZDC].registerContainer(pc.inputs().get<gsl::span<o2::zdc::ZDCEnergy>>("zdcenergy"), TRACKS);
  commonPool[GTrackID::ZDC].registerContainer(pc.inputs().get<gsl::span<o2::zdc::ZDCTDCData>>("zdctdcdata"), CLUSTERS);
  commonPool[GTrackID::ZDC].registerContainer(pc.inputs().get<gsl::span<uint16_t>>("zdcinfo"), PATTERNS);

  if (mc) {
    LOG(error) << "ZDC RecEvent does not support MC truth";
  }
}

const o2::tpc::ClusterNativeAccess& RecoContainer::getTPCClusters() const
{
  return inputsTPCclusters->clusterIndex;
}

gsl::span<const o2::trd::Tracklet64> RecoContainer::getTRDTracklets() const
{
  return inputsTRD->mTracklets;
}

gsl::span<const o2::trd::CalibratedTracklet> RecoContainer::getTRDCalibratedTracklets() const
{
  return inputsTRD->mSpacePoints;
}

gsl::span<const o2::trd::TriggerRecord> RecoContainer::getTRDTriggerRecords() const
{
  return inputsTRD->mTriggerRecords;
}

const o2::dataformats::MCTruthContainer<o2::MCCompLabel>* RecoContainer::getTRDTrackletsMCLabels() const
{
  return inputsTRD->mTrackletLabels.get();
}

const o2::dataformats::ConstMCTruthContainerView<o2::MCCompLabel>* RecoContainer::getTPCClustersMCLabels() const
{
  return inputsTPCclusters->clusterIndex.clustersMCTruth;
}

//__________________________________________________________
const o2::track::TrackParCov& RecoContainer::getTrackParamOut(GTrackID gidx) const
{
  // get outer param of track
  auto trSrc = gidx.getSource();
  if (trSrc == GTrackID::ITSTPC) {
    return getTrack<o2d::TrackTPCITS>(gidx).getParamOut();
  } else if (trSrc == GTrackID::ITSTPCTOF) { // the physical tracks are in ITS-TPC, need to get reference from match info
    return getTrack<o2d::TrackTPCITS>(getTOFMatch(gidx).getTrackRef()).getParamOut();
  } else if (trSrc == GTrackID::TPCTOF) {
    return getTrack<o2d::TrackTPCTOF>(gidx).getParamOut();
  } else if (trSrc == GTrackID::ITS) {
    return getTrack<o2::its::TrackITS>(gidx).getParamOut();
  } else if (trSrc == GTrackID::TPC) {
    return getTrack<o2::tpc::TrackTPC>(gidx).getParamOut();
  } else {
    throw std::runtime_error(fmt::format("not defined for tracks of source {:d}", int(trSrc)));
  }
}

//__________________________________________________________
bool RecoContainer::isTrackSourceLoaded(int src) const
{
  if (src == GTrackID::ITSTPCTOF) {
    if (!isMatchSourceLoaded(src)) { // the physical tracks are in ITS-TPC, need to get reference from match info
      return false;
    }
    src = GTrackID::ITSTPC;
  }
  if (src == GTrackID::TPCTRDTOF) {
    if (!isMatchSourceLoaded(src)) { // the physical tracks are in ITS-TPC, need to get reference from match info
      return false;
    }
    src = GTrackID::TPCTRD;
  }
  if (src == GTrackID::ITSTPCTRDTOF) {
    if (!isMatchSourceLoaded(src)) { // the physical tracks are in ITS-TPC, need to get reference from match info
      return false;
    }
    src = GTrackID::ITSTPCTRD;
  }
  return commonPool[src].isLoaded(TRACKS);
}

//__________________________________________________________
const o2::track::TrackParCov& RecoContainer::getTrackParam(GTrackID gidx) const
{
  // get base track
  auto trSrc = gidx.getSource();
  if (trSrc == GTrackID::ITSTPCTOF || trSrc == GTrackID::TPCTRDTOF || trSrc == GTrackID::ITSTPCTRDTOF) { // the physical tracks are in ITS-TPC, need to get reference from match info
    gidx = getTOFMatch(gidx).getTrackRef();
  }
  return getObject<o2::track::TrackParCov>(gidx, TRACKS);
}

//__________________________________________________________
const o2::dataformats::TrackTPCITS& RecoContainer::getITSTPCTOFTrack(GTrackID gidx) const
{
  // get ITS-TPC track pointed by global TOF match
  return getTPCITSTrack(getTOFMatch(gidx).getTrackRef());
}

//________________________________________________________
void RecoContainer::fillTrackMCLabels(const gsl::span<GTrackID> gids, std::vector<o2::MCCompLabel>& mcinfo) const
{
  // fills the MCLabels corresponding to gids to MC info
  mcinfo.clear();
  mcinfo.reserve(gids.size());
  for (auto gid : gids) {
    mcinfo.push_back(getTrackMCLabel(gid));
  }
}

//________________________________________________________
void o2::globaltracking::RecoContainer::createTracks(std::function<bool(const o2::track::TrackParCov&, o2::dataformats::GlobalTrackID)> const& creator) const
{
  createTracksVariadic([&creator](const auto& _tr, GTrackID _origID, float t0, float terr) {
    if constexpr (std::is_base_of_v<o2::track::TrackParCov, std::decay_t<decltype(_tr)>>) {
      return creator(_tr, _origID);
    } else {
      return false;
    }
  });
}

//________________________________________________________
// get contributors from single detectors
RecoContainer::GlobalIDSet RecoContainer::getSingleDetectorRefs(GTrackID gidx) const
{
  GlobalIDSet table;
  auto src = gidx.getSource();
  table[src] = gidx;
  if (src == GTrackID::ITSTPCTRD) {
    const auto& parent0 = getITSTPCTRDTrack<o2::trd::TrackTRD>(gidx);
    const auto& parent1 = getTPCITSTrack(parent0.getRefGlobalTrackId());
    table[GTrackID::ITSTPC] = parent0.getRefGlobalTrackId();
    table[parent1.getRefITS().getSource()] = parent1.getRefITS();
    table[GTrackID::TPC] = parent1.getRefTPC();
    table[GTrackID::TRD] = gidx; // there is no standalone TRD track, so use the index for the ITSTPCTRD track array
  }
  if (src == GTrackID::ITSTPCTOF) {
    const auto& parent0 = getTOFMatch(gidx); // ITS/TPC : TOF
    const auto& parent1 = getTPCITSTrack(parent0.getTrackRef());
    table[GTrackID::ITSTPC] = parent0.getTrackRef();
    table[GTrackID::TOF] = {unsigned(parent0.getIdxTOFCl()), GTrackID::TOF};
    table[GTrackID::TPC] = parent1.getRefTPC();
    table[parent1.getRefITS().getSource()] = parent1.getRefITS(); // ITS source might be an ITS track or ITSAB tracklet
  } else if (src == GTrackID::ITSTPCTRDTOF) {
    const auto& parent0 = getTOFMatch(gidx); // ITS/TPC : TOF
    const auto& parent1 = getITSTPCTRDTrack<o2::trd::TrackTRD>(parent0.getTrackRef());
    const auto& parent2 = getTPCITSTrack(parent1.getRefGlobalTrackId());
    table[GTrackID::ITSTPCTRD] = parent0.getTrackRef();
    table[GTrackID::ITSTPC] = parent1.getRefGlobalTrackId();
    table[GTrackID::TOF] = {unsigned(parent0.getIdxTOFCl()), GTrackID::TOF};
    table[GTrackID::TPC] = parent2.getRefTPC();
    table[parent2.getRefITS().getSource()] = parent2.getRefITS(); // ITS source might be an ITS track or ITSAB tracklet
  } else if (src == GTrackID::TPCTOF) {
    const auto& parent0 = getTPCTOFMatch(gidx); // TPC : TOF
    table[GTrackID::TOF] = {unsigned(parent0.getIdxTOFCl()), GTrackID::TOF};
    table[GTrackID::TPC] = parent0.getTrackRef();
  } else if (src == GTrackID::ITSTPC) {
    const auto& parent0 = getTPCITSTrack(gidx);
    table[GTrackID::TPC] = parent0.getRefTPC();
    table[parent0.getRefITS().getSource()] = parent0.getRefITS(); // ITS source might be an ITS track or ITSAB tracklet
  }
  return std::move(table);
}

//________________________________________________________
// get contributing TPC GTrackID to the source. If source gidx is not contributed by TPC,
// returned GTrackID.isSourceSet()==false
GTrackID RecoContainer::getTPCContributorGID(GTrackID gidx) const
{
  auto src = gidx.getSource();
  if (src == GTrackID::ITSTPCTRD) {
    const auto& parent0 = getITSTPCTRDTrack<o2::trd::TrackTRD>(gidx);
    const auto& parent1 = getTPCITSTrack(parent0.getRefGlobalTrackId());
    return parent1.getRefTPC();
  } else if (src == GTrackID::ITSTPCTOF) {
    const auto& parent0 = getTOFMatch(gidx); // ITS/TPC : TOF
    const auto& parent1 = getTPCITSTrack(parent0.getTrackRef());
    return parent1.getRefTPC();
  } else if (src == GTrackID::ITSTPCTRDTOF) {
    const auto& parent0 = getTOFMatch(gidx); // ITS/TPC/TRD : TOF
    const auto& parent1 = getITSTPCTRDTrack<o2::trd::TrackTRD>(parent0.getTrackRef());
    const auto& parent2 = getTPCITSTrack(parent1.getRefGlobalTrackId());
    return parent2.getRefTPC();
  } else if (src == GTrackID::TPCTOF) {
    const auto& parent0 = getTPCTOFMatch(gidx); // TPC : TOF
    return parent0.getTrackRef();
  } else if (src == GTrackID::ITSTPC) {
    const auto& parent0 = getTPCITSTrack(gidx);
    return parent0.getRefTPC();
  }
  return src == GTrackID::TPC ? gidx : GTrackID{};
}

//________________________________________________________
// get contributing ITS GTrackID to the source. If source gidx is not contributed by TPC,
// returned GTrackID.isSourceSet()==false
GTrackID RecoContainer::getITSContributorGID(GTrackID gidx) const
{
  auto src = gidx.getSource();
  if (src == GTrackID::ITSTPCTRD) {
    const auto& parent0 = getITSTPCTRDTrack<o2::trd::TrackTRD>(gidx);
    const auto& parent1 = getTPCITSTrack(parent0.getRefGlobalTrackId());
    return parent1.getRefITS();
  } else if (src == GTrackID::ITSTPCTOF) {
    const auto& parent0 = getTOFMatch(gidx); // ITS/TPC : TOF
    const auto& parent1 = getTPCITSTrack(parent0.getTrackRef());
    return parent1.getRefITS();
  } else if (src == GTrackID::ITSTPCTRDTOF) {
    const auto& parent0 = getTOFMatch(gidx); // ITS/TPC : TOF
    const auto& parent1 = getITSTPCTRDTrack<o2::trd::TrackTRD>(parent0.getTrackRef());
    const auto& parent2 = getTPCITSTrack(parent1.getRefGlobalTrackId());
    return parent2.getRefITS();
  } else if (src == GTrackID::ITSTPC) {
    const auto& parent0 = getTPCITSTrack(gidx);
    return parent0.getRefITS();
  }
  return src == GTrackID::ITS ? gidx : GTrackID{};
}

//________________________________________________________
const o2::dataformats::MCTruthContainer<o2::phos::MCLabel>* RecoContainer::getPHOSCellsMCLabels() const
{
  return mcPHSCells.get();
}

//________________________________________________________
const o2::dataformats::MCTruthContainer<o2::emcal::MCLabel>* RecoContainer::getEMCALCellsMCLabels() const
{
  return mcEMCCells.get();
}<|MERGE_RESOLUTION|>--- conflicted
+++ resolved
@@ -351,11 +351,7 @@
   addInput({"CTPDigits", "CTP", "DIGITS", 0, Lifetime::Timeframe});
   if (mc) {
     LOG(warning) << "MC truth not implemented for CTP";
-<<<<<<< HEAD
-    //addInput({"CTPDigitsMC", "CTP", "DIGITSMCTR", 0, Lifetime::Timeframe});
-=======
     // addInput({"CTPDigitsMC", "CTP", "DIGITSMCTR", 0, Lifetime::Timeframe});
->>>>>>> 7f4d8ef8
   }
   requestMap["CTPDigits"] = false;
 }

// Copyright 2019-2020 CERN and copyright holders of ALICE O2.
// See https://alice-o2.web.cern.ch/copyright for details of the copyright holders.
// All rights not expressly granted are reserved.
//
// This software is distributed under the terms of the GNU General Public
// License v3 (GPL Version 3), copied verbatim in the file "COPYING".
//
// In applying this license CERN does not waive the privileges and immunities
// granted to it by virtue of its status as an Intergovernmental Organization
// or submit itself to any jurisdiction.

/// \file  TPCFastTransform.h
/// \brief Definition of TPCFastTransform class
///
/// \author  Sergey Gorbunov <sergey.gorbunov@cern.ch>

#ifndef ALICEO2_GPUCOMMON_TPCFASTTRANSFORMATION_TPCFASTTRANSFORM_H
#define ALICEO2_GPUCOMMON_TPCFASTTRANSFORMATION_TPCFASTTRANSFORM_H

#include "FlatObject.h"
#include "TPCFastTransformGeo.h"
#include "TPCFastSpaceChargeCorrection.h"
#include "GPUCommonMath.h"
#include "GPUDebugStreamer.h"

#if !defined(GPUCA_GPUCODE)
#include <string>
#endif // !GPUCA_GPUCODE

namespace o2::tpc
{
template <class T>
class SpaceCharge;
}

namespace GPUCA_NAMESPACE
{
namespace gpu
{

/// simple struct to hold the space charge object which can be used for CPU reconstruction only
struct TPCSlowSpaceChargeCorrection {

#if !defined(GPUCA_GPUCODE) && !defined(GPUCA_STANDALONE) && !defined(GPUCA_ALIROOT_LIB)
  /// destructor
  ~TPCSlowSpaceChargeCorrection();

  /// getting the corrections for global coordinates
  void getCorrections(const float gx, const float gy, const float gz, const int slice, float& gdxC, float& gdyC, float& gdzC) const;

  o2::tpc::SpaceCharge<float>* mCorr{nullptr}; ///< reference space charge corrections
#else
  ~TPCSlowSpaceChargeCorrection() CON_DEFAULT;

  /// setting dummy corrections for GPU
  GPUd() void getCorrections(const float gx, const float gy, const float gz, const int slice, float& gdxC, float& gdyC, float& gdzC) const
  {
    gdxC = 0;
    gdyC = 0;
    gdzC = 0;
  }
#endif

#ifndef GPUCA_ALIROOT_LIB
  ClassDefNV(TPCSlowSpaceChargeCorrection, 2);
#endif
};

///
/// The TPCFastTransform class represents transformation of raw TPC coordinates to XYZ
///
/// (TPC Row number, Pad, Drift Time) ->  (X,Y,Z)
///
/// The following coordinate systems are used:
///
/// 1. raw coordinate system: TPC row number [int], readout pad number [float], drift time [float]
///
/// 2. drift volume coordinate system (x,u,v)[cm]. These are cartesian coordinates:
///    x = local x,
///    u = along the local y axis but towards to the pad increase direction,
///    v = along the global z axis but towards the drift length increase derection.
///
///    u and v are mirrored for A/C sides of the TPC
///
/// 3. local coordinate system: x,y,z, where global x,y are rotated such that x goes through the middle of the TPC sector
///
/// 4. global coordinate system: x,y,z in ALICE coordinate system
///
///
/// The transformation is pefformed as the following:
///
/// First, the class transforms input raw coordinates to the drift volume coordinates applying the drift velocity calibration.
/// Then it aplies TPCCorrectionIRS to the drift coordinates.
/// At the end it transforms the drift coordinates to the output local coordinates.
///
/// The class is flat C structure. No virtual methods, no ROOT types are used.

class TPCFastTransform : public FlatObject
{
 public:
  /// _____________  Constructors / destructors __________________________

  /// Default constructor: creates an empty uninitialized object
  TPCFastTransform();

  /// Copy constructor: disabled to avoid ambiguity. Use cloneFromObject() instead
  TPCFastTransform(const TPCFastTransform&) CON_DELETE;

  /// Assignment operator: disabled to avoid ambiguity. Use cloneFromObject() instead
  TPCFastTransform& operator=(const TPCFastTransform&) CON_DELETE;

/// Destructor
#if !defined(GPUCA_GPUCODE) && !defined(GPUCA_STANDALONE) && defined(GPUCA_O2_LIB)
  ~TPCFastTransform()
  {
    delete mCorrectionSlow;
  }
#else
  ~TPCFastTransform() CON_DEFAULT;
#endif

  /// _____________  FlatObject functionality, see FlatObject class for description  ____________

  /// Memory alignment

  /// Gives minimal alignment in bytes required for the class object
  static constexpr size_t getClassAlignmentBytes() { return TPCFastSpaceChargeCorrection::getClassAlignmentBytes(); }

  /// Gives minimal alignment in bytes required for the flat buffer
  static constexpr size_t getBufferAlignmentBytes() { return TPCFastSpaceChargeCorrection::getBufferAlignmentBytes(); }

  /// Construction interface

  void cloneFromObject(const TPCFastTransform& obj, char* newFlatBufferPtr);

  /// Making the data buffer external

  using FlatObject::releaseInternalBuffer;
  void moveBufferTo(char* newBufferPtr);

  /// Moving the class with its external buffer to another location

  void setActualBufferAddress(char* actualFlatBufferPtr);
  void setFutureBufferAddress(char* futureFlatBufferPtr);

  /// _______________  Construction interface  ________________________

  /// Starts the initialization procedure, reserves temporary memory
  void startConstruction(const TPCFastSpaceChargeCorrection& correction);

  /// Sets all drift calibration parameters and the time stamp
  ///
  /// It must be called once during construction,
  /// but also may be called afterwards to reset these parameters.
  void setCalibration(long int timeStamp, float t0, float vDrift, float vDriftCorrY, float lDriftCorr, float tofCorr, float primVtxZ);

  /// Set Lumi info
  void setLumi(float l) { mLumi = l; }
  void setLumiError(float e) { mLumiError = e; }
  void setLumiScaleFactor(float s) { mLumiScaleFactor = s; }

  /// Sets the time stamp of the current calibaration
  void setTimeStamp(long int v) { mTimeStamp = v; }

  /// Gives a reference for external initialization of TPC corrections
  GPUd() const TPCFastSpaceChargeCorrection& getCorrection() const { return mCorrection; }

  /// Gives a reference for external initialization of TPC corrections
  TPCFastSpaceChargeCorrection& getCorrection() { return mCorrection; }

  /// Finishes initialization: puts everything to the flat buffer, releases temporary memory
  void finishConstruction();

  /// _______________ The main method: cluster transformation _______________________
  ///
  /// Transforms raw TPC coordinates to local XYZ withing a slice
  /// taking calibration + alignment into account.
  ///
  GPUd() void Transform(int slice, int row, float pad, float time, float& x, float& y, float& z, float vertexTime = 0, const TPCFastTransform* ref = nullptr, float scale = 0.f, int scaleMode = 0) const;
  GPUd() void TransformXYZ(int slice, int row, float& x, float& y, float& z, const TPCFastTransform* ref = nullptr, float scale = 0.f, int scaleMode = 0) const;

  /// Transformation in the time frame
  GPUd() void TransformInTimeFrame(int slice, int row, float pad, float time, float& x, float& y, float& z, float maxTimeBin) const;
  GPUd() void TransformInTimeFrame(int slice, float time, float& z, float maxTimeBin) const;

  /// Inverse transformation
  GPUd() void InverseTransformInTimeFrame(int slice, int row, float /*x*/, float y, float z, float& pad, float& time, float maxTimeBin) const;

  /// Inverse transformation: Transformed Y and Z -> transformed X
  GPUd() void InverseTransformYZtoX(int slice, int row, float y, float z, float& x, const TPCFastTransform* ref = nullptr, float scale = 0.f, int scaleMode = 0) const;

  /// Inverse transformation: Transformed Y and Z -> Y and Z, transformed w/o space charge correction
  GPUd() void InverseTransformYZtoNominalYZ(int slice, int row, float y, float z, float& ny, float& nz, const TPCFastTransform* ref = nullptr, float scale = 0.f, int scaleMode = 0) const;

  /// Inverse transformation: Transformed X, Y and Z -> X, Y and Z, transformed w/o space charge correction
  GPUd() void InverseTransformXYZtoNominalXYZ(int slice, int row, float x, float y, float z, float& nx, float& ny, float& nz, const TPCFastTransform* ref = nullptr, float scale = 0.f, int scaleMode = 0) const;

  /// Ideal transformation with Vdrift only - without calibration
  GPUd() void TransformIdeal(int slice, int row, float pad, float time, float& x, float& y, float& z, float vertexTime) const;
  GPUd() void TransformIdealZ(int slice, float time, float& z, float vertexTime) const;

  GPUd() void convPadTimeToUV(int slice, int row, float pad, float time, float& u, float& v, float vertexTime) const;
  GPUd() void convPadTimeToUVinTimeFrame(int slice, int row, float pad, float time, float& u, float& v, float maxTimeBin) const;
  GPUd() void convTimeToVinTimeFrame(int slice, float time, float& v, float maxTimeBin) const;

  GPUd() void convUVtoPadTime(int slice, int row, float u, float v, float& pad, float& time, float vertexTime) const;
  GPUd() void convUVtoPadTimeInTimeFrame(int slice, int row, float u, float v, float& pad, float& time, float maxTimeBin) const;
  GPUd() void convVtoTime(float v, float& time, float vertexTime) const;

  GPUd() float convTimeToZinTimeFrame(int slice, float time, float maxTimeBin) const;
  GPUd() float convZtoTimeInTimeFrame(int slice, float z, float maxTimeBin) const;
  GPUd() float convDeltaTimeToDeltaZinTimeFrame(int slice, float deltaTime) const;
  GPUd() float convDeltaZtoDeltaTimeInTimeFrame(int slice, float deltaZ) const;
  GPUd() float convDeltaZtoDeltaTimeInTimeFrameAbs(float deltaZ) const;
  GPUd() float convZOffsetToVertexTime(int slice, float zOffset, float maxTimeBin) const;
  GPUd() float convVertexTimeToZOffset(int slice, float vertexTime, float maxTimeBin) const;

  GPUd() void getTOFcorrection(int slice, int row, float x, float y, float z, float& dz) const;

  void setApplyCorrectionOn() { mApplyCorrection = 1; }
  void setApplyCorrectionOff() { mApplyCorrection = 0; }
  bool isCorrectionApplied() { return mApplyCorrection; }

  /// _______________  Utilities  _______________________________________________

  /// TPC geometry information
  GPUd() const TPCFastTransformGeo& getGeometry() const { return mCorrection.getGeometry(); }

  /// Gives the time stamp of the current calibaration parameters
  GPUd() long int getTimeStamp() const { return mTimeStamp; }

  /// Return mVDrift in cm / time bin
  GPUd() float getVDrift() const { return mVdrift; }

  /// Return T0 in time bin units
  GPUd() float getT0() const { return mT0; }

  /// Return VdriftCorrY in time_bin / cn
  GPUd() float getVdriftCorrY() const { return mVdriftCorrY; }

  /// Return LdriftCorr offset in cm
  GPUd() float getLdriftCorr() const { return mLdriftCorr; }

  /// Return TOF correction (vdrift / C)
  GPUd() float getTOFCorr() const { return mLdriftCorr; }

  /// Return map lumi
  GPUd() float getLumi() const { return mLumi; }

  /// Return map lumi error
  GPUd() float getLumiError() const { return mLumiError; }

  /// Return map user defined lumi scale factor
  GPUd() float getLumiScaleFactor() const { return mLumiScaleFactor; }

  /// maximal possible drift time of the active area
  GPUd() float getMaxDriftTime(int slice, int row, float pad) const;

  /// maximal possible drift time of the active area
  GPUd() float getMaxDriftTime(int slice, int row) const;

  /// maximal possible drift time of the active area
  GPUd() float getMaxDriftTime(int slice) const;

#if !defined(GPUCA_GPUCODE) && !defined(GPUCA_STANDALONE) && !defined(GPUCA_ALIROOT_LIB)

  int writeToFile(std::string outFName = "", std::string name = "");

  void rectifyAfterReadingFromFile();

  static TPCFastTransform* loadFromFile(std::string inpFName = "", std::string name = "");

  /// setting the reference corrections
  void setSlowTPCSCCorrection(TFile& inpf);

  /// \return returns the space charge object which is used for the slow correction
  const auto& getCorrectionSlow() const { return *mCorrectionSlow; }

#endif // !GPUCA_GPUCODE

  /// Print method
  void print() const;

 private:
  /// Enumeration of possible initialization states
  enum ConstructionExtraState : unsigned int {
    CalibrationIsSet = 0x4 ///< the drift calibration is set
  };

  /// _______________  Utilities  _______________________________________________

  /// _______________  Data members  _______________________________________________

  /// _______________  Calibration data. See Transform() method  ________________________________

  long int mTimeStamp; ///< time stamp of the current calibration

  /// Correction of (x,u,v) with irregular splines.
  ///
  /// After the initialization, mCorrection.getFlatBufferPtr()
  /// is pointed to the corresponding part of this->mFlatBufferPtr
  ///
  TPCFastSpaceChargeCorrection mCorrection;

  bool mApplyCorrection; // flag for applying correction

  /// _____ Parameters for drift length calculation ____
  ///
  /// t = (float) time bin, y = global y
  ///
  /// L(t,y) = (t-mT0)*(mVdrift + mVdriftCorrY*y ) + mLdriftCorr  ____
  ///
  float mT0;          ///< T0 in [time bin]
  float mVdrift;      ///< VDrift in  [cm/time bin]
  float mVdriftCorrY; ///< VDrift correction for global Y[cm] in [1/time bin]
  float mLdriftCorr;  ///< drift length correction in [cm]

  /// A coefficient for Time-Of-Flight correction: drift length -= EstimatedDistanceToVtx[cm]*mTOFcorr
  ///
  /// Since this correction requires a knowledge of the spatial position, it is appied after mCorrection,
  /// not on the drift length but directly on V coordinate.
  ///
  /// mTOFcorr == mVdrift/(speed of light)
  ///
  float mTOFcorr;

  float mPrimVtxZ; ///< Z of the primary vertex, needed for the Time-Of-Flight correction

  float mLumi;            ///< luminosity estimator
  float mLumiError;       ///< error on luminosity
  float mLumiScaleFactor; ///< user correction factor for lumi (e.g. normalization, efficiency correction etc.)

  /// Correction of (x,u,v) with tricubic interpolator on a regular grid
  TPCSlowSpaceChargeCorrection* mCorrectionSlow{nullptr}; ///< reference space charge corrections

  GPUd() void TransformInternal(int slice, int row, float& u, float& v, float& x, const TPCFastTransform* ref, float scale, int scaleMode) const;

#ifndef GPUCA_ALIROOT_LIB
  ClassDefNV(TPCFastTransform, 3);
#endif
};

// =======================================================================
//              Inline implementations of some methods
// =======================================================================

GPUdi() void TPCFastTransform::convPadTimeToUV(int slice, int row, float pad, float time, float& u, float& v, float vertexTime) const
{
  bool sideC = (slice >= getGeometry().getNumberOfSlicesA());

  const TPCFastTransformGeo::RowInfo& rowInfo = getGeometry().getRowInfo(row);
  const TPCFastTransformGeo::SliceInfo& sliceInfo = getGeometry().getSliceInfo(slice);

  float x = rowInfo.x;
  u = (pad - 0.5 * rowInfo.maxPad) * rowInfo.padWidth;

  float y = sideC ? -u : u; // pads are mirrorred on C-side
  float yLab = y * sliceInfo.cosAlpha + x * sliceInfo.sinAlpha;

  v = (time - mT0 - vertexTime) * (mVdrift + mVdriftCorrY * yLab) + mLdriftCorr; // drift length cm
}

GPUdi() void TPCFastTransform::convTimeToVinTimeFrame(int slice, float time, float& v, float maxTimeBin) const
{
  v = (time - mT0 - maxTimeBin) * mVdrift + mLdriftCorr; // drift length cm
  if (slice < getGeometry().getNumberOfSlicesA()) {
    v += getGeometry().getTPCzLengthA();
  } else {
    v += getGeometry().getTPCzLengthC();
  }
}

GPUdi() void TPCFastTransform::convPadTimeToUVinTimeFrame(int slice, int row, float pad, float time, float& u, float& v, float maxTimeBin) const
{
  const TPCFastTransformGeo::RowInfo& rowInfo = getGeometry().getRowInfo(row);
  u = (pad - 0.5 * rowInfo.maxPad) * rowInfo.padWidth;
  convTimeToVinTimeFrame(slice, time, v, maxTimeBin);
}

GPUdi() float TPCFastTransform::convZOffsetToVertexTime(int slice, float zOffset, float maxTimeBin) const
{
  if (slice < getGeometry().getNumberOfSlicesA()) {
    return maxTimeBin - (getGeometry().getTPCzLengthA() + zOffset) / mVdrift;
  } else {
    return maxTimeBin - (getGeometry().getTPCzLengthC() - zOffset) / mVdrift;
  }
}

GPUdi() float TPCFastTransform::convVertexTimeToZOffset(int slice, float vertexTime, float maxTimeBin) const
{
  if (slice < getGeometry().getNumberOfSlicesA()) {
    return (maxTimeBin - vertexTime) * mVdrift - getGeometry().getTPCzLengthA();
  } else {
    return -((maxTimeBin - vertexTime) * mVdrift - getGeometry().getTPCzLengthC());
  }
}

GPUdi() void TPCFastTransform::convUVtoPadTime(int slice, int row, float u, float v, float& pad, float& time, float vertexTime) const
{
  bool sideC = (slice >= getGeometry().getNumberOfSlicesA());

  const TPCFastTransformGeo::RowInfo& rowInfo = getGeometry().getRowInfo(row);
  const TPCFastTransformGeo::SliceInfo& sliceInfo = getGeometry().getSliceInfo(slice);

  pad = u / rowInfo.padWidth + 0.5 * rowInfo.maxPad;

  float x = rowInfo.x;
  float y = sideC ? -u : u; // pads are mirrorred on C-side
  float yLab = y * sliceInfo.cosAlpha + x * sliceInfo.sinAlpha;
  time = mT0 + vertexTime + (v - mLdriftCorr) / (mVdrift + mVdriftCorrY * yLab);
}

GPUdi() void TPCFastTransform::convVtoTime(float v, float& time, float vertexTime) const
{
  float yLab = 0.f;
  time = mT0 + vertexTime + (v - mLdriftCorr) / (mVdrift + mVdriftCorrY * yLab);
}

GPUdi() void TPCFastTransform::convUVtoPadTimeInTimeFrame(int slice, int row, float u, float v, float& pad, float& time, float maxTimeBin) const
{
  if (slice < getGeometry().getNumberOfSlicesA()) {
    v -= getGeometry().getTPCzLengthA();
  } else {
    v -= getGeometry().getTPCzLengthC();
  }
  const TPCFastTransformGeo::RowInfo& rowInfo = getGeometry().getRowInfo(row);
  pad = u / rowInfo.padWidth + 0.5 * rowInfo.maxPad;
  time = mT0 + maxTimeBin + (v - mLdriftCorr) / mVdrift;
}

GPUdi() void TPCFastTransform::getTOFcorrection(int slice, int /*row*/, float x, float y, float z, float& dz) const
{
  // calculate time of flight correction for  z coordinate

  bool sideC = (slice >= getGeometry().getNumberOfSlicesA());
  float distZ = z - mPrimVtxZ;
  float dv = -GPUCommonMath::Sqrt(x * x + y * y + distZ * distZ) * mTOFcorr;
  dz = sideC ? dv : -dv;
}

GPUdi() void TPCFastTransform::TransformInternal(int slice, int row, float& u, float& v, float& x, const TPCFastTransform* ref, float scale, int scaleMode) const
{
  if (mApplyCorrection) {
    float dx = 0.f, du = 0.f, dv = 0.f;
    if (scale >= 0.f) {
#ifndef GPUCA_GPUCODE
      if (mCorrectionSlow) {
        float ly, lz;
        getGeometry().convUVtoLocal(slice, u, v, ly, lz);
        float gx, gy, gz;
        getGeometry().convLocalToGlobal(slice, x, ly, lz, gx, gy, gz);

        float gdxC, gdyC, gdzC;
        mCorrectionSlow->getCorrections(gx, gy, gz, slice, gdxC, gdyC, gdzC);
        getGeometry().convGlobalToLocal(slice, gdxC, gdyC, gdzC, dx, du, dv);

        if (slice >= 18) {
          du = -du; // mirror for c-Side
        } else {
          dv = -dv; // mirror z for A-Side
        }
      } else
#endif // GPUCA_GPUCODE
      {
        mCorrection.getCorrection(slice, row, u, v, dx, du, dv);
        if (ref && scale > 0.f) { // scaling was requested
<<<<<<< HEAD
          float dxRef, duRef, dvRef;
          ref->mCorrection.getCorrection(slice, row, u, v, dxRef, duRef, dvRef);
          dx = (dx - dxRef) * scale + dxRef;
          du = (du - duRef) * scale + duRef;
          dv = (dv - dvRef) * scale + dvRef;
=======
          if (scaleMode == 0) {
            float dxRef, duRef, dvRef;
            ref->mCorrection.getCorrection(slice, row, u, v, dxRef, duRef, dvRef);
            dx = (dx - dxRef) * scale + dxRef;
            du = (du - duRef) * scale + duRef;
            dv = (dv - dvRef) * scale + dvRef;
          } else if (scaleMode == 1) {
            float dxRef, duRef, dvRef;
            ref->mCorrection.getCorrection(slice, row, u, v, dxRef, duRef, dvRef);
            dx = dxRef * scale + dx;
            du = duRef * scale + du;
            dv = dvRef * scale + dv;
          }
>>>>>>> 48f2ca74
        }
      }
    }
    GPUCA_DEBUG_STREAMER_CHECK(if (o2::utils::DebugStreamer::checkStream(o2::utils::StreamFlags::streamFastTransform)) {
      float ly, lz;
      getGeometry().convUVtoLocal(slice, u, v, ly, lz);

      float gx, gy, gz;
      getGeometry().convLocalToGlobal(slice, x, ly, lz, gx, gy, gz);

      float lyT, lzT;
      float uCorr = u + du;
      float vCorr = v + dv;
      float lxT = x + dx;
      getGeometry().convUVtoLocal(slice, uCorr, vCorr, lyT, lzT);

      float invYZtoX;
      InverseTransformYZtoX(slice, row, ly, lz, invYZtoX);

      float YZtoNominalY;
      float YZtoNominalZ;
      InverseTransformYZtoNominalYZ(slice, row, ly, lz, YZtoNominalY, YZtoNominalZ);
      o2::utils::DebugStreamer::instance()->getStreamer("debug_fasttransform", "UPDATE") << o2::utils::DebugStreamer::instance()->getUniqueTreeName("tree_Transform").data()
                                                                                         // corrections in x, u, v
                                                                                         << "dx=" << dx
                                                                                         << "du=" << du
                                                                                         << "dv=" << dv
                                                                                         << "v=" << v
                                                                                         << "u=" << u
                                                                                         << "row=" << row
                                                                                         << "slice=" << slice
                                                                                         << "scale=" << scale
                                                                                         // original local coordinates
                                                                                         << "ly=" << ly
                                                                                         << "lz=" << lz
                                                                                         << "lx=" << x
                                                                                         // corrected local coordinated
                                                                                         << "lxT=" << lxT
                                                                                         << "lyT=" << lyT
                                                                                         << "lzT=" << lzT
                                                                                         // global uncorrected coordinates
                                                                                         << "gx=" << gx
                                                                                         << "gy=" << gy
                                                                                         << "gz=" << gz
                                                                                         // some transformations which are applied
                                                                                         << "invYZtoX=" << invYZtoX
                                                                                         << "YZtoNominalY=" << YZtoNominalY
                                                                                         << "YZtoNominalZ=" << YZtoNominalZ
                                                                                         << "\n";
    })

    x += dx;
    u += du;
    v += dv;
  }
}

GPUdi() void TPCFastTransform::TransformXYZ(int slice, int row, float& x, float& y, float& z, const TPCFastTransform* ref, float scale, int scaleMode) const
{
  float u, v;
  getGeometry().convLocalToUV(slice, y, z, u, v);
  TransformInternal(slice, row, u, v, x, ref, scale, scaleMode);
  getGeometry().convUVtoLocal(slice, u, v, y, z);
  float dzTOF = 0;
  getTOFcorrection(slice, row, x, y, z, dzTOF);
  z += dzTOF;
}

GPUdi() void TPCFastTransform::Transform(int slice, int row, float pad, float time, float& x, float& y, float& z, float vertexTime, const TPCFastTransform* ref, float scale, int scaleMode) const
{
  /// _______________ The main method: cluster transformation _______________________
  ///
  /// Transforms raw TPC coordinates to local XYZ withing a slice
  /// taking calibration + alignment into account.
  ///

  const TPCFastTransformGeo::RowInfo& rowInfo = getGeometry().getRowInfo(row);

  // const SliceInfo &sliceInfo = getSliceInfo( slice );
  // bool sideC = ( slice >= NumberOfSlices / 2 );

  x = rowInfo.x;
  float u = 0, v = 0;
  convPadTimeToUV(slice, row, pad, time, u, v, vertexTime);

  TransformInternal(slice, row, u, v, x, ref, scale, scaleMode);

  getGeometry().convUVtoLocal(slice, u, v, y, z);

  float dzTOF = 0;
  getTOFcorrection(slice, row, x, y, z, dzTOF);
  z += dzTOF;
}

GPUdi() void TPCFastTransform::TransformInTimeFrame(int slice, float time, float& z, float maxTimeBin) const
{
  float v = 0;
  convTimeToVinTimeFrame(slice, time, v, maxTimeBin);
  getGeometry().convVtoLocal(slice, v, z);
}

GPUdi() void TPCFastTransform::TransformInTimeFrame(int slice, int row, float pad, float time, float& x, float& y, float& z, float maxTimeBin) const
{
  /// _______________ Special cluster transformation for a time frame _______________________
  ///
  /// Same as Transform(), but clusters are shifted in z such, that Z(maxTimeBin)==0
  /// Corrections and Time-Of-Flight correction are not alpplied.
  ///

  const TPCFastTransformGeo::RowInfo& rowInfo = getGeometry().getRowInfo(row);
  x = rowInfo.x;
  float u = 0, v = 0;
  convPadTimeToUVinTimeFrame(slice, row, pad, time, u, v, maxTimeBin);
  getGeometry().convUVtoLocal(slice, u, v, y, z);
}

GPUdi() void TPCFastTransform::InverseTransformInTimeFrame(int slice, int row, float /*x*/, float y, float z, float& pad, float& time, float maxTimeBin) const
{
  /// Inverse transformation to TransformInTimeFrame
  float u = 0, v = 0;
  getGeometry().convLocalToUV(slice, y, z, u, v);
  convUVtoPadTimeInTimeFrame(slice, row, u, v, pad, time, maxTimeBin);
}

GPUdi() void TPCFastTransform::TransformIdealZ(int slice, float time, float& z, float vertexTime) const
{
  /// _______________ The main method: cluster transformation _______________________
  ///
  /// Transforms time TPC coordinates to local Z withing a slice
  /// Ideal transformation: only Vdrift from DCS.
  /// No space charge corrections, no time of flight correction
  ///

  float v = (time - mT0 - vertexTime) * mVdrift; // drift length cm
  getGeometry().convVtoLocal(slice, v, z);
}

GPUdi() void TPCFastTransform::TransformIdeal(int slice, int row, float pad, float time, float& x, float& y, float& z, float vertexTime) const
{
  /// _______________ The main method: cluster transformation _______________________
  ///
  /// Transforms raw TPC coordinates to local XYZ withing a slice
  /// Ideal transformation: only Vdrift from DCS.
  /// No space charge corrections, no time of flight correction
  ///

  const TPCFastTransformGeo::RowInfo& rowInfo = getGeometry().getRowInfo(row);

  x = rowInfo.x;
  float u = (pad - 0.5 * rowInfo.maxPad) * rowInfo.padWidth;
  float v = (time - mT0 - vertexTime) * mVdrift; // drift length cm

  getGeometry().convUVtoLocal(slice, u, v, y, z);
}

GPUdi() float TPCFastTransform::convTimeToZinTimeFrame(int slice, float time, float maxTimeBin) const
{
  /// _______________ Special cluster transformation for a time frame _______________________
  ///
  /// Same as Transform(), but clusters are shifted in z such, that Z(maxTimeBin)==0
  /// Corrections and Time-Of-Flight correction are not alpplied.
  /// Only Z coordinate.
  ///

  float v = (time - mT0 - maxTimeBin) * mVdrift + mLdriftCorr; // drift length cm
  float z = getGeometry().getTPCalignmentZ();                  // global TPC alignment
  if (slice < getGeometry().getNumberOfSlicesA()) {
    z -= v;
  } else {
    z += v;
  }
  return z;
}

GPUdi() float TPCFastTransform::convZtoTimeInTimeFrame(int slice, float z, float maxTimeBin) const
{
  /// Inverse transformation of convTimeToZinTimeFrame()
  float v;
  if (slice < getGeometry().getNumberOfSlicesA()) {
    v = getGeometry().getTPCalignmentZ() - z;
  } else {
    v = z - getGeometry().getTPCalignmentZ();
  }
  return mT0 + maxTimeBin + (v - mLdriftCorr) / mVdrift;
}

GPUdi() float TPCFastTransform::convDeltaTimeToDeltaZinTimeFrame(int slice, float deltaTime) const
{
  float deltaZ = deltaTime * mVdrift;
  return slice < getGeometry().getNumberOfSlicesA() ? -deltaZ : deltaZ;
}

GPUdi() float TPCFastTransform::convDeltaZtoDeltaTimeInTimeFrameAbs(float deltaZ) const
{
  return deltaZ / mVdrift;
}

GPUdi() float TPCFastTransform::convDeltaZtoDeltaTimeInTimeFrame(int slice, float deltaZ) const
{
  float deltaT = deltaZ / mVdrift;
  return slice < getGeometry().getNumberOfSlicesA() ? -deltaT : deltaT;
}

/*
GPUdi() float TPCFastTransform::getLastCalibratedTimeBin(int slice) const
{
  /// Return a value of the last timebin where correction map is valid
  float u, v, pad, time;
  getGeometry().convScaledUVtoUV(slice, 0, 0.f, 1.f, u, v);
  convUVtoPadTime(slice, 0, u, v, pad, time, 0);
  return time;
}
*/

GPUdi() float TPCFastTransform::getMaxDriftTime(int slice, int row, float pad) const
{
  /// maximal possible drift time of the active area
  float maxL = mCorrection.getMaxDriftLength(slice, row, pad);

  bool sideC = (slice >= getGeometry().getNumberOfSlicesA());
  const TPCFastTransformGeo::RowInfo& rowInfo = getGeometry().getRowInfo(row);
  const TPCFastTransformGeo::SliceInfo& sliceInfo = getGeometry().getSliceInfo(slice);

  float x = rowInfo.x;
  float u = (pad - 0.5 * rowInfo.maxPad) * rowInfo.padWidth;

  float y = sideC ? -u : u; // pads are mirrorred on C-side
  float yLab = y * sliceInfo.cosAlpha + x * sliceInfo.sinAlpha;
  return mT0 + (maxL - mLdriftCorr) / (mVdrift + mVdriftCorrY * yLab);
}

GPUdi() float TPCFastTransform::getMaxDriftTime(int slice, int row) const
{
  /// maximal possible drift time of the active area
  float maxL = mCorrection.getMaxDriftLength(slice, row);
  float maxTime = 0.f;
  convVtoTime(maxL, maxTime, 0.f);
  return maxTime;
}

GPUdi() float TPCFastTransform::getMaxDriftTime(int slice) const
{
  /// maximal possible drift time of the active area
  float maxL = mCorrection.getMaxDriftLength(slice);
  float maxTime = 0.f;
  convVtoTime(maxL, maxTime, 0.f);
  return maxTime;
}

GPUdi() void TPCFastTransform::InverseTransformYZtoX(int slice, int row, float y, float z, float& x, const TPCFastTransform* ref, float scale, int scaleMode) const
{
  /// Transformation y,z -> x
  float u = 0, v = 0;
  getGeometry().convLocalToUV(slice, y, z, u, v);
  if (scale >= 0.f) {
    mCorrection.getCorrectionInvCorrectedX(slice, row, u, v, x);
    if (ref && scale > 0.f) { // scaling was requested
<<<<<<< HEAD
      float xr;
      ref->mCorrection.getCorrectionInvCorrectedX(slice, row, u, v, xr);
      x = (x - xr) * scale + xr;
=======
      if (scaleMode == 0) {
        float xr;
        ref->mCorrection.getCorrectionInvCorrectedX(slice, row, u, v, xr);
        x = (x - xr) * scale + xr;
      } else if (scaleMode == 1) {
        float xr;
        ref->mCorrection.getCorrectionInvCorrectedX(slice, row, u, v, xr);
        x = xr * scale + x;
      }
>>>>>>> 48f2ca74
    }
  }
  GPUCA_DEBUG_STREAMER_CHECK(if (o2::utils::DebugStreamer::checkStream(o2::utils::StreamFlags::streamFastTransform)) {
    o2::utils::DebugStreamer::instance()->getStreamer("debug_fasttransform", "UPDATE") << o2::utils::DebugStreamer::instance()->getUniqueTreeName("tree_InverseTransformYZtoX").data()
                                                                                       << "slice=" << slice
                                                                                       << "row=" << row
                                                                                       << "scale=" << scale
                                                                                       << "y=" << y
                                                                                       << "z=" << z
                                                                                       << "x=" << x
                                                                                       << "v=" << v
                                                                                       << "u=" << u
                                                                                       << "\n";
  })
}

GPUdi() void TPCFastTransform::InverseTransformYZtoNominalYZ(int slice, int row, float y, float z, float& ny, float& nz, const TPCFastTransform* ref, float scale, int scaleMode) const
{
  /// Transformation y,z -> x
  float u = 0, v = 0, un = 0, vn = 0;
  getGeometry().convLocalToUV(slice, y, z, u, v);
  if (scale >= 0.f) {
    mCorrection.getCorrectionInvUV(slice, row, u, v, un, vn);
    if (ref && scale > 0.f) { // scaling was requested
<<<<<<< HEAD
      float unr = 0, vnr = 0;
      ref->mCorrection.getCorrectionInvUV(slice, row, u, v, unr, vnr);
      un = (un - unr) * scale + unr;
      vn = (vn - vnr) * scale + vnr;
=======
      if (scaleMode == 0) {
        float unr = 0, vnr = 0;
        ref->mCorrection.getCorrectionInvUV(slice, row, u, v, unr, vnr);
        un = (un - unr) * scale + unr;
        vn = (vn - vnr) * scale + vnr;
      } else if (scaleMode == 1) {
        float unr = 0, vnr = 0;
        ref->mCorrection.getCorrectionInvUV(slice, row, u, v, unr, vnr);
        un = unr * scale + un;
        vn = vnr * scale + vn;
      }
>>>>>>> 48f2ca74
    }
  }
  getGeometry().convUVtoLocal(slice, un, vn, ny, nz);

  GPUCA_DEBUG_STREAMER_CHECK(if (o2::utils::DebugStreamer::checkStream(o2::utils::StreamFlags::streamFastTransform)) {
    o2::utils::DebugStreamer::instance()->getStreamer("debug_fasttransform", "UPDATE") << o2::utils::DebugStreamer::instance()->getUniqueTreeName("tree_InverseTransformYZtoNominalYZ").data()
                                                                                       << "slice=" << slice
                                                                                       << "row=" << row
                                                                                       << "scale=" << scale
                                                                                       << "y=" << y
                                                                                       << "z=" << z
                                                                                       << "ny=" << ny
                                                                                       << "nz=" << nz
                                                                                       << "u=" << u
                                                                                       << "v=" << v
                                                                                       << "un=" << un
                                                                                       << "vn=" << vn
                                                                                       << "\n";
  })
}

GPUdi() void TPCFastTransform::InverseTransformXYZtoNominalXYZ(int slice, int row, float x, float y, float z, float& nx, float& ny, float& nz, const TPCFastTransform* ref, float scale, int scaleMode) const
{
  /// Inverse transformation: Transformed X, Y and Z -> X, Y and Z, transformed w/o space charge correction
  int row2 = row + 1;
  if (row2 >= getGeometry().getNumberOfRows()) {
    row2 = row - 1;
  }
  float nx1, ny1, nz1; // nominal coordinates for row
  float nx2, ny2, nz2; // nominal coordinates for row2
  nx1 = getGeometry().getRowInfo(row).x;
  nx2 = getGeometry().getRowInfo(row2).x;
  InverseTransformYZtoNominalYZ(slice, row, y, z, ny1, nz1, ref, scale, scaleMode);
  InverseTransformYZtoNominalYZ(slice, row2, y, z, ny2, nz2, ref, scale, scaleMode);
  float c1 = (nx2 - nx) / (nx2 - nx1);
  float c2 = (nx - nx1) / (nx2 - nx1);
  nx = x;
  ny = (ny1 * c1 + ny2 * c2);
  nz = (nz1 * c1 + nz2 * c2);
}

} // namespace gpu
} // namespace GPUCA_NAMESPACE

#endif<|MERGE_RESOLUTION|>--- conflicted
+++ resolved
@@ -464,13 +464,6 @@
       {
         mCorrection.getCorrection(slice, row, u, v, dx, du, dv);
         if (ref && scale > 0.f) { // scaling was requested
-<<<<<<< HEAD
-          float dxRef, duRef, dvRef;
-          ref->mCorrection.getCorrection(slice, row, u, v, dxRef, duRef, dvRef);
-          dx = (dx - dxRef) * scale + dxRef;
-          du = (du - duRef) * scale + duRef;
-          dv = (dv - dvRef) * scale + dvRef;
-=======
           if (scaleMode == 0) {
             float dxRef, duRef, dvRef;
             ref->mCorrection.getCorrection(slice, row, u, v, dxRef, duRef, dvRef);
@@ -484,7 +477,6 @@
             du = duRef * scale + du;
             dv = dvRef * scale + dv;
           }
->>>>>>> 48f2ca74
         }
       }
     }
@@ -742,11 +734,6 @@
   if (scale >= 0.f) {
     mCorrection.getCorrectionInvCorrectedX(slice, row, u, v, x);
     if (ref && scale > 0.f) { // scaling was requested
-<<<<<<< HEAD
-      float xr;
-      ref->mCorrection.getCorrectionInvCorrectedX(slice, row, u, v, xr);
-      x = (x - xr) * scale + xr;
-=======
       if (scaleMode == 0) {
         float xr;
         ref->mCorrection.getCorrectionInvCorrectedX(slice, row, u, v, xr);
@@ -756,7 +743,6 @@
         ref->mCorrection.getCorrectionInvCorrectedX(slice, row, u, v, xr);
         x = xr * scale + x;
       }
->>>>>>> 48f2ca74
     }
   }
   GPUCA_DEBUG_STREAMER_CHECK(if (o2::utils::DebugStreamer::checkStream(o2::utils::StreamFlags::streamFastTransform)) {
@@ -781,12 +767,6 @@
   if (scale >= 0.f) {
     mCorrection.getCorrectionInvUV(slice, row, u, v, un, vn);
     if (ref && scale > 0.f) { // scaling was requested
-<<<<<<< HEAD
-      float unr = 0, vnr = 0;
-      ref->mCorrection.getCorrectionInvUV(slice, row, u, v, unr, vnr);
-      un = (un - unr) * scale + unr;
-      vn = (vn - vnr) * scale + vnr;
-=======
       if (scaleMode == 0) {
         float unr = 0, vnr = 0;
         ref->mCorrection.getCorrectionInvUV(slice, row, u, v, unr, vnr);
@@ -798,7 +778,6 @@
         un = unr * scale + un;
         vn = vnr * scale + vn;
       }
->>>>>>> 48f2ca74
     }
   }
   getGeometry().convUVtoLocal(slice, un, vn, ny, nz);

--- conflicted
+++ resolved
@@ -150,24 +150,9 @@
   /// Gives the time stamp of the current calibaration parameters
   long int getTimeStamp() const { return mTimeStamp; }
 
-<<<<<<< HEAD
-=======
-  /// Gives slice info
-  GPUd() const SliceInfo& getSliceInfo(int slice) const { return mSliceInfos[slice]; }
-
-  /// Gives TPC row info
-  GPUd() const RowInfo& getRowInfo(int row) const { return mRowInfoPtr[row]; }
-
-  /// Gives Z length of the TPC, side A
-  GPUd() float getTPCzLengthA() const { return mTPCzLengthA; }
-
-  /// Gives Z length of the TPC, side C
-  GPUd() float getTPCzLengthC() const { return mTPCzLengthC; }
-
   /// Return mVDrift in cm / time bin
   GPUd() float getVDrift() const { return mVdrift; }
 
->>>>>>> e2574c52
   /// Print method
   void Print() const;
 

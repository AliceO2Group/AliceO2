--- conflicted
+++ resolved
@@ -152,10 +152,6 @@
   void print() const;
   GPUh() void testInverse();
 #endif
-<<<<<<< HEAD
-
-=======
->>>>>>> d61cc5b9
 
  private:
   /// relocate buffer pointers

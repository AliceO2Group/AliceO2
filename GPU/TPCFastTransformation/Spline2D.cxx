--- conflicted
+++ resolved
@@ -92,7 +92,6 @@
     mFparameters = nullptr;
   }
   FlatObject::setFutureBufferAddress(futureFlatBufferPtr);
-<<<<<<< HEAD
 }
 
 template <typename DataT, bool isConsistentT>
@@ -105,20 +104,6 @@
   mGridU2.print();
 }
 
-=======
-}
-
-template <typename DataT, bool isConsistentT>
-void Spline2DBase<DataT, isConsistentT>::print() const
-{
-  printf(" Irregular Spline 2D: \n");
-  printf(" grid U1: \n");
-  mGridU1.print();
-  printf(" grid U2: \n");
-  mGridU2.print();
-}
-
->>>>>>> 98cbeeb9
 #if !defined(GPUCA_GPUCODE)
 template <typename DataT, bool isConsistentT>
 void Spline2DBase<DataT, isConsistentT>::cloneFromObject(const Spline2DBase<DataT, isConsistentT>& obj, char* newFlatBufferPtr)
@@ -167,7 +152,6 @@
 
   mGridU1.recreate(numberOfKnotsU1, knotsU1, 0);
   mGridU2.recreate(numberOfKnotsU2, knotsU2, 0);
-<<<<<<< HEAD
 
   const size_t u2Offset = alignSize(mGridU1.getFlatBufferSize(), mGridU2.getBufferAlignmentBytes());
   int parametersOffset = u2Offset + mGridU2.getFlatBufferSize();
@@ -179,7 +163,29 @@
     bufferSize = parametersOffset + getSizeOfParameters();
   }
 
-=======
+  FlatObject::finishConstruction(bufferSize);
+
+  mGridU1.moveBufferTo(mFlatBufferPtr);
+  mGridU2.moveBufferTo(mFlatBufferPtr + u2Offset);
+  if (isConsistentT) {
+    mFparameters = reinterpret_cast<DataT*>(mFlatBufferPtr + parametersOffset);
+    for (int i = 0; i < getNumberOfParameters(); i++) {
+      mFparameters[i] = 0;
+    }
+  }
+}
+
+template <typename DataT, bool isConsistentT>
+void Spline2DBase<DataT, isConsistentT>::recreate(
+  int numberOfKnotsU1, int numberOfKnotsU2)
+{
+  /// Constructor for a regular spline
+
+  FlatObject::startConstruction();
+
+  mGridU1.recreate(numberOfKnotsU1, 0);
+
+  mGridU2.recreate(numberOfKnotsU2, 0);
 
   const size_t u2Offset = alignSize(mGridU1.getFlatBufferSize(), mGridU2.getBufferAlignmentBytes());
   int parametersOffset = u2Offset + mGridU2.getFlatBufferSize();
@@ -191,11 +197,11 @@
     bufferSize = parametersOffset + getSizeOfParameters();
   }
 
->>>>>>> 98cbeeb9
   FlatObject::finishConstruction(bufferSize);
 
   mGridU1.moveBufferTo(mFlatBufferPtr);
   mGridU2.moveBufferTo(mFlatBufferPtr + u2Offset);
+
   if (isConsistentT) {
     mFparameters = reinterpret_cast<DataT*>(mFlatBufferPtr + parametersOffset);
     for (int i = 0; i < getNumberOfParameters(); i++) {
@@ -204,64 +210,9 @@
   }
 }
 
-template <typename DataT, bool isConsistentT>
-void Spline2DBase<DataT, isConsistentT>::recreate(
-  int numberOfKnotsU1, int numberOfKnotsU2)
-{
-  /// Constructor for a regular spline
-
-  FlatObject::startConstruction();
-
-  mGridU1.recreate(numberOfKnotsU1, 0);
-<<<<<<< HEAD
-
-  mGridU2.recreate(numberOfKnotsU2, 0);
-
-  const size_t u2Offset = alignSize(mGridU1.getFlatBufferSize(), mGridU2.getBufferAlignmentBytes());
-  int parametersOffset = u2Offset + mGridU2.getFlatBufferSize();
-  int bufferSize = parametersOffset;
-  mFparameters = nullptr;
-
-  if (isConsistentT) {
-    parametersOffset = alignSize(bufferSize, getParameterAlignmentBytes());
-    bufferSize = parametersOffset + getSizeOfParameters();
-  }
-
-=======
-
-  mGridU2.recreate(numberOfKnotsU2, 0);
-
-  const size_t u2Offset = alignSize(mGridU1.getFlatBufferSize(), mGridU2.getBufferAlignmentBytes());
-  int parametersOffset = u2Offset + mGridU2.getFlatBufferSize();
-  int bufferSize = parametersOffset;
-  mFparameters = nullptr;
-
-  if (isConsistentT) {
-    parametersOffset = alignSize(bufferSize, getParameterAlignmentBytes());
-    bufferSize = parametersOffset + getSizeOfParameters();
-  }
-
->>>>>>> 98cbeeb9
-  FlatObject::finishConstruction(bufferSize);
-
-  mGridU1.moveBufferTo(mFlatBufferPtr);
-  mGridU2.moveBufferTo(mFlatBufferPtr + u2Offset);
-
-  if (isConsistentT) {
-    mFparameters = reinterpret_cast<DataT*>(mFlatBufferPtr + parametersOffset);
-    for (int i = 0; i < getNumberOfParameters(); i++) {
-      mFparameters[i] = 0;
-    }
-  }
-}
-
 #endif
 
-<<<<<<< HEAD
-#if !defined(GPUCA_ALIGPUCODE) && !defined(GPUCA_STANDALONE)
-=======
 #if !defined(GPUCA_GPUCODE) && !defined(GPUCA_STANDALONE)
->>>>>>> 98cbeeb9
 
 template <typename DataT, bool isConsistentT>
 int Spline2DBase<DataT, isConsistentT>::writeToFile(TFile& outf, const char* name)
@@ -279,11 +230,7 @@
 }
 #endif
 
-<<<<<<< HEAD
-#if !defined(GPUCA_ALIGPUCODE) && !defined(GPUCA_STANDALONE) // code invisible on GPU and in the standalone compilation
-=======
 #if !defined(GPUCA_GPUCODE) && !defined(GPUCA_STANDALONE) // code invisible on GPU and in the standalone compilation
->>>>>>> 98cbeeb9
 
 template <typename DataT, bool isConsistentT>
 void Spline2DBase<DataT, isConsistentT>::approximateFunction(
@@ -312,11 +259,7 @@
   constexpr int uMax = nKnots * 3;
 
   auto F = [&](DataT u, DataT v, DataT Fuv[]) {
-<<<<<<< HEAD
-    constexpr double scale = TMath::Pi() / uMax;
-=======
     const double scale = TMath::Pi() / uMax;
->>>>>>> 98cbeeb9
     double uu = u * scale;
     double vv = v * scale;
     double cosu[Fdegree + 1], sinu[Fdegree + 1], cosv[Fdegree + 1], sinv[Fdegree + 1];
@@ -557,11 +500,7 @@
   return 0;
 }
 
-<<<<<<< HEAD
-#endif // GPUCA_ALIGPUCODE
-=======
 #endif // GPUCA_GPUCODE
->>>>>>> 98cbeeb9
 
 template class GPUCA_NAMESPACE::gpu::Spline2DBase<float, false>;
 template class GPUCA_NAMESPACE::gpu::Spline2DBase<float, true>;

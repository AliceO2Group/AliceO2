// Copyright 2019-2020 CERN and copyright holders of ALICE O2.
// See https://alice-o2.web.cern.ch/copyright for details of the copyright holders.
// All rights not expressly granted are reserved.
//
// This software is distributed under the terms of the GNU General Public
// License v3 (GPL Version 3), copied verbatim in the file "COPYING".
//
// In applying this license CERN does not waive the privileges and immunities
// granted to it by virtue of its status as an Intergovernmental Organization
// or submit itself to any jurisdiction.

/// \file CorrectionMapsHelper.h
/// \brief Helper class to access correction maps
/// \author ruben.shahoian@cern.ch

#ifndef TPC_CORRECTION_MAPS_HELPER_H_
#define TPC_CORRECTION_MAPS_HELPER_H_

#ifndef GPUCA_GPUCODE_DEVICE
#include <memory>
#include <vector>
#endif
#include "GPUCommonDef.h"
#include "TPCFastTransform.h"

namespace GPUCA_NAMESPACE
{
namespace gpu
{

class CorrectionMapsHelper
{
 public:
  CorrectionMapsHelper() = default;
  ~CorrectionMapsHelper() { clear(); }
  CorrectionMapsHelper(const CorrectionMapsHelper&) = delete;
  void clear();

  GPUd() void Transform(int slice, int row, float pad, float time, float& x, float& y, float& z, float vertexTime = 0) const
  {
    mCorrMap->Transform(slice, row, pad, time, x, y, z, vertexTime, mCorrMapRef, mLumiScale);
  }

  GPUd() void TransformXYZ(int slice, int row, float& x, float& y, float& z) const
  {
    mCorrMap->TransformXYZ(slice, row, x, y, z, mCorrMapRef, mLumiScale);
  }

  GPUd() void InverseTransformYZtoX(int slice, int row, float y, float z, float& x) const
  {
    mCorrMap->InverseTransformYZtoX(slice, row, y, z, x, mCorrMapRef, mLumiScale);
  }

  GPUd() void InverseTransformYZtoNominalYZ(int slice, int row, float y, float z, float& ny, float& nz) const
  {
    mCorrMap->InverseTransformYZtoNominalYZ(slice, row, y, z, ny, nz); // FIXME: Wrong, but call at least one of the functions to set ny / nz to non-bogus values
  }

  GPUd() const GPUCA_NAMESPACE::gpu::TPCFastTransform* getCorrMap() const { return mCorrMap; }
  GPUd() const GPUCA_NAMESPACE::gpu::TPCFastTransform* getCorrMapRef() const { return mCorrMapRef; }

  bool getOwner() const { return mOwner; }

  void setCorrMap(GPUCA_NAMESPACE::gpu::TPCFastTransform* m);
  void setCorrMapRef(GPUCA_NAMESPACE::gpu::TPCFastTransform* m);
  void reportScaling();
  void setInstLumi(float v, bool report = true)
  {
    if (v != mInstLumi) {
      mInstLumi = v;
      updateLumiScale(report);
    }
  }

  void setMeanLumi(float v, bool report = true)
  {
    if (v != mMeanLumi) {
      mMeanLumi = v;
      updateLumiScale(report);
    }
  }

<<<<<<< HEAD
  void setLumiScaleMode(int v)
  {
    if (v != mLumiScaleMode) {
      mLumiScaleMode = v;
      updateLumiScale();
    }
  }

  void updateLumiScale()
=======
  void updateLumiScale(bool report = true)
>>>>>>> 9bbbc73a
  {
    if (mMeanLumi < 0.f || mInstLumi < 0.f) {
      mLumiScale = -1.f;
    } else if (mLumiScaleMode == 1) {
      mLumiScale = mMeanLumi ? mInstLumi / mMeanLumi - 1. : 0.f;
    } else {
      mLumiScale = mMeanLumi ? mInstLumi / mMeanLumi : 0.f;
    }
    setUpdatedLumi();
    if (report) {
      reportScaling();
    }
  }

  GPUd() float getInstLumi() const { return mInstLumi; }
  GPUd() float getMeanLumi() const { return mMeanLumi; }
  GPUd() float getLumiScale() const { return mLumiScale; }
  GPUd() int getLumiScaleMode() const { return mLumiScaleMode; }

  bool isUpdated() const { return mUpdatedFlags != 0; }
  bool isUpdatedMap() const { return (mUpdatedFlags & UpdateFlags::MapBit) != 0; }
  bool isUpdatedMapRef() const { return (mUpdatedFlags & UpdateFlags::MapRefBit) != 0; }
  bool isUpdatedLumi() const { return (mUpdatedFlags & UpdateFlags::LumiBit) != 0; }
  void setUpdatedMap() { mUpdatedFlags |= UpdateFlags::MapBit; }
  void setUpdatedMapRef() { mUpdatedFlags |= UpdateFlags::MapRefBit; }
  void setUpdatedLumi() { mUpdatedFlags |= UpdateFlags::LumiBit; }

#if !defined(GPUCA_GPUCODE_DEVICE) && defined(GPUCA_NOCOMPAT)
  void setCorrMap(std::unique_ptr<GPUCA_NAMESPACE::gpu::TPCFastTransform>&& m);
  void setCorrMapRef(std::unique_ptr<GPUCA_NAMESPACE::gpu::TPCFastTransform>&& m);
#endif
  void setOwner(bool v);
  void acknowledgeUpdate() { mUpdatedFlags = 0; }

  void setUseCTPLumi(bool v) { mUseCTPLumi = v; }
  bool getUseCTPLumi() const { return mUseCTPLumi; }

  void setMeanLumiOverride(float f) { mMeanLumiOverride = f; }
  float getMeanLumiOverride() const { return mMeanLumiOverride; }

  void setInstLumiOverride(float f) { mInstLumiOverride = f; }
  float getInstLumiOverride() const { return mInstLumiOverride; }

  int getUpdateFlags() const { return mUpdatedFlags; }

 protected:
  enum UpdateFlags { MapBit = 0x1,
                     MapRefBit = 0x2,
                     LumiBit = 0x4 };
  bool mOwner = false;      // is content of pointers owned by the helper
  bool mUseCTPLumi = false; // require CTP Lumi for mInstLumi
  int mUpdatedFlags = 0;
  float mInstLumi = 0.;                                         // instanteneous luminosity (a.u)
  float mMeanLumi = 0.;                                         // mean luminosity of the map (a.u)
  float mLumiScale = 0.;                                        // precalculated lumi scaling
  int mLumiScaleMode = 0;                                       // scaling-mode of the correciton maps
  float mMeanLumiOverride = -1.f;                               // optional value to override mean lumi
  float mInstLumiOverride = -1.f;                               // optional value to override inst lumi
  GPUCA_NAMESPACE::gpu::TPCFastTransform* mCorrMap{nullptr};    // current transform
  GPUCA_NAMESPACE::gpu::TPCFastTransform* mCorrMapRef{nullptr}; // reference transform
#ifndef GPUCA_ALIROOT_LIB
  ClassDefNV(CorrectionMapsHelper, 2);
#endif
};

} // namespace gpu
} // namespace GPUCA_NAMESPACE

#endif<|MERGE_RESOLUTION|>--- conflicted
+++ resolved
@@ -80,19 +80,7 @@
     }
   }
 
-<<<<<<< HEAD
-  void setLumiScaleMode(int v)
-  {
-    if (v != mLumiScaleMode) {
-      mLumiScaleMode = v;
-      updateLumiScale();
-    }
-  }
-
-  void updateLumiScale()
-=======
   void updateLumiScale(bool report = true)
->>>>>>> 9bbbc73a
   {
     if (mMeanLumi < 0.f || mInstLumi < 0.f) {
       mLumiScale = -1.f;

// Copyright CERN and copyright holders of ALICE O2. This software is
// distributed under the terms of the GNU General Public License v3 (GPL
// Version 3), copied verbatim in the file "COPYING".
//
// See http://alice-o2.web.cern.ch/license for full licensing information.
//
// In applying this license CERN does not waive the privileges and immunities
// granted to it by virtue of its status as an Intergovernmental Organization
// or submit itself to any jurisdiction.

/// \file  Spline1D.cxx
/// \brief Implementation of Spline1D class
///
/// \author  Sergey Gorbunov <sergey.gorbunov@cern.ch>

#if !defined(GPUCA_GPUCODE) && !defined(GPUCA_STANDALONE) // code invisible on GPU and in the standalone compilation
#include "Rtypes.h"
#endif

#include "Spline1D.h"
#include <cmath>

#if !defined(GPUCA_GPUCODE) // code invisible on GPU
#include <vector>
#include <algorithm>
#include <iostream>
#endif

#if !defined(GPUCA_GPUCODE) && !defined(GPUCA_STANDALONE) // code invisible on GPU and in the standalone compilation
#include "TRandom.h"
#include "Riostream.h"
#include "TMath.h"
#include "SplineHelper1D.h"
#include "TCanvas.h"
#include "TNtuple.h"
#include "TH1.h"
#include "TFile.h"
#include "GPUCommonMath.h"

templateClassImp(GPUCA_NAMESPACE::gpu::Spline1D);

#endif

using namespace GPUCA_NAMESPACE::gpu;

template <typename DataT>
void Spline1D<DataT>::destroy()
{
  /// See FlatObject for description
  mNumberOfKnots = 0;
  mUmax = 0;
  mFdimensions = 0;
  mXmin = 0.;
  mXtoUscale = 1.;
  mUtoKnotMap = nullptr;
  mFparameters = nullptr;
  FlatObject::destroy();
}

#if !defined(GPUCA_GPUCODE)
template <typename DataT>
void Spline1D<DataT>::cloneFromObject(const Spline1D& obj, char* newFlatBufferPtr)
{
  /// See FlatObject for description
  const char* oldFlatBufferPtr = obj.mFlatBufferPtr;
  FlatObject::cloneFromObject(obj, newFlatBufferPtr);
  mNumberOfKnots = obj.mNumberOfKnots;
  mUmax = obj.mUmax;
  mFdimensions = obj.mFdimensions;
  mXmin = obj.mXmin;
  mXtoUscale = obj.mXtoUscale;
  mUtoKnotMap = FlatObject::relocatePointer(oldFlatBufferPtr, mFlatBufferPtr, obj.mUtoKnotMap);
  mFparameters = FlatObject::relocatePointer(oldFlatBufferPtr, mFlatBufferPtr, obj.mFparameters);
}

template <typename DataT>
void Spline1D<DataT>::moveBufferTo(char* newFlatBufferPtr)
{
  /// See FlatObject for description
  const char* oldFlatBufferPtr = mFlatBufferPtr;
  FlatObject::moveBufferTo(newFlatBufferPtr);
  mUtoKnotMap = FlatObject::relocatePointer(oldFlatBufferPtr, mFlatBufferPtr, mUtoKnotMap);
  mFparameters = FlatObject::relocatePointer(oldFlatBufferPtr, mFlatBufferPtr, mFparameters);
}
#endif

template <typename DataT>
void Spline1D<DataT>::setActualBufferAddress(char* actualFlatBufferPtr)
{
  /// See FlatObject for description
  //mUtoKnotMap = FlatObject::relocatePointer(mFlatBufferPtr, actualFlatBufferPtr, mUtoKnotMap);
  //mFparameters = FlatObject::relocatePointer(mFlatBufferPtr, actualFlatBufferPtr, mFparameters);

  const int uToKnotMapOffset = mNumberOfKnots * sizeof(Spline1D::Knot);
  const int parametersOffset = uToKnotMapOffset + (mUmax + 1) * sizeof(int);
  //int bufferSize = parametersOffset + getSizeOfParameters(mFdimensions);

  FlatObject::setActualBufferAddress(actualFlatBufferPtr);
  mUtoKnotMap = reinterpret_cast<int*>(mFlatBufferPtr + uToKnotMapOffset);
  mFparameters = reinterpret_cast<DataT*>(mFlatBufferPtr + parametersOffset);
}

template <typename DataT>
void Spline1D<DataT>::setFutureBufferAddress(char* futureFlatBufferPtr)
{
  /// See FlatObject for description
  mUtoKnotMap = FlatObject::relocatePointer(mFlatBufferPtr, futureFlatBufferPtr, mUtoKnotMap);
  mFparameters = FlatObject::relocatePointer(mFlatBufferPtr, futureFlatBufferPtr, mFparameters);
  FlatObject::setFutureBufferAddress(futureFlatBufferPtr);
}

#if !defined(GPUCA_GPUCODE)

template <typename DataT>
void Spline1D<DataT>::recreate(int numberOfKnots, const int inputKnots[], int nFdimensions)
{
  /// Main constructor for an irregular spline
  ///
  /// Number of created knots may differ from the input values:
  /// - Duplicated knots will be deleted
  /// - At least 2 knots will be created
  ///
  /// \param numberOfKnots     Number of knots in knots[] array
  /// \param knots             Array of relative knot positions (integer values)
  ///

  FlatObject::startConstruction();

  std::vector<int> knotU;

  { // sort knots
    std::vector<int> tmp;
    for (int i = 0; i < numberOfKnots; i++) {
      tmp.push_back(inputKnots[i]);
    }
    std::sort(tmp.begin(), tmp.end());

    knotU.push_back(0); //  first knot at 0

    for (unsigned int i = 1; i < tmp.size(); ++i) {
      int u = tmp[i] - tmp[0];
      if (knotU.back() < u) { // remove duplicated knots
        knotU.push_back(u);
      }
    }
    if (knotU.back() < 1) { // at least 2 knots
      knotU.push_back(1);
    }
  }

  mNumberOfKnots = knotU.size();
  mUmax = knotU.back();
  mFdimensions = nFdimensions;
  mXmin = 0.;
  mXtoUscale = 1.;

  const int uToKnotMapOffset = mNumberOfKnots * sizeof(Spline1D::Knot);
  const int parametersOffset = uToKnotMapOffset + (mUmax + 1) * sizeof(int);
  const int bufferSize = parametersOffset + getSizeOfParameters(mFdimensions);

  FlatObject::finishConstruction(bufferSize);

  mUtoKnotMap = reinterpret_cast<int*>(mFlatBufferPtr + uToKnotMapOffset);
  mFparameters = reinterpret_cast<DataT*>(mFlatBufferPtr + parametersOffset);

  Knot* s = getKnots();

  for (int i = 0; i < mNumberOfKnots; i++) {
    s[i].u = knotU[i];
  }

  for (int i = 0; i < mNumberOfKnots - 1; i++) {
    s[i].Li = 1. / (s[i + 1].u - s[i].u); // do division in double
  }

  s[mNumberOfKnots - 1].Li = 0.; // the value will not be used, we define it for consistency

  // Set up the map (integer U) -> (knot index)

  int* map = getUtoKnotMap();

  const int iKnotMax = mNumberOfKnots - 2;

  //
  // With iKnotMax=nKnots-2 we map the U==Umax coordinate to the last [nKnots-2, nKnots-1] segment.
  // This trick allows one to avoid a special condition for this edge case.
  // Any U from [0,Umax] is mapped to some knot_i such, that the next knot_i+1 always exist
  //

  for (int u = 0, iKnot = 0; u <= mUmax; u++) {
    if ((knotU[iKnot + 1] == u) && (iKnot < iKnotMax)) {
      iKnot = iKnot + 1;
    }
    map[u] = iKnot;
  }

  for (int i = 0; i < getNumberOfParameters(mFdimensions); i++) {
    mFparameters[i] = 0.f;
  }
}

template <typename DataT>
void Spline1D<DataT>::recreate(int numberOfKnots, int nFdimensions)
{
  /// Constructor for a regular spline
  /// \param numberOfKnots     Number of knots

  if (numberOfKnots < 2) {
    numberOfKnots = 2;
  }

  std::vector<int> knots(numberOfKnots);
  for (int i = 0; i < numberOfKnots; i++) {
    knots[i] = i;
  }
  recreate(numberOfKnots, knots.data(), nFdimensions);
}

#endif

template <typename DataT>
void Spline1D<DataT>::print() const
{
  printf(" Compact Spline 1D: \n");
  printf("  mNumberOfKnots = %d \n", mNumberOfKnots);
  printf("  mUmax = %d\n", mUmax);
  printf("  mUtoKnotMap = %p \n", (void*)mUtoKnotMap);
  printf("  knots: ");
  for (int i = 0; i < mNumberOfKnots; i++) {
    printf("%d ", (int)getKnot(i).u);
  }
  printf("\n");
}

<<<<<<< HEAD
#if !defined(GPUCA_ALIGPUCODE) && !defined(GPUCA_STANDALONE)
=======
#if !defined(GPUCA_GPUCODE) && !defined(GPUCA_STANDALONE)
>>>>>>> 98cbeeb9
template <typename DataT>
int Spline1D<DataT>::writeToFile(TFile& outf, const char* name)
{
  /// write a class object to the file
  return FlatObject::writeToFile(*this, outf, name);
}
<<<<<<< HEAD

template <typename DataT>
Spline1D<DataT>* Spline1D<DataT>::readFromFile(TFile& inpf, const char* name)
{
  /// read a class object from the file
  return FlatObject::readFromFile<Spline1D<DataT>>(inpf, name);
}
#endif

#if !defined(GPUCA_ALIGPUCODE) && !defined(GPUCA_STANDALONE)

template <typename DataT>
void Spline1D<DataT>::approximateFunction(DataT xMin, DataT xMax,
                                          std::function<void(DataT x, DataT f[/*mFdimensions*/])> F,
                                          int nAxiliaryDataPoints)
{
  /// Approximate F with this spline
  setXrange(xMin, xMax);
  SplineHelper1D<DataT> helper;
  helper.approximateFunction(*this, xMin, xMax, F, nAxiliaryDataPoints);
}

template <typename DataT>
=======

template <typename DataT>
Spline1D<DataT>* Spline1D<DataT>::readFromFile(TFile& inpf, const char* name)
{
  /// read a class object from the file
  return FlatObject::readFromFile<Spline1D<DataT>>(inpf, name);
}
#endif

#if !defined(GPUCA_GPUCODE) && !defined(GPUCA_STANDALONE)

template <typename DataT>
void Spline1D<DataT>::approximateFunction(DataT xMin, DataT xMax,
                                          std::function<void(DataT x, DataT f[/*mFdimensions*/])> F,
                                          int nAxiliaryDataPoints)
{
  /// Approximate F with this spline
  setXrange(xMin, xMax);
  SplineHelper1D<DataT> helper;
  helper.approximateFunction(*this, xMin, xMax, F, nAxiliaryDataPoints);
}

template <typename DataT>
>>>>>>> 98cbeeb9
int Spline1D<DataT>::test(const bool draw, const bool drawDataPoints)
{
  using namespace std;

  // input function F

  const int Ndim = 5;
  const int Fdegree = 4;
  double Fcoeff[Ndim][2 * (Fdegree + 1)];

  auto F = [&](DataT x, DataT f[]) -> void {
    double cosx[Fdegree + 1], sinx[Fdegree + 1];
    double xi = 0;
    for (int i = 0; i <= Fdegree; i++, xi += x) {
      GPUCommonMath::SinCos(xi, sinx[i], cosx[i]);
    }
    for (int dim = 0; dim < Ndim; dim++) {
      f[dim] = 0; // Fcoeff[0]/2;
      for (int i = 1; i <= Fdegree; i++) {
        f[dim] += Fcoeff[dim][2 * i] * cosx[i] + Fcoeff[dim][2 * i + 1] * sinx[i];
      }
    }
  };

  TCanvas* canv = nullptr;
  TNtuple* nt = nullptr;
  TNtuple* knots = nullptr;

  auto ask = [&]() -> bool {
    if (!canv) {
      return 0;
    }
    canv->Update();
    cout << "type 'q ' to exit" << endl;
    std::string str;
    std::getline(std::cin, str);
    return (str != "q" && str != ".q");
  };

  std::cout << "Test 1D interpolation with the compact spline" << std::endl;

  int nTries = 100;

  if (draw) {
    canv = new TCanvas("cQA", "Spline1D  QA", 1000, 600);
    nTries = 10000;
  }

  double statDf1 = 0;
  double statDf2 = 0;
  double statDf1D = 0;
  double statN = 0;

  int seed = 1;

  for (int itry = 0; itry < nTries; itry++) {

    // init random F
    for (int dim = 0; dim < Ndim; dim++) {
      gRandom->SetSeed(seed++);
      for (int i = 0; i < 2 * (Fdegree + 1); i++) {
        Fcoeff[dim][i] = gRandom->Uniform(-1, 1);
      }
    }

    // spline

    int nKnots = 4;
    const int uMax = nKnots * 3;

    Spline1D spline1;
    int knotsU[nKnots];

    do { // set knots randomly
      knotsU[0] = 0;
      double du = 1. * uMax / (nKnots - 1);
      for (int i = 1; i < nKnots; i++) {
        knotsU[i] = (int)(i * du); // + gRandom->Uniform(-du / 3, du / 3);
      }
      knotsU[nKnots - 1] = uMax;
      spline1.recreate(nKnots, knotsU, Ndim);
      if (nKnots != spline1.getNumberOfKnots()) {
        cout << "warning: n knots changed during the initialisation " << nKnots
             << " -> " << spline1.getNumberOfKnots() << std::endl;
        continue;
      }
    } while (0);

    std::string err = FlatObject::stressTest(spline1);
    if (!err.empty()) {
      cout << "error at FlatObject functionality: " << err << endl;
      return -1;
    } else {
      // cout << "flat object functionality is ok" << endl;
    }

    nKnots = spline1.getNumberOfKnots();
    int nAxiliaryPoints = 1;
    Spline1D spline2; //(spline1);
    spline2.cloneFromObject(spline1, nullptr);

    spline1.approximateFunction(0., TMath::Pi(), F, nAxiliaryPoints);

    //if (itry == 0)
    {
      TFile outf("testSpline1D.root", "recreate");
      if (outf.IsZombie()) {
        cout << "Failed to open output file testSpline1D.root " << std::endl;
      } else {
        const char* name = "spline1Dtest";
        spline1.writeToFile(outf, name);
        Spline1D<DataT>* p = spline1.readFromFile(outf, name);
        if (p == nullptr) {
          cout << "Failed to read Spline1D from file testSpline1D.root " << std::endl;
        } else {
          spline1 = *p;
        }
        outf.Close();
      }
    }

    SplineHelper1D<DataT> helper;
    helper.setSpline(spline2, Ndim, nAxiliaryPoints);
    helper.approximateFunctionGradually(spline2, 0., TMath::Pi(), F, nAxiliaryPoints);

    // 1-D splines for each dimension
    Spline1D splines3[Ndim];
    {
      for (int dim = 0; dim < Ndim; dim++) {
        auto F3 = [&](DataT u, DataT f[]) -> void {
          DataT ff[Ndim];
          F(u, ff);
          f[0] = ff[dim];
        };
        splines3[dim].recreate(nKnots, knotsU, 1);
        splines3[dim].approximateFunction(0., TMath::Pi(), F3, nAxiliaryPoints);
      }
    }

    double stepX = 1.e-2;
    for (double x = 0; x < TMath::Pi(); x += stepX) {
      DataT f[Ndim], s1[Ndim], s2[Ndim];
      F(x, f);
      spline1.interpolate(x, s1);
      spline2.interpolate(x, s2);
      for (int dim = 0; dim < Ndim; dim++) {
        statDf1 += (s1[dim] - f[dim]) * (s1[dim] - f[dim]);
        statDf2 += (s2[dim] - f[dim]) * (s2[dim] - f[dim]);
        DataT s1D = splines3[dim].interpolate(x);
        statDf1D += (s1D - s1[dim]) * (s1D - s1[dim]);
      }
      statN += Ndim;
    }
    // cout << "std dev   : " << sqrt(statDf1 / statN) << std::endl;

    if (draw) {
      delete nt;
      delete knots;
      nt = new TNtuple("nt", "nt", "u:f:s");
      DataT drawMax = -1.e20;
      DataT drawMin = 1.e20;
      DataT stepX = 1.e-4;
      for (double x = 0; x < TMath::Pi(); x += stepX) {
        DataT f[Ndim], s[Ndim];
        F(x, f);
        spline1.interpolate(x, s);
        nt->Fill(spline1.convXtoU(x), f[0], s[0]);
        drawMax = std::max(drawMax, std::max(f[0], s[0]));
        drawMin = std::min(drawMin, std::min(f[0], s[0]));
      }

      nt->SetMarkerStyle(8);

      {
        TNtuple* ntRange = new TNtuple("ntRange", "nt", "u:f");
        drawMin -= 0.1 * (drawMax - drawMin);

        ntRange->Fill(0, drawMin);
        ntRange->Fill(0, drawMax);
        ntRange->Fill(uMax, drawMin);
        ntRange->Fill(uMax, drawMax);
        ntRange->SetMarkerColor(kWhite);
        ntRange->SetMarkerSize(0.1);
        ntRange->Draw("f:u", "", "");
        delete ntRange;
      }

      nt->SetMarkerColor(kGray);
      nt->SetMarkerSize(2.);
      nt->Draw("f:u", "", "P,same");

      nt->SetMarkerSize(.5);
      nt->SetMarkerColor(kBlue);
      nt->Draw("s:u", "", "P,same");

      knots = new TNtuple("knots", "knots", "type:u:s");
      for (int i = 0; i < nKnots; i++) {
        double u = spline1.getKnot(i).u;
        DataT s[Ndim];
        spline1.interpolate(spline1.convUtoX(u), s);
        knots->Fill(1, u, s[0]);
      }

      knots->SetMarkerStyle(8);
      knots->SetMarkerSize(1.5);
      knots->SetMarkerColor(kRed);
      knots->SetMarkerSize(1.5);
      knots->Draw("s:u", "type==1", "same"); // knots

      if (drawDataPoints) {
        for (int j = 0; j < helper.getNumberOfDataPoints(); j++) {
          const typename SplineHelper1D<DataT>::DataPoint& p = helper.getDataPoint(j);
          if (p.isKnot) {
            continue;
          }
          DataT s[Ndim];
          spline1.interpolate(spline1.convUtoX(p.u), s);
          knots->Fill(2, p.u, s[0]);
        }
        knots->SetMarkerColor(kBlack);
        knots->SetMarkerSize(1.);
        knots->Draw("s:u", "type==2", "same"); // data points
      }

      if (!ask()) {
        break;
      }
    } // draw
  }
  //delete canv;
  //delete nt;
  //delete knots;

  statDf1 = sqrt(statDf1 / statN);
  statDf2 = sqrt(statDf2 / statN);
  statDf1D = sqrt(statDf1D / statN);

  cout << "\n std dev for Compact Spline   : " << statDf1 << " / " << statDf2
       << std::endl;
  cout << " mean difference between 1-D and " << Ndim
       << "-D splines   : " << statDf1D << std::endl;

  if (statDf1 < 0.05 && statDf2 < 0.06 && statDf1D < 1.e-20) {
    cout << "Everything is fine" << endl;
  } else {
    cout << "Something is wrong!!" << endl;
    return -2;
  }
  return 0;
}

#endif // GPUCA_ALIGPUCODE

template class GPUCA_NAMESPACE::gpu::Spline1D<float>;
template class GPUCA_NAMESPACE::gpu::Spline1D<double>;<|MERGE_RESOLUTION|>--- conflicted
+++ resolved
@@ -232,18 +232,13 @@
   printf("\n");
 }
 
-<<<<<<< HEAD
-#if !defined(GPUCA_ALIGPUCODE) && !defined(GPUCA_STANDALONE)
-=======
 #if !defined(GPUCA_GPUCODE) && !defined(GPUCA_STANDALONE)
->>>>>>> 98cbeeb9
 template <typename DataT>
 int Spline1D<DataT>::writeToFile(TFile& outf, const char* name)
 {
   /// write a class object to the file
   return FlatObject::writeToFile(*this, outf, name);
 }
-<<<<<<< HEAD
 
 template <typename DataT>
 Spline1D<DataT>* Spline1D<DataT>::readFromFile(TFile& inpf, const char* name)
@@ -253,7 +248,7 @@
 }
 #endif
 
-#if !defined(GPUCA_ALIGPUCODE) && !defined(GPUCA_STANDALONE)
+#if !defined(GPUCA_GPUCODE) && !defined(GPUCA_STANDALONE)
 
 template <typename DataT>
 void Spline1D<DataT>::approximateFunction(DataT xMin, DataT xMax,
@@ -267,31 +262,6 @@
 }
 
 template <typename DataT>
-=======
-
-template <typename DataT>
-Spline1D<DataT>* Spline1D<DataT>::readFromFile(TFile& inpf, const char* name)
-{
-  /// read a class object from the file
-  return FlatObject::readFromFile<Spline1D<DataT>>(inpf, name);
-}
-#endif
-
-#if !defined(GPUCA_GPUCODE) && !defined(GPUCA_STANDALONE)
-
-template <typename DataT>
-void Spline1D<DataT>::approximateFunction(DataT xMin, DataT xMax,
-                                          std::function<void(DataT x, DataT f[/*mFdimensions*/])> F,
-                                          int nAxiliaryDataPoints)
-{
-  /// Approximate F with this spline
-  setXrange(xMin, xMax);
-  SplineHelper1D<DataT> helper;
-  helper.approximateFunction(*this, xMin, xMax, F, nAxiliaryDataPoints);
-}
-
-template <typename DataT>
->>>>>>> 98cbeeb9
 int Spline1D<DataT>::test(const bool draw, const bool drawDataPoints)
 {
   using namespace std;

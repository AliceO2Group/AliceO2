--- conflicted
+++ resolved
@@ -145,7 +145,6 @@
   size_t sliceRowsOffset = rowsOffset + rowsSize;
   size_t sliceRowsSize = sizeof(SliceRowInfo) * mGeo.getNumberOfRows() * mGeo.getNumberOfSlices();
 
-<<<<<<< HEAD
   mSliceRowInfoPtr = reinterpret_cast<SliceRowInfo*>(mFlatBufferPtr + sliceRowsOffset);
 
   size_t scOffset = alignSize(sliceRowsOffset + sliceRowsSize, SplineType::getClassAlignmentBytes());
@@ -153,13 +152,6 @@
 
   mScenarioPtr = reinterpret_cast<SplineType*>(mFlatBufferPtr + scOffset);
 
-=======
-  size_t scOffset = alignSize(rowsOffset + rowsSize, SplineType::getClassAlignmentBytes());
-  size_t scSize = sizeof(SplineType) * mNumberOfScenarios;
-
-  mScenarioPtr = reinterpret_cast<SplineType*>(mFlatBufferPtr + scOffset);
-
->>>>>>> 98cbeeb9
   size_t scBufferOffset = alignSize(scOffset + scSize, SplineType::getBufferAlignmentBytes());
   size_t scBufferSize = 0;
 
@@ -168,19 +160,12 @@
     sp.setActualBufferAddress(mFlatBufferPtr + scBufferOffset + scBufferSize);
     scBufferSize = alignSize(scBufferSize + sp.getFlatBufferSize(), sp.getBufferAlignmentBytes());
   }
-<<<<<<< HEAD
   size_t bufferSize = scBufferOffset + scBufferSize;
   for (int is = 0; is < 3; is++) {
     size_t sliceDataOffset = alignSize(bufferSize, SplineType::getParameterAlignmentBytes());
     mSplineData[is] = reinterpret_cast<char*>(mFlatBufferPtr + sliceDataOffset);
     bufferSize = sliceDataOffset + mSliceDataSizeBytes[is] * mGeo.getNumberOfSlices();
   }
-=======
-  size_t dataAlignment = SplineType::getParameterAlignmentBytes();
-  size_t sliceDataOffset = alignSize(scBufferOffset + scBufferSize, dataAlignment);
-
-  mSplineData = reinterpret_cast<char*>(mFlatBufferPtr + sliceDataOffset);
->>>>>>> 98cbeeb9
 }
 
 void TPCFastSpaceChargeCorrection::setFutureBufferAddress(char* futureFlatBufferPtr)
@@ -225,11 +210,7 @@
   releaseConstructionMemory();
 
 #if !defined(GPUCA_GPUCODE)
-<<<<<<< HEAD
   mConstructionRowInfos = new RowInfo[mGeo.getNumberOfRows()];
-=======
-  mConstructionRowSplineInfos = new RowSplineInfo[mGeo.getNumberOfRows()];
->>>>>>> 98cbeeb9
   mConstructionScenarios = new SplineType[mNumberOfScenarios];
 #endif
 
@@ -299,11 +280,7 @@
   size_t sliceRowsOffset = rowsSize;
   size_t sliceRowsSize = sizeof(SliceRowInfo) * mGeo.getNumberOfRows() * mGeo.getNumberOfSlices();
 
-<<<<<<< HEAD
   size_t scOffset = alignSize(sliceRowsOffset + sliceRowsSize, SplineType::getClassAlignmentBytes());
-=======
-  size_t scOffset = alignSize(rowsOffset + rowsSize, SplineType::getClassAlignmentBytes());
->>>>>>> 98cbeeb9
   size_t scSize = sizeof(SplineType) * mNumberOfScenarios;
 
   size_t scBufferOffsets[mNumberOfScenarios];
@@ -330,23 +307,11 @@
     bufferSize = sliceDataOffset[is] + mSliceDataSizeBytes[is] * mGeo.getNumberOfSlices();
   }
 
-<<<<<<< HEAD
   FlatObject::finishConstruction(bufferSize);
-=======
-  size_t sliceDataOffset = alignSize(scBufferOffsets[0] + scBufferSize, SplineType::getParameterAlignmentBytes());
->>>>>>> 98cbeeb9
 
   mRowInfoPtr = reinterpret_cast<RowInfo*>(mFlatBufferPtr + rowsOffset);
   for (int i = 0; i < mGeo.getNumberOfRows(); i++) {
-<<<<<<< HEAD
     mRowInfoPtr[i] = mConstructionRowInfos[i];
-=======
-    RowSplineInfo& row = mConstructionRowSplineInfos[i];
-    row.dataOffsetBytes = mSliceDataSizeBytes;
-    SplineType& sp = mConstructionScenarios[row.splineScenarioID];
-    mSliceDataSizeBytes += sp.getSizeOfParameters();
-    mSliceDataSizeBytes = alignSize(mSliceDataSizeBytes, SplineType::getParameterAlignmentBytes());
->>>>>>> 98cbeeb9
   }
 
   mSliceRowInfoPtr = reinterpret_cast<SliceRowInfo*>(mFlatBufferPtr + sliceRowsOffset);
@@ -375,7 +340,6 @@
   mTimeStamp = -1;
 
   // initialise all corrections to 0.
-<<<<<<< HEAD
   for (int is = 0; is < 3; is++) {
     for (int slice = 0; slice < mGeo.getNumberOfSlices(); slice++) {
       for (int row = 0; row < mGeo.getNumberOfRows(); row++) {
@@ -391,15 +355,6 @@
         for (int i = 0; i < nPar; i++) {
           data[i] = 0.f;
         }
-=======
-
-  for (int slice = 0; slice < mGeo.getNumberOfSlices(); slice++) {
-    for (int row = 0; row < mGeo.getNumberOfRows(); row++) {
-      const SplineType& spline = getSpline(slice, row);
-      float* data = getSplineData(slice, row);
-      for (int i = 0; i < spline.getNumberOfParameters(); i++) {
-        data[i] = 0.f;
->>>>>>> 98cbeeb9
       }
     }
   }

--- conflicted
+++ resolved
@@ -153,15 +153,9 @@
 
 GPUhdi() void GPUCommonMath::SinCos(float x, float& s, float& c)
 {
-<<<<<<< HEAD
-#if defined(__APPLE__)
-  __sincosf(x, &s, &c);
-#elif defined(__GNU_SOURCE__)
-=======
 #if !defined(GPUCA_GPUCODE_DEVICE) && defined(__APPLE__)
   __sincosf(x, &s, &c);
 #elif !defined(GPUCA_GPUCODE_DEVICE) && defined(__GNU_SOURCE__)
->>>>>>> 98cbeeb9
   sincosf(x, &s, &c);
 #else
   CHOICE({s = sin(x); c = cos(x); }, sincosf(x, &s, &c), s = sincos(x, &c));
@@ -170,15 +164,9 @@
 
 GPUhdi() void GPUCommonMath::SinCos(double x, double& s, double& c)
 {
-<<<<<<< HEAD
-#if defined(__APPLE__)
-  __sincos(x, &s, &c);
-#elif defined(__GNU_SOURCE__)
-=======
 #if !defined(GPUCA_GPUCODE_DEVICE) && defined(__APPLE__)
   __sincos(x, &s, &c);
 #elif !defined(GPUCA_GPUCODE_DEVICE) && defined(__GNU_SOURCE__)
->>>>>>> 98cbeeb9
   sincos(x, &s, &c);
 #else
   CHOICE({s = sin(x); c = cos(x); }, sincos(x, &s, &c), s = sincos(x, &c));

// Copyright 2019-2020 CERN and copyright holders of ALICE O2.
// See https://alice-o2.web.cern.ch/copyright for details of the copyright holders.
// All rights not expressly granted are reserved.
//
// This software is distributed under the terms of the GNU General Public
// License v3 (GPL Version 3), copied verbatim in the file "COPYING".
//
// In applying this license CERN does not waive the privileges and immunities
// granted to it by virtue of its status as an Intergovernmental Organization
// or submit itself to any jurisdiction.

/// @file   GPUWorkflowITS.cxx
/// @author David Rohr

#include "GPUWorkflow/GPUWorkflowSpec.h"
#include "Headers/DataHeader.h"
#include "Framework/WorkflowSpec.h" // o2::framework::mergeInputs
#include "Framework/DataRefUtils.h"
#include "Framework/DataSpecUtils.h"
#include "Framework/DeviceSpec.h"
#include "Framework/ControlService.h"
#include "Framework/ConfigParamRegistry.h"
#include "Framework/InputRecordWalker.h"
#include "Framework/SerializationMethods.h"
#include "Framework/Logger.h"
#include "Framework/CallbackService.h"
#include "Framework/CCDBParamSpec.h"
#include "DataFormatsTPC/TPCSectorHeader.h"
#include "DataFormatsTPC/ClusterNative.h"
#include "DataFormatsTPC/CompressedClusters.h"
#include "DataFormatsTPC/Helpers.h"
#include "DataFormatsTPC/ZeroSuppression.h"
#include "DataFormatsTPC/RawDataTypes.h"
#include "DataFormatsTPC/WorkflowHelper.h"
#include "DataFormatsGlobalTracking/TrackTuneParams.h"
#include "TPCReconstruction/TPCTrackingDigitsPreCheck.h"
#include "TPCReconstruction/TPCFastTransformHelperO2.h"
#include "DataFormatsTPC/Digit.h"
#include "TPCFastTransform.h"
#include "DetectorsBase/MatLayerCylSet.h"
#include "DetectorsBase/Propagator.h"
#include "DetectorsBase/GeometryManager.h"
#include "DetectorsRaw/HBFUtils.h"
#include "DetectorsBase/GRPGeomHelper.h"
#include "CommonUtils/NameConf.h"
#include "TPCBase/RDHUtils.h"
#include "GPUO2InterfaceConfiguration.h"
#include "GPUO2InterfaceQA.h"
#include "GPUO2Interface.h"
#include "CalibdEdxContainer.h"
#include "GPUNewCalibValues.h"
#include "TPCPadGainCalib.h"
#include "TPCZSLinkMapping.h"
#include "display/GPUDisplayInterface.h"
#include "TPCBase/Sector.h"
#include "TPCBase/Utils.h"
#include "TPCBase/CDBInterface.h"
#include "TPCCalibration/VDriftHelper.h"
#include "CorrectionMapsHelper.h"
#include "TPCCalibration/CorrectionMapsLoader.h"
#include "SimulationDataFormat/ConstMCTruthContainer.h"
#include "SimulationDataFormat/MCCompLabel.h"
#include "Algorithm/Parser.h"
#include "DataFormatsGlobalTracking/RecoContainer.h"
#include "DataFormatsTRD/RecoInputContainer.h"
#include "TRDBase/Geometry.h"
#include "TRDBase/GeometryFlat.h"
#include "ITSBase/GeometryTGeo.h"
#include "CommonUtils/VerbosityConfig.h"
#include "CommonUtils/DebugStreamer.h"
#include <filesystem>
#include <memory> // for make_shared
#include <vector>
#include <iomanip>
#include <stdexcept>
#include <regex>
#include <sys/types.h>
#include <sys/stat.h>
#include <fcntl.h>
#include <chrono>
#include "GPUReconstructionConvert.h"
#include "DetectorsRaw/RDHUtils.h"
#include <TStopwatch.h>
#include <TObjArray.h>
#include <TH1F.h>
#include <TH2F.h>
#include <TH1D.h>
#include <TGraphAsymmErrors.h>

#include "ITStracking/TimeFrame.h"
#include "ITStracking/Tracker.h"
#include "ITStracking/TrackerTraits.h"
#include "ITStracking/Vertexer.h"
#include "ITStracking/VertexerTraits.h"
#include "DataFormatsITSMFT/TopologyDictionary.h"
#include "ITSMFTBase/DPLAlpideParam.h"
#include "DataFormatsCalibration/MeanVertexObject.h"
#include "DataFormatsITSMFT/ROFRecord.h"
#include "DataFormatsITSMFT/PhysTrigger.h"
#include "CommonDataFormat/IRFrame.h"
#include "ITSReconstruction/FastMultEst.h"
#include "ITSReconstruction/FastMultEstConfig.h"

using namespace o2::framework;
using namespace o2::header;
using namespace o2::gpu;
using namespace o2::base;
using namespace o2::dataformats;

namespace o2::gpu
{

int GPURecoWorkflowSpec::runITSTracking(o2::framework::ProcessingContext& pc)
{
  using Vertex = o2::dataformats::Vertex<o2::dataformats::TimeStamp<int>>;

  auto compClusters = pc.inputs().get<gsl::span<o2::itsmft::CompClusterExt>>("compClusters");
  gsl::span<const unsigned char> patterns = pc.inputs().get<gsl::span<unsigned char>>("patterns");
  gsl::span<const o2::itsmft::PhysTrigger> physTriggers;
  std::vector<o2::itsmft::PhysTrigger> fromTRD;
  if (mSpecConfig.itsTriggerType == 2) { // use TRD triggers
    o2::InteractionRecord ir{0, pc.services().get<o2::framework::TimingInfo>().firstTForbit};
    auto trdTriggers = pc.inputs().get<gsl::span<o2::trd::TriggerRecord>>("phystrig");
    for (const auto& trig : trdTriggers) {
      if (trig.getBCData() >= ir && trig.getNumberOfTracklets()) {
        ir = trig.getBCData();
        fromTRD.emplace_back(o2::itsmft::PhysTrigger{ir, 0});
      }
    }
    physTriggers = gsl::span<const o2::itsmft::PhysTrigger>(fromTRD.data(), fromTRD.size());
  } else if (mSpecConfig.itsTriggerType == 1) { // use Phys triggers from ITS stream
    physTriggers = pc.inputs().get<gsl::span<o2::itsmft::PhysTrigger>>("phystrig");
  }

  auto rofsinput = pc.inputs().get<gsl::span<o2::itsmft::ROFRecord>>("ROframes");

  auto& rofs = pc.outputs().make<std::vector<o2::itsmft::ROFRecord>>(Output{"ITS", "ITSTrackROF", 0, Lifetime::Timeframe}, rofsinput.begin(), rofsinput.end());
  auto& irFrames = pc.outputs().make<std::vector<o2::dataformats::IRFrame>>(Output{"ITS", "IRFRAMES", 0, Lifetime::Timeframe});
  irFrames.reserve(rofs.size());

  const auto& alpParams = o2::itsmft::DPLAlpideParam<o2::detectors::DetID::ITS>::Instance(); // RS: this should come from CCDB
  int nBCPerTF = alpParams.roFrameLengthInBC;

  LOG(info) << "ITSTracker pulled " << compClusters.size() << " clusters, " << rofs.size() << " RO frames";

  const dataformats::MCTruthContainer<MCCompLabel>* labels = nullptr;
  gsl::span<itsmft::MC2ROFRecord const> mc2rofs;
  if (mSpecConfig.processMC) {
    labels = pc.inputs().get<const dataformats::MCTruthContainer<MCCompLabel>*>("itsmclabels").release();
    // get the array as read-only span, a snapshot is sent forward
    pc.outputs().snapshot(Output{"ITS", "ITSTrackMC2ROF", 0, Lifetime::Timeframe}, pc.inputs().get<gsl::span<itsmft::MC2ROFRecord>>("ITSMC2ROframes"));
    LOG(info) << labels->getIndexedSize() << " MC label objects , in " << mc2rofs.size() << " MC events";
  }

  auto& allClusIdx = pc.outputs().make<std::vector<int>>(Output{"ITS", "TRACKCLSID", 0, Lifetime::Timeframe});
  auto& allTracks = pc.outputs().make<std::vector<o2::its::TrackITS>>(Output{"ITS", "TRACKS", 0, Lifetime::Timeframe});
  auto& vertROFvec = pc.outputs().make<std::vector<o2::itsmft::ROFRecord>>(Output{"ITS", "VERTICESROF", 0, Lifetime::Timeframe});
  auto& vertices = pc.outputs().make<std::vector<Vertex>>(Output{"ITS", "VERTICES", 0, Lifetime::Timeframe});

  // MC
  static pmr::vector<o2::MCCompLabel> dummyMCLabTracks, dummyMCLabVerts;
  auto& allTrackLabels = mSpecConfig.processMC ? pc.outputs().make<std::vector<o2::MCCompLabel>>(Output{"ITS", "TRACKSMCTR", 0, Lifetime::Timeframe}) : dummyMCLabTracks;
  auto& allVerticesLabels = mSpecConfig.processMC ? pc.outputs().make<std::vector<o2::MCCompLabel>>(Output{"ITS", "VERTICESMCTR", 0, Lifetime::Timeframe}) : dummyMCLabVerts;

  std::uint32_t roFrame = 0;

  bool continuous = o2::base::GRPGeomHelper::instance().getGRPECS()->isDetContinuousReadOut(o2::detectors::DetID::ITS);
  LOG(info) << "ITSTracker RO: continuous=" << continuous;

  if (mSpecConfig.itsOverrBeamEst) {
    mITSTimeFrame->setBeamPosition(mMeanVertex->getX(),
                                   mMeanVertex->getY(),
                                   mMeanVertex->getSigmaY2(),
                                   mITSTracker->getParameters()[0].LayerResolution[0],
                                   mITSTracker->getParameters()[0].SystErrorY2[0]);
  }

  mITSTracker->setBz(o2::base::Propagator::Instance()->getNominalBz());

  gsl::span<const unsigned char>::iterator pattIt = patterns.begin();

  gsl::span<itsmft::ROFRecord> rofspan(rofs);
  mITSTimeFrame->loadROFrameData(rofspan, compClusters, pattIt, mITSDict, labels);
  pattIt = patterns.begin();
  std::vector<int> savedROF;
  auto logger = [&](std::string s) { LOG(info) << s; };
  auto errorLogger = [&](std::string s) { LOG(error) << s; };

  o2::its::FastMultEst multEst; // mult estimator
  std::vector<bool> processingMask;
  int cutVertexMult{0}, cutRandomMult = int(rofs.size()) - multEst.selectROFs(rofs, compClusters, physTriggers, processingMask);
  mITSTimeFrame->setMultiplicityCutMask(processingMask);
  float vertexerElapsedTime{0.f};
  if (mITSRunVertexer) {
    // Run seeding vertexer
    vertROFvec.reserve(rofs.size());
<<<<<<< HEAD
    vertexerElapsedTime = mITSVertexer->clustersToVertices(logger);
=======
    vertexerElapsedTime = mITSVertexer->clustersToVerticesHybrid(logger);
>>>>>>> 736f443f
  } else { // cosmics
    mITSTimeFrame->resetRofPV();
  }
  const auto& multEstConf = o2::its::FastMultEstConfig::Instance(); // parameters for mult estimation and cuts
  for (auto iRof{0}; iRof < rofspan.size(); ++iRof) {
    std::vector<Vertex> vtxVecLoc;
    auto& vtxROF = vertROFvec.emplace_back(rofspan[iRof]);
    vtxROF.setFirstEntry(vertices.size());
    if (mITSRunVertexer) {
      auto vtxSpan = mITSTimeFrame->getPrimaryVertices(iRof);
      vtxROF.setNEntries(vtxSpan.size());
      bool selROF = vtxSpan.size() == 0;
      for (auto iV{0}; iV < vtxSpan.size(); ++iV) {
        auto& v = vtxSpan[iV];
        if (multEstConf.isVtxMultCutRequested() && !multEstConf.isPassingVtxMultCut(v.getNContributors())) {
          continue; // skip vertex of unwanted multiplicity
        }
        selROF = true;
        vertices.push_back(v);
        if (mSpecConfig.processMC) {
          auto vLabels = mITSTimeFrame->getPrimaryVerticesLabels(iRof)[iV];
          allVerticesLabels.reserve(allVerticesLabels.size() + vLabels.size());
          std::copy(vLabels.begin(), vLabels.end(), std::back_inserter(allVerticesLabels));
        }
      }
      if (processingMask[iRof] && !selROF) { // passed selection in clusters and not in vertex multiplicity
        LOG(debug) << fmt::format("ROF {} rejected by the vertex multiplicity selection [{},{}]",
                                  iRof,
                                  multEstConf.cutMultVtxLow,
                                  multEstConf.cutMultVtxHigh);
        processingMask[iRof] = selROF;
        cutVertexMult++;
      }
    } else { // cosmics
      vtxVecLoc.emplace_back(Vertex());
      vtxVecLoc.back().setNContributors(1);
      vtxROF.setNEntries(vtxVecLoc.size());
      for (auto& v : vtxVecLoc) {
        vertices.push_back(v);
      }
      mITSTimeFrame->addPrimaryVertices(vtxVecLoc);
    }
  }
  LOG(info) << fmt::format(" - rejected {}/{} ROFs: random/mult.sel:{} (seed {}), vtx.sel:{}", cutRandomMult + cutVertexMult, rofspan.size(), cutRandomMult, multEst.lastRandomSeed, cutVertexMult);
  LOG(info) << fmt::format(" - Vertex seeding total elapsed time: {} ms for {} vertices found in {} ROFs", vertexerElapsedTime, mITSTimeFrame->getPrimaryVerticesNum(), rofspan.size());

  if (mSpecConfig.itsOverrBeamEst) {
    LOG(info) << fmt::format(" - Beam position set to: {}, {} from meanvertex object", mITSTimeFrame->getBeamX(), mITSTimeFrame->getBeamY());
  } else {
    LOG(info) << fmt::format(" - Beam position computed for the TF: {}, {}", mITSTimeFrame->getBeamX(), mITSTimeFrame->getBeamY());
  }
  if (mITSCosmicsProcessing && compClusters.size() > 1500 * rofspan.size()) {
    LOG(error) << "Cosmics processing was requested with an average detector occupancy exceeding 1.e-7, skipping TF processing.";
  } else {

    mITSTimeFrame->setMultiplicityCutMask(processingMask);
    // Run CA tracker
<<<<<<< HEAD
    mITSTracker->clustersToTracks(logger, errorLogger);
=======
    mITSTracker->clustersToTracksHybrid(logger, errorLogger);
>>>>>>> 736f443f
    size_t totTracks{mITSTimeFrame->getNumberOfTracks()}, totClusIDs{mITSTimeFrame->getNumberOfUsedClusters()};
    allTracks.reserve(totTracks);
    allClusIdx.reserve(totClusIDs);

    if (mITSTimeFrame->hasBogusClusters()) {
      LOG(warning) << fmt::format(" - The processed timeframe had {} clusters with wild z coordinates, check the dictionaries", mITSTimeFrame->hasBogusClusters());
    }

    for (unsigned int iROF{0}; iROF < rofs.size(); ++iROF) {
      auto& rof{rofs[iROF]};
      auto& tracks = mITSTimeFrame->getTracks(iROF);
      auto number{tracks.size()};
      auto first{allTracks.size()};
      int offset = -rof.getFirstEntry(); // cluster entry!!!
      rof.setFirstEntry(first);
      rof.setNEntries(number);

      if (processingMask[iROF]) {
        irFrames.emplace_back(rof.getBCData(), rof.getBCData() + nBCPerTF - 1).info = tracks.size();
      }

      allTrackLabels.reserve(mITSTimeFrame->getTracksLabel(iROF).size()); // should be 0 if not MC
      std::copy(mITSTimeFrame->getTracksLabel(iROF).begin(), mITSTimeFrame->getTracksLabel(iROF).end(), std::back_inserter(allTrackLabels));
      // Some conversions that needs to be moved in the tracker internals
      for (unsigned int iTrk{0}; iTrk < tracks.size(); ++iTrk) {
        auto& trc{tracks[iTrk]};
        trc.setFirstClusterEntry(allClusIdx.size()); // before adding tracks, create final cluster indices
        int ncl = trc.getNumberOfClusters(), nclf = 0;
        for (int ic = o2::its::TrackITSExt::MaxClusters; ic--;) { // track internally keeps in->out cluster indices, but we want to store the references as out->in!!!
          auto clid = trc.getClusterIndex(ic);
          if (clid >= 0) {
            allClusIdx.push_back(clid);
            nclf++;
          }
        }
        assert(ncl == nclf);
        allTracks.emplace_back(trc);
      }
    }
    LOGP(info, "ITSTracker pushed {} tracks and {} vertices", allTracks.size(), vertices.size());
    if (mSpecConfig.processMC) {
      LOGP(info, "ITSTracker pushed {} track labels", allTrackLabels.size());
      LOGP(info, "ITSTracker pushed {} vertex labels", allVerticesLabels.size());
    }
  }
  return 0;
}

void GPURecoWorkflowSpec::initFunctionITS(InitContext& ic)
{
  std::transform(mITSMode.begin(), mITSMode.end(), mITSMode.begin(), [](unsigned char c) { return std::tolower(c); });
  o2::its::VertexerTraits* vtxTraits = nullptr;
  o2::its::TrackerTraits* trkTraits = nullptr;
  mGPUReco->GetITSTraits(trkTraits, vtxTraits, mITSTimeFrame);
  mITSVertexer = std::make_unique<o2::its::Vertexer>(vtxTraits);
  mITSTracker = std::make_unique<o2::its::Tracker>(trkTraits);
  mITSVertexer->adoptTimeFrame(*mITSTimeFrame);
  mITSTracker->adoptTimeFrame(*mITSTimeFrame);
  mITSRunVertexer = true;
  mITSCosmicsProcessing = false;
  std::vector<o2::its::TrackingParameters> trackParams;

  if (mITSMode == "async") {
    trackParams.resize(3);
    for (auto& param : trackParams) {
      param.ZBins = 64;
      param.PhiBins = 32;
    }
    trackParams[1].TrackletMinPt = 0.2f;
    trackParams[1].CellDeltaTanLambdaSigma *= 2.;
    trackParams[2].TrackletMinPt = 0.1f;
    trackParams[2].CellDeltaTanLambdaSigma *= 4.;
    trackParams[2].MinTrackLength = 4;
    LOG(info) << "Initializing tracker in async. phase reconstruction with " << trackParams.size() << " passes";
  } else if (mITSMode == "sync") {
    trackParams.resize(1);
    trackParams[0].ZBins = 64;
    trackParams[0].PhiBins = 32;
    trackParams[0].MinTrackLength = 4;
    LOG(info) << "Initializing tracker in sync. phase reconstruction with " << trackParams.size() << " passes";
  } else if (mITSMode == "cosmics") {
    mITSCosmicsProcessing = true;
    mITSRunVertexer = false;
    trackParams.resize(1);
    trackParams[0].MinTrackLength = 4;
    trackParams[0].CellDeltaTanLambdaSigma *= 10;
    trackParams[0].PhiBins = 4;
    trackParams[0].ZBins = 16;
    trackParams[0].PVres = 1.e5f;
    trackParams[0].MaxChi2ClusterAttachment = 60.;
    trackParams[0].MaxChi2NDF = 40.;
    trackParams[0].TrackletsPerClusterLimit = 100.;
    trackParams[0].CellsPerClusterLimit = 100.;
    LOG(info) << "Initializing tracker in reconstruction for cosmics with " << trackParams.size() << " passes";
  } else {
    throw std::runtime_error(fmt::format("Unsupported ITS tracking mode {:s} ", mITSMode));
  }

  for (auto& params : trackParams) {
    params.CorrType = o2::base::PropagatorImpl<float>::MatCorrType::USEMatCorrLUT;
  }
  mITSTracker->setParameters(trackParams);
}

void GPURecoWorkflowSpec::finaliseCCDBITS(ConcreteDataMatcher& matcher, void* obj)
{
  if (matcher == ConcreteDataMatcher("ITS", "CLUSDICT", 0)) {
    LOG(info) << "cluster dictionary updated";
    mITSDict = (const o2::itsmft::TopologyDictionary*)obj;
    return;
  }
  // Note: strictly speaking, for Configurable params we don't need finaliseCCDB check, the singletons are updated at the CCDB fetcher level
  if (matcher == ConcreteDataMatcher("ITS", "ALPIDEPARAM", 0)) {
    LOG(info) << "Alpide param updated";
    const auto& par = o2::itsmft::DPLAlpideParam<o2::detectors::DetID::ITS>::Instance();
    par.printKeyValues();
    return;
  }
  if (matcher == ConcreteDataMatcher("GLO", "MEANVERTEX", 0)) {
    LOGP(info, "mean vertex acquired");
    if (obj) {
      mMeanVertex = (const o2::dataformats::MeanVertexObject*)obj;
    }
    return;
  }
}

bool GPURecoWorkflowSpec::fetchCalibsCCDBITS(ProcessingContext& pc)
{
  static bool initOnceDone = false;
  if (!initOnceDone) { // this params need to be queried only once
    initOnceDone = true;
    pc.inputs().get<o2::itsmft::TopologyDictionary*>("itscldict"); // just to trigger the finaliseCCDB
    pc.inputs().get<o2::itsmft::DPLAlpideParam<o2::detectors::DetID::ITS>*>("itsalppar");
    mITSVertexer->getGlobalConfiguration();
    mITSTracker->getGlobalConfiguration();
    if (mSpecConfig.itsOverrBeamEst) {
      pc.inputs().get<o2::dataformats::MeanVertexObject*>("meanvtx");
    }
  }
  return false;
}

} // namespace o2::gpu<|MERGE_RESOLUTION|>--- conflicted
+++ resolved
@@ -194,11 +194,7 @@
   if (mITSRunVertexer) {
     // Run seeding vertexer
     vertROFvec.reserve(rofs.size());
-<<<<<<< HEAD
-    vertexerElapsedTime = mITSVertexer->clustersToVertices(logger);
-=======
     vertexerElapsedTime = mITSVertexer->clustersToVerticesHybrid(logger);
->>>>>>> 736f443f
   } else { // cosmics
     mITSTimeFrame->resetRofPV();
   }
@@ -256,11 +252,7 @@
 
     mITSTimeFrame->setMultiplicityCutMask(processingMask);
     // Run CA tracker
-<<<<<<< HEAD
-    mITSTracker->clustersToTracks(logger, errorLogger);
-=======
     mITSTracker->clustersToTracksHybrid(logger, errorLogger);
->>>>>>> 736f443f
     size_t totTracks{mITSTimeFrame->getNumberOfTracks()}, totClusIDs{mITSTimeFrame->getNumberOfUsedClusters()};
     allTracks.reserve(totTracks);
     allClusIdx.reserve(totClusIDs);

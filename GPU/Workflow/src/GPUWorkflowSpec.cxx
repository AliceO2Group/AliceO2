// Copyright 2019-2020 CERN and copyright holders of ALICE O2.
// See https://alice-o2.web.cern.ch/copyright for details of the copyright holders.
// All rights not expressly granted are reserved.
//
// This software is distributed under the terms of the GNU General Public
// License v3 (GPL Version 3), copied verbatim in the file "COPYING".
//
// In applying this license CERN does not waive the privileges and immunities
// granted to it by virtue of its status as an Intergovernmental Organization
// or submit itself to any jurisdiction.

/// @file   GPUWorkflowSpec.cxx
/// @author Matthias Richter, David Rohr
/// @since  2018-04-18
/// @brief  Processor spec for running TPC CA tracking

#include "GPUWorkflow/GPUWorkflowSpec.h"
#include "Headers/DataHeader.h"
#include "Framework/WorkflowSpec.h" // o2::framework::mergeInputs
#include "Framework/DataRefUtils.h"
#include "Framework/DataSpecUtils.h"
#include "Framework/DeviceSpec.h"
#include "Framework/ControlService.h"
#include "Framework/ConfigParamRegistry.h"
#include "Framework/InputRecordWalker.h"
#include "Framework/SerializationMethods.h"
#include "Framework/Logger.h"
#include "Framework/CallbackService.h"
#include "Framework/CCDBParamSpec.h"
#include "Framework/RawDeviceService.h"
#include "DataFormatsTPC/TPCSectorHeader.h"
#include "DataFormatsTPC/ClusterNative.h"
#include "DataFormatsTPC/CompressedClusters.h"
#include "DataFormatsTPC/Helpers.h"
#include "DataFormatsTPC/ZeroSuppression.h"
#include "DataFormatsTPC/RawDataTypes.h"
#include "DataFormatsTPC/WorkflowHelper.h"
#include "DataFormatsGlobalTracking/TrackTuneParams.h"
#include "TPCReconstruction/TPCTrackingDigitsPreCheck.h"
#include "TPCReconstruction/TPCFastTransformHelperO2.h"
#include "DataFormatsTPC/Digit.h"
#include "TPCFastTransform.h"
#include "DPLUtils/DPLRawParser.h"
#include "DPLUtils/DPLRawPageSequencer.h"
#include "DetectorsBase/MatLayerCylSet.h"
#include "DetectorsBase/Propagator.h"
#include "DetectorsBase/GeometryManager.h"
#include "DetectorsRaw/HBFUtils.h"
#include "DetectorsBase/GRPGeomHelper.h"
#include "CommonUtils/NameConf.h"
#include "TPCBase/RDHUtils.h"
#include "GPUO2InterfaceConfiguration.h"
#include "GPUO2InterfaceQA.h"
#include "GPUO2Interface.h"
#include "CalibdEdxContainer.h"
#include "GPUNewCalibValues.h"
#include "TPCPadGainCalib.h"
#include "TPCZSLinkMapping.h"
#include "display/GPUDisplayInterface.h"
#include "TPCBase/Sector.h"
#include "TPCBase/Utils.h"
#include "TPCBase/CDBInterface.h"
#include "TPCCalibration/VDriftHelper.h"
#include "CorrectionMapsHelper.h"
#include "TPCCalibration/CorrectionMapsLoader.h"
#include "SimulationDataFormat/ConstMCTruthContainer.h"
#include "SimulationDataFormat/MCCompLabel.h"
#include "Algorithm/Parser.h"
#include "DataFormatsGlobalTracking/RecoContainer.h"
#include "DataFormatsTRD/RecoInputContainer.h"
#include "TRDBase/Geometry.h"
#include "TRDBase/GeometryFlat.h"
#include "ITSBase/GeometryTGeo.h"
#include "CommonUtils/DebugStreamer.h"
#include "GPUReconstructionConvert.h"
#include "DetectorsRaw/RDHUtils.h"
#include "ITStracking/Tracker.h"
#include "ITStracking/Vertexer.h"
#include "GPUWorkflowInternal.h"
// #include "Framework/ThreadPool.h"

#include <TStopwatch.h>
#include <TObjArray.h>
#include <TH1F.h>
#include <TH2F.h>
#include <TH1D.h>
#include <TGraphAsymmErrors.h>

#include <filesystem>
#include <memory>
#include <vector>
#include <iomanip>
#include <stdexcept>
#include <regex>
#include <sys/types.h>
#include <sys/stat.h>
#include <fcntl.h>
#include <chrono>

using namespace o2::framework;
using namespace o2::header;
using namespace o2::gpu;
using namespace o2::base;
using namespace o2::dataformats;
using namespace o2::gpu::gpurecoworkflow_internals;

namespace o2::gpu
{

GPURecoWorkflowSpec::GPURecoWorkflowSpec(GPURecoWorkflowSpec::CompletionPolicyData* policyData, Config const& specconfig, std::vector<int> const& tpcsectors, unsigned long tpcSectorMask, std::shared_ptr<o2::base::GRPGeomRequest>& ggr, std::function<bool(o2::framework::DataProcessingHeader::StartTime)>** gPolicyOrder) : o2::framework::Task(), mPolicyData(policyData), mTPCSectorMask(tpcSectorMask), mTPCSectors(tpcsectors), mSpecConfig(specconfig), mGGR(ggr)
{
  if (mSpecConfig.outputCAClusters && !mSpecConfig.caClusterer && !mSpecConfig.decompressTPC) {
    throw std::runtime_error("inconsistent configuration: cluster output is only possible if CA clusterer is activated");
  }

  mConfig.reset(new GPUO2InterfaceConfiguration);
  mConfParam.reset(new GPUSettingsO2);
  mTFSettings.reset(new GPUSettingsTF);
  mTimer.reset(new TStopwatch);
  mPipeline.reset(new GPURecoWorkflowSpec_PipelineInternals);

  if (mSpecConfig.enableDoublePipeline == 1 && gPolicyOrder) {
    *gPolicyOrder = &mPolicyOrder;
  }
}

GPURecoWorkflowSpec::~GPURecoWorkflowSpec() = default;

void GPURecoWorkflowSpec::init(InitContext& ic)
{
  GRPGeomHelper::instance().setRequest(mGGR);
  GPUO2InterfaceConfiguration& config = *mConfig.get();

  // Create configuration object and fill settings
  mConfig->configGRP.solenoidBz = 0;
  mTFSettings->hasSimStartOrbit = 1;
  auto& hbfu = o2::raw::HBFUtils::Instance();
  mTFSettings->simStartOrbit = hbfu.getFirstIRofTF(o2::InteractionRecord(0, hbfu.orbitFirstSampled)).orbit;

  *mConfParam = mConfig->ReadConfigurableParam();
  if (mConfParam->display) {
    mDisplayFrontend.reset(GPUDisplayFrontendInterface::getFrontend(mConfig->configDisplay.displayFrontend.c_str()));
    mConfig->configProcessing.eventDisplay = mDisplayFrontend.get();
    if (mConfig->configProcessing.eventDisplay != nullptr) {
      LOG(info) << "Event display enabled";
    } else {
      throw std::runtime_error("GPU Event Display frontend could not be created!");
    }
  }
  if (mSpecConfig.enableDoublePipeline) {
    mConfig->configProcessing.doublePipeline = 1;
  }

  mAutoSolenoidBz = mConfParam->solenoidBz == -1e6f;
  mAutoContinuousMaxTimeBin = mConfig->configGRP.continuousMaxTimeBin == -1;
  if (mAutoContinuousMaxTimeBin) {
    mConfig->configGRP.continuousMaxTimeBin = (256 * o2::constants::lhc::LHCMaxBunches + 2 * o2::tpc::constants::LHCBCPERTIMEBIN - 2) / o2::tpc::constants::LHCBCPERTIMEBIN;
  }
  if (mConfig->configProcessing.deviceNum == -2) {
    int myId = ic.services().get<const o2::framework::DeviceSpec>().inputTimesliceId;
    int idMax = ic.services().get<const o2::framework::DeviceSpec>().maxInputTimeslices;
    mConfig->configProcessing.deviceNum = myId;
    LOG(info) << "GPU device number selected from pipeline id: " << myId << " / " << idMax;
  }
  if (mConfig->configProcessing.debugLevel >= 3 && mVerbosity == 0) {
    mVerbosity = 1;
  }
  mConfig->configProcessing.runMC = mSpecConfig.processMC;
  if (mSpecConfig.outputQA) {
    if (!mSpecConfig.processMC && !mConfig->configQA.clusterRejectionHistograms) {
      throw std::runtime_error("Need MC information to create QA plots");
    }
    if (!mSpecConfig.processMC) {
      mConfig->configQA.noMC = true;
    }
    mConfig->configQA.shipToQC = true;
    if (!mConfig->configProcessing.runQA) {
      mConfig->configQA.enableLocalOutput = false;
      mQATaskMask = (mSpecConfig.processMC ? 15 : 0) | (mConfig->configQA.clusterRejectionHistograms ? 32 : 0);
      mConfig->configProcessing.runQA = -mQATaskMask;
    }
  }
  mConfig->configReconstruction.tpc.nWaysOuter = true;
  mConfig->configInterface.outputToExternalBuffers = true;
  if (mConfParam->synchronousProcessing) {
    mConfig->configReconstruction.useMatLUT = false;
  }

  // Configure the "GPU workflow" i.e. which steps we run on the GPU (or CPU)
  if (mSpecConfig.outputTracks || mSpecConfig.outputCompClusters || mSpecConfig.outputCompClustersFlat) {
    mConfig->configWorkflow.steps.set(GPUDataTypes::RecoStep::TPCConversion,
                                      GPUDataTypes::RecoStep::TPCSliceTracking,
                                      GPUDataTypes::RecoStep::TPCMerging);
    mConfig->configWorkflow.outputs.set(GPUDataTypes::InOutType::TPCMergedTracks);
    mConfig->configWorkflow.steps.setBits(GPUDataTypes::RecoStep::TPCdEdx, mConfParam->rundEdx == -1 ? !mConfParam->synchronousProcessing : mConfParam->rundEdx);
  }
  if (mSpecConfig.outputCompClusters || mSpecConfig.outputCompClustersFlat) {
    mConfig->configWorkflow.steps.setBits(GPUDataTypes::RecoStep::TPCCompression, true);
    mConfig->configWorkflow.outputs.setBits(GPUDataTypes::InOutType::TPCCompressedClusters, true);
  }
  mConfig->configWorkflow.inputs.set(GPUDataTypes::InOutType::TPCClusters);
  if (mSpecConfig.caClusterer) { // Override some settings if we have raw data as input
    mConfig->configWorkflow.inputs.set(GPUDataTypes::InOutType::TPCRaw);
    mConfig->configWorkflow.steps.setBits(GPUDataTypes::RecoStep::TPCClusterFinding, true);
    mConfig->configWorkflow.outputs.setBits(GPUDataTypes::InOutType::TPCClusters, true);
  }
  if (mSpecConfig.decompressTPC) {
    mConfig->configWorkflow.steps.setBits(GPUDataTypes::RecoStep::TPCCompression, false);
    mConfig->configWorkflow.steps.setBits(GPUDataTypes::RecoStep::TPCDecompression, true);
    mConfig->configWorkflow.inputs.set(GPUDataTypes::InOutType::TPCCompressedClusters);
    mConfig->configWorkflow.outputs.setBits(GPUDataTypes::InOutType::TPCClusters, true);
    mConfig->configWorkflow.outputs.setBits(GPUDataTypes::InOutType::TPCCompressedClusters, false);
    if (mTPCSectorMask != 0xFFFFFFFFF) {
      throw std::invalid_argument("Cannot run TPC decompression with a sector mask");
    }
  }
  if (mSpecConfig.runTRDTracking) {
    mConfig->configWorkflow.inputs.setBits(GPUDataTypes::InOutType::TRDTracklets, true);
    mConfig->configWorkflow.steps.setBits(GPUDataTypes::RecoStep::TRDTracking, true);
  }
  if (mSpecConfig.runITSTracking) {
    mConfig->configWorkflow.inputs.setBits(GPUDataTypes::InOutType::ITSClusters, true);
    mConfig->configWorkflow.outputs.setBits(GPUDataTypes::InOutType::ITSTracks, true);
    mConfig->configWorkflow.steps.setBits(GPUDataTypes::RecoStep::ITSTracking, true);
  }
  if (mSpecConfig.outputSharedClusterMap) {
    mConfig->configProcessing.outputSharedClusterMap = true;
  }
  mConfig->configProcessing.createO2Output = mSpecConfig.outputTracks ? 2 : 0; // Disable O2 TPC track format output if no track output requested
  mConfig->configProcessing.param.tpcTriggerHandling = mSpecConfig.tpcTriggerHandling;

  if (mConfParam->transformationFile.size() || mConfParam->transformationSCFile.size()) {
    LOG(fatal) << "Deprecated configurable param options GPU_global.transformationFile or transformationSCFile used\n"
               << "Instead, link the corresponding file as <somedir>/TPC/Calib/CorrectionMap/snapshot.root and use it via\n"
               << "--condition-remap file://<somdir>=TPC/Calib/CorrectionMap option";
  }
  /* if (config.configProcessing.doublePipeline && ic.services().get<ThreadPool>().poolSize != 2) {
    throw std::runtime_error("double pipeline requires exactly 2 threads");
  } */
  if (config.configProcessing.doublePipeline && (mSpecConfig.readTRDtracklets || mSpecConfig.runITSTracking || !(mSpecConfig.zsOnTheFly || mSpecConfig.zsDecoder))) {
    LOG(fatal) << "GPU two-threaded pipeline works only with TPC-only processing, and with ZS input";
  }

  if (mSpecConfig.enableDoublePipeline != 2) {
    mGPUReco = std::make_unique<GPUO2Interface>();

    // initialize TPC calib objects
    initFunctionTPCCalib(ic);

    mConfig->configCalib.fastTransform = mCalibObjects.mFastTransformHelper->getCorrMap();
    mConfig->configCalib.fastTransformRef = mCalibObjects.mFastTransformHelper->getCorrMapRef();
    mConfig->configCalib.fastTransformHelper = mCalibObjects.mFastTransformHelper.get();
    if (mConfig->configCalib.fastTransform == nullptr) {
      throw std::invalid_argument("GPU workflow: initialization of the TPC transformation failed");
    }

    if (mConfParam->matLUTFile.size()) {
      LOGP(info, "Loading matlut file {}", mConfParam->matLUTFile.c_str());
      mConfig->configCalib.matLUT = o2::base::MatLayerCylSet::loadFromFile(mConfParam->matLUTFile.c_str());
      if (mConfig->configCalib.matLUT == nullptr) {
        LOGF(fatal, "Error loading matlut file");
      }
    } else {
      mConfig->configProcessing.lateO2MatLutProvisioningSize = 50 * 1024 * 1024;
    }

    if (mSpecConfig.readTRDtracklets) {
      mTRDGeometry = std::make_unique<o2::trd::GeometryFlat>();
      mConfig->configCalib.trdGeometry = mTRDGeometry.get();
    }

    mConfig->configProcessing.internalO2PropagatorGPUField = true;

    if (mConfParam->printSettings) {
      mConfig->PrintParam();
    }

    // Configuration is prepared, initialize the tracker.
    if (mGPUReco->Initialize(config) != 0) {
      throw std::invalid_argument("GPU Reconstruction initialization failed");
    }
    if (mSpecConfig.outputQA) {
      mQA = std::make_unique<GPUO2InterfaceQA>(mConfig.get());
    }
    if (mSpecConfig.outputErrorQA) {
      mGPUReco->setErrorCodeOutput(&mErrorQA);
    }

    // initialize ITS
    if (mSpecConfig.runITSTracking) {
      initFunctionITS(ic);
    }
  }

  if (mSpecConfig.enableDoublePipeline) {
    initPipeline(ic);
    if (mConfParam->dump >= 2) {
      LOG(fatal) << "Cannot use dump-only mode with multi-threaded pipeline";
    }
  }

  auto& callbacks = ic.services().get<CallbackService>();
  callbacks.set<CallbackService::Id::RegionInfoCallback>([this](fair::mq::RegionInfo const& info) {
    if (info.size == 0) {
      return;
    }
    if (mSpecConfig.enableDoublePipeline) {
      mRegionInfos.emplace_back(info);
    }
    if (mSpecConfig.enableDoublePipeline == 2) {
      return;
    }
    if (mConfParam->registerSelectedSegmentIds != -1 && info.managed && info.id != (unsigned int)mConfParam->registerSelectedSegmentIds) {
      return;
    }
    int fd = 0;
    if (mConfParam->mutexMemReg) {
      mode_t mask = S_IRUSR | S_IWUSR | S_IRGRP | S_IWGRP | S_IROTH | S_IWOTH;
      fd = open("/tmp/o2_gpu_memlock_mutex.lock", O_RDWR | O_CREAT | O_CLOEXEC, mask);
      if (fd == -1) {
        throw std::runtime_error("Error opening lock file");
      }
      fchmod(fd, mask);
      if (lockf(fd, F_LOCK, 0)) {
        throw std::runtime_error("Error locking file");
      }
    }
    std::chrono::time_point<std::chrono::high_resolution_clock> start, end;
    if (mConfParam->benchmarkMemoryRegistration) {
      start = std::chrono::high_resolution_clock::now();
    }
    if (mGPUReco->registerMemoryForGPU(info.ptr, info.size)) {
      throw std::runtime_error("Error registering memory for GPU");
    }
    if (mConfParam->benchmarkMemoryRegistration) {
      end = std::chrono::high_resolution_clock::now();
      std::chrono::duration<double> elapsed_seconds = end - start;
      LOG(info) << "Memory registration time (0x" << info.ptr << ", " << info.size << " bytes): " << elapsed_seconds.count() << " s";
    }
    if (mConfParam->mutexMemReg) {
      if (lockf(fd, F_ULOCK, 0)) {
        throw std::runtime_error("Error unlocking file");
      }
      close(fd);
    }
  });

  mTimer->Stop();
  mTimer->Reset();
}

void GPURecoWorkflowSpec::stop()
{
  LOGF(info, "GPU Reconstruction total timing: Cpu: %.3e Real: %.3e s in %d slots", mTimer->CpuTime(), mTimer->RealTime(), mTimer->Counter() - 1);
}

void GPURecoWorkflowSpec::endOfStream(EndOfStreamContext& ec)
{
  handlePipelineEndOfStream(ec);
}

void GPURecoWorkflowSpec::finaliseCCDB(o2::framework::ConcreteDataMatcher& matcher, void* obj)
{
  if (mSpecConfig.enableDoublePipeline != 2) {
    finaliseCCDBTPC(matcher, obj);
    if (mSpecConfig.runITSTracking) {
      finaliseCCDBITS(matcher, obj);
    }
  }
  if (GRPGeomHelper::instance().finaliseCCDB(matcher, obj)) {
    mGRPGeomUpdated = true;
    return;
  }
}

template <class D, class E, class F, class G, class H, class I, class J, class K>
void GPURecoWorkflowSpec::processInputs(ProcessingContext& pc, D& tpcZSmeta, E& inputZS, F& tpcZS, G& tpcZSonTheFlySizes, bool& debugTFDump, H& compClustersDummy, I& compClustersFlatDummy, J& pCompClustersFlat, K& tmpEmptyCompClusters)
{
  if (mSpecConfig.enableDoublePipeline == 1) {
    return;
  }
  constexpr static size_t NSectors = o2::tpc::Sector::MAXSECTOR;
  constexpr static size_t NEndpoints = o2::gpu::GPUTrackingInOutZS::NENDPOINTS;

  if (mSpecConfig.zsOnTheFly || mSpecConfig.zsDecoder) {
    for (unsigned int i = 0; i < GPUTrackingInOutZS::NSLICES; i++) {
      for (unsigned int j = 0; j < GPUTrackingInOutZS::NENDPOINTS; j++) {
        tpcZSmeta.Pointers[i][j].clear();
        tpcZSmeta.Sizes[i][j].clear();
      }
    }
  }
  if (mSpecConfig.zsOnTheFly) {
    tpcZSonTheFlySizes = {0};
    // tpcZSonTheFlySizes: #zs pages per endpoint:
    std::vector<InputSpec> filter = {{"check", ConcreteDataTypeMatcher{gDataOriginTPC, "ZSSIZES"}, Lifetime::Timeframe}};
    bool recv = false, recvsizes = false;
    for (auto const& ref : InputRecordWalker(pc.inputs(), filter)) {
      if (recvsizes) {
        throw std::runtime_error("Received multiple ZSSIZES data");
      }
      tpcZSonTheFlySizes = pc.inputs().get<std::array<unsigned int, NEndpoints * NSectors>>(ref);
      recvsizes = true;
    }
    // zs pages
    std::vector<InputSpec> filter2 = {{"check", ConcreteDataTypeMatcher{gDataOriginTPC, "TPCZS"}, Lifetime::Timeframe}};
    for (auto const& ref : InputRecordWalker(pc.inputs(), filter2)) {
      if (recv) {
        throw std::runtime_error("Received multiple TPCZS data");
      }
      inputZS = pc.inputs().get<gsl::span<o2::tpc::ZeroSuppressedContainer8kb>>(ref);
      recv = true;
    }
    if (!recv || !recvsizes) {
      throw std::runtime_error("TPC ZS on the fly data not received");
    }

    unsigned int offset = 0;
    for (unsigned int i = 0; i < NSectors; i++) {
      unsigned int pageSector = 0;
      for (unsigned int j = 0; j < NEndpoints; j++) {
        pageSector += tpcZSonTheFlySizes[i * NEndpoints + j];
        offset += tpcZSonTheFlySizes[i * NEndpoints + j];
      }
      if (mVerbosity >= 1) {
        LOG(info) << "GOT ZS on the fly pages FOR SECTOR " << i << " ->  pages: " << pageSector;
      }
    }
  }
  if (mSpecConfig.zsDecoder) {
    std::vector<InputSpec> filter = {{"check", ConcreteDataTypeMatcher{gDataOriginTPC, "RAWDATA"}, Lifetime::Timeframe}};
    auto isSameRdh = [](const char* left, const char* right) -> bool {
      return o2::raw::RDHUtils::getFEEID(left) == o2::raw::RDHUtils::getFEEID(right) && o2::raw::RDHUtils::getDetectorField(left) == o2::raw::RDHUtils::getDetectorField(right);
    };
    auto checkForZSData = [](const char* ptr, uint32_t subSpec) -> bool {
      const auto rdhLink = o2::raw::RDHUtils::getLinkID(ptr);
      const auto detField = o2::raw::RDHUtils::getDetectorField(ptr);
      const auto feeID = o2::raw::RDHUtils::getFEEID(ptr);
      const auto feeLinkID = o2::tpc::rdh_utils::getLink(feeID);
      // This check is not what it is supposed to be, but some MC SYNTHETIC data was generated with rdhLinkId set to feeLinkId, so we add some extra logic so we can still decode it
      return detField == o2::tpc::raw_data_types::ZS && ((feeLinkID == o2::tpc::rdh_utils::UserLogicLinkID && (rdhLink == o2::tpc::rdh_utils::UserLogicLinkID || rdhLink == 0)) ||
                                                         (feeLinkID == o2::tpc::rdh_utils::ILBZSLinkID && (rdhLink == o2::tpc::rdh_utils::UserLogicLinkID || rdhLink == o2::tpc::rdh_utils::ILBZSLinkID || rdhLink == 0)) ||
                                                         (feeLinkID == o2::tpc::rdh_utils::DLBZSLinkID && (rdhLink == o2::tpc::rdh_utils::UserLogicLinkID || rdhLink == o2::tpc::rdh_utils::DLBZSLinkID || rdhLink == 0)));
    };
    auto insertPages = [&tpcZSmeta, checkForZSData](const char* ptr, size_t count, uint32_t subSpec) -> void {
      if (checkForZSData(ptr, subSpec)) {
        int rawcru = o2::tpc::rdh_utils::getCRU(ptr);
        int rawendpoint = o2::tpc::rdh_utils::getEndPoint(ptr);
        tpcZSmeta.Pointers[rawcru / 10][(rawcru % 10) * 2 + rawendpoint].emplace_back(ptr);
        tpcZSmeta.Sizes[rawcru / 10][(rawcru % 10) * 2 + rawendpoint].emplace_back(count);
      }
    };
    if (DPLRawPageSequencer(pc.inputs(), filter)(isSameRdh, insertPages, checkForZSData)) {
      debugTFDump = true;
      static unsigned int nErrors = 0;
      nErrors++;
      if (nErrors == 1 || (nErrors < 100 && nErrors % 10 == 0) || nErrors % 1000 == 0 || mNTFs % 1000 == 0) {
        LOG(error) << "DPLRawPageSequencer failed to process TPC raw data - data most likely not padded correctly - Using slow page scan instead (this alarm is downscaled from now on, so far " << nErrors << " of " << mNTFs << " TFs affected)";
      }
    }

    int totalCount = 0;
    for (unsigned int i = 0; i < GPUTrackingInOutZS::NSLICES; i++) {
      for (unsigned int j = 0; j < GPUTrackingInOutZS::NENDPOINTS; j++) {
        tpcZSmeta.Pointers2[i][j] = tpcZSmeta.Pointers[i][j].data();
        tpcZSmeta.Sizes2[i][j] = tpcZSmeta.Sizes[i][j].data();
        tpcZS.slice[i].zsPtr[j] = tpcZSmeta.Pointers2[i][j];
        tpcZS.slice[i].nZSPtr[j] = tpcZSmeta.Sizes2[i][j];
        tpcZS.slice[i].count[j] = tpcZSmeta.Pointers[i][j].size();
        totalCount += tpcZSmeta.Pointers[i][j].size();
      }
    }
  } else if (mSpecConfig.decompressTPC) {
    if (mSpecConfig.decompressTPCFromROOT) {
      compClustersDummy = *pc.inputs().get<o2::tpc::CompressedClustersROOT*>("input");
      compClustersFlatDummy.setForward(&compClustersDummy);
      pCompClustersFlat = &compClustersFlatDummy;
    } else {
      pCompClustersFlat = pc.inputs().get<o2::tpc::CompressedClustersFlat*>("input").get();
    }
    if (pCompClustersFlat == nullptr) {
      tmpEmptyCompClusters.reset(new char[sizeof(o2::tpc::CompressedClustersFlat)]);
      memset(tmpEmptyCompClusters.get(), 0, sizeof(o2::tpc::CompressedClustersFlat));
      pCompClustersFlat = (o2::tpc::CompressedClustersFlat*)tmpEmptyCompClusters.get();
    }
  } else if (!mSpecConfig.zsOnTheFly) {
    if (mVerbosity) {
      LOGF(info, "running tracking for sector(s) 0x%09x", mTPCSectorMask);
    }
  }
}

int GPURecoWorkflowSpec::runMain(o2::framework::ProcessingContext* pc, GPUTrackingInOutPointers* ptrs, GPUInterfaceOutputs* outputRegions, int threadIndex, GPUInterfaceInputUpdate* inputUpdateCallback)
{
  int retVal = 0;
  if (mConfParam->dump < 2) {
    retVal = mGPUReco->RunTracking(ptrs, outputRegions, threadIndex, inputUpdateCallback);

    if (retVal == 0 && mSpecConfig.runITSTracking) {
      retVal = runITSTracking(*pc);
    }
  }

  if (!mSpecConfig.enableDoublePipeline) { // TODO: Why is this needed for double-pipeline?
    mGPUReco->Clear(false, threadIndex);   // clean non-output memory used by GPU Reconstruction
  }
  return retVal;
}

void GPURecoWorkflowSpec::cleanOldCalibsTPCPtrs(calibObjectStruct& oldCalibObjects)
{
  if (mOldCalibObjects.size() > 0) {
    mOldCalibObjects.pop();
  }
  mOldCalibObjects.emplace(std::move(oldCalibObjects));
}

void GPURecoWorkflowSpec::run(ProcessingContext& pc)
{
  constexpr static size_t NSectors = o2::tpc::Sector::MAXSECTOR;
  constexpr static size_t NEndpoints = o2::gpu::GPUTrackingInOutZS::NENDPOINTS;

  auto cput = mTimer->CpuTime();
  auto realt = mTimer->RealTime();
  mTimer->Start(false);
  mNTFs++;

  std::vector<gsl::span<const char>> inputs;

  const o2::tpc::CompressedClustersFlat* pCompClustersFlat = nullptr;
  size_t compClustersFlatDummyMemory[(sizeof(o2::tpc::CompressedClustersFlat) + sizeof(size_t) - 1) / sizeof(size_t)];
  o2::tpc::CompressedClustersFlat& compClustersFlatDummy = reinterpret_cast<o2::tpc::CompressedClustersFlat&>(compClustersFlatDummyMemory);
  o2::tpc::CompressedClusters compClustersDummy;
  o2::gpu::GPUTrackingInOutZS tpcZS;
  GPURecoWorkflowSpec_TPCZSBuffers tpcZSmeta;
  std::array<unsigned int, NEndpoints * NSectors> tpcZSonTheFlySizes;
  gsl::span<const o2::tpc::ZeroSuppressedContainer8kb> inputZS;
  std::unique_ptr<char[]> tmpEmptyCompClusters;

  bool getWorkflowTPCInput_clusters = false, getWorkflowTPCInput_mc = false, getWorkflowTPCInput_digits = false;
  bool debugTFDump = false;

  if (mSpecConfig.processMC) {
    getWorkflowTPCInput_mc = true;
  }
  if (!mSpecConfig.decompressTPC && !mSpecConfig.caClusterer) {
    getWorkflowTPCInput_clusters = true;
  }
  if (!mSpecConfig.decompressTPC && mSpecConfig.caClusterer && ((!mSpecConfig.zsOnTheFly || mSpecConfig.processMC) && !mSpecConfig.zsDecoder)) {
    getWorkflowTPCInput_digits = true;
  }

  // ------------------------------ Handle inputs ------------------------------

  auto lockDecodeInput = std::make_unique<std::lock_guard<std::mutex>>(mPipeline->mutexDecodeInput);

  GRPGeomHelper::instance().checkUpdates(pc);
  if (GRPGeomHelper::instance().getGRPECS()->isDetReadOut(o2::detectors::DetID::TPC) && mConfParam->tpcTriggeredMode ^ !GRPGeomHelper::instance().getGRPECS()->isDetContinuousReadOut(o2::detectors::DetID::TPC)) {
    LOG(fatal) << "configKeyValue tpcTriggeredMode does not match GRP isDetContinuousReadOut(TPC) setting";
  }

  GPUTrackingInOutPointers ptrs;
  processInputs(pc, tpcZSmeta, inputZS, tpcZS, tpcZSonTheFlySizes, debugTFDump, compClustersDummy, compClustersFlatDummy, pCompClustersFlat, tmpEmptyCompClusters);                  // Process non-digit / non-cluster inputs
  const auto& inputsClustersDigits = o2::tpc::getWorkflowTPCInput(pc, mVerbosity, getWorkflowTPCInput_mc, getWorkflowTPCInput_clusters, mTPCSectorMask, getWorkflowTPCInput_digits); // Process digit and cluster inputs

  const auto& tinfo = pc.services().get<o2::framework::TimingInfo>();
  mTFSettings->tfStartOrbit = tinfo.firstTForbit;
  mTFSettings->hasTfStartOrbit = 1;
  mTFSettings->hasNHBFPerTF = 1;
  mTFSettings->nHBFPerTF = GRPGeomHelper::instance().getGRPECS()->getNHBFPerTF();
  mTFSettings->hasRunStartOrbit = 0;
  if (mVerbosity) {
    LOG(info) << "TF firstTForbit " << mTFSettings->tfStartOrbit << " nHBF " << mTFSettings->nHBFPerTF << " runStartOrbit " << mTFSettings->runStartOrbit << " simStartOrbit " << mTFSettings->simStartOrbit;
  }
  ptrs.settingsTF = mTFSettings.get();

  if (mConfParam->checkFirstTfOrbit) {
    static uint32_t lastFirstTFOrbit = -1;
    static uint32_t lastTFCounter = -1;
    if (lastFirstTFOrbit != -1 && lastTFCounter != -1) {
      int diffOrbit = tinfo.firstTForbit - lastFirstTFOrbit;
      int diffCounter = tinfo.tfCounter - lastTFCounter;
      if (diffOrbit != diffCounter * mTFSettings->nHBFPerTF) {
        LOG(error) << "Time frame has mismatching firstTfOrbit - Last orbit/counter: " << lastFirstTFOrbit << " " << lastTFCounter << " - Current: " << tinfo.firstTForbit << " " << tinfo.tfCounter;
      }
    }
    lastFirstTFOrbit = tinfo.firstTForbit;
    lastTFCounter = tinfo.tfCounter;
  }
<<<<<<< HEAD

  if (mTPCSectorMask != 0xFFFFFFFFF) {
    // Clean out the unused sectors, such that if they were present by chance, they are not processed, and if the values are uninitialized, we should not crash
    for (unsigned int i = 0; i < NSectors; i++) {
      if (!(mTPCSectorMask & (1ul << i))) {
        if (ptrs.tpcZS) {
          for (unsigned int j = 0; j < GPUTrackingInOutZS::NENDPOINTS; j++) {
            tpcZS.slice[i].zsPtr[j] = nullptr;
            tpcZS.slice[i].nZSPtr[j] = nullptr;
            tpcZS.slice[i].count[j] = 0;
          }
        }
      }
    }
  }
=======
>>>>>>> 3dfca814

  o2::globaltracking::RecoContainer inputTracksTRD;
  decltype(o2::trd::getRecoInputContainer(pc, &ptrs, &inputTracksTRD)) trdInputContainer;
  if (mSpecConfig.readTRDtracklets) {
    o2::globaltracking::DataRequest dataRequestTRD;
    dataRequestTRD.requestTracks(o2::dataformats::GlobalTrackID::getSourcesMask(o2::dataformats::GlobalTrackID::NONE), false);
    inputTracksTRD.collectData(pc, dataRequestTRD);
    trdInputContainer = std::move(o2::trd::getRecoInputContainer(pc, &ptrs, &inputTracksTRD));
  }

  void* ptrEp[NSectors * NEndpoints] = {};
  bool doInputDigits = false, doInputDigitsMC = false;
  if (mSpecConfig.decompressTPC) {
    ptrs.tpcCompressedClusters = pCompClustersFlat;
  } else if (mSpecConfig.zsOnTheFly) {
    const unsigned long long int* buffer = reinterpret_cast<const unsigned long long int*>(&inputZS[0]);
    o2::gpu::GPUReconstructionConvert::RunZSEncoderCreateMeta(buffer, tpcZSonTheFlySizes.data(), *&ptrEp, &tpcZS);
    ptrs.tpcZS = &tpcZS;
    doInputDigits = doInputDigitsMC = mSpecConfig.processMC;
  } else if (mSpecConfig.zsDecoder) {
    ptrs.tpcZS = &tpcZS;
    if (mSpecConfig.processMC) {
      throw std::runtime_error("Cannot process MC information, none available");
    }
  } else if (mSpecConfig.caClusterer) {
    doInputDigits = true;
    doInputDigitsMC = mSpecConfig.processMC;
  } else {
    ptrs.clustersNative = &inputsClustersDigits->clusterIndex;
  }

  if (mTPCSectorMask != 0xFFFFFFFFF) {
    // Clean out the unused sectors, such that if they were present by chance, they are not processed, and if the values are uninitialized, we should not crash
    for (unsigned int i = 0; i < NSectors; i++) {
      if (!(mTPCSectorMask & (1ul << i))) {
        if (ptrs.tpcZS) {
          for (unsigned int j = 0; j < GPUTrackingInOutZS::NENDPOINTS; j++) {
            tpcZS.slice[i].zsPtr[j] = nullptr;
            tpcZS.slice[i].nZSPtr[j] = nullptr;
            tpcZS.slice[i].count[j] = 0;
          }
        }
      }
    }
  }

  GPUTrackingInOutDigits tpcDigitsMap;
  GPUTPCDigitsMCInput tpcDigitsMapMC;
  if (doInputDigits) {
    ptrs.tpcPackedDigits = &tpcDigitsMap;
    if (doInputDigitsMC) {
      tpcDigitsMap.tpcDigitsMC = &tpcDigitsMapMC;
    }
    for (unsigned int i = 0; i < NSectors; i++) {
      tpcDigitsMap.tpcDigits[i] = inputsClustersDigits->inputDigits[i].data();
      tpcDigitsMap.nTPCDigits[i] = inputsClustersDigits->inputDigits[i].size();
      if (doInputDigitsMC) {
        tpcDigitsMapMC.v[i] = inputsClustersDigits->inputDigitsMCPtrs[i];
      }
    }
  }

  o2::tpc::TPCSectorHeader clusterOutputSectorHeader{0};
  if (mClusterOutputIds.size() > 0) {
    clusterOutputSectorHeader.sectorBits = mTPCSectorMask;
    // subspecs [0, NSectors - 1] are used to identify sector data, we use NSectors to indicate the full TPC
    clusterOutputSectorHeader.activeSectors = mTPCSectorMask;
  }

  // ------------------------------ Prepare stage for double-pipeline before normal output preparation ------------------------------

  std::unique_ptr<GPURecoWorkflow_QueueObject> pipelineContext;
  if (mSpecConfig.enableDoublePipeline) {
    if (handlePipeline(pc, ptrs, tpcZSmeta, tpcZS, pipelineContext)) {
      return;
    }
  }

  // ------------------------------ Prepare outputs ------------------------------

  GPUInterfaceOutputs outputRegions;
  using outputDataType = char;
  using outputBufferUninitializedVector = std::decay_t<decltype(pc.outputs().make<DataAllocator::UninitializedVector<outputDataType>>(Output{"", "", 0}))>;
  using outputBufferType = std::pair<std::optional<std::reference_wrapper<outputBufferUninitializedVector>>, outputDataType*>;
  std::vector<outputBufferType> outputBuffers(GPUInterfaceOutputs::count(), {std::nullopt, nullptr});

  auto setOutputAllocator = [this, &outputBuffers, &outputRegions, &pc](const char* name, bool condition, GPUOutputControl& region, auto&& outputSpec, size_t offset = 0) {
    if (condition) {
      auto& buffer = outputBuffers[outputRegions.getIndex(region)];
      if (mConfParam->allocateOutputOnTheFly) {
        region.allocator = [this, name, &buffer, &pc, outputSpec = std::move(outputSpec), offset](size_t size) -> void* {
          size += offset;
          if (mVerbosity) {
            LOG(info) << "ALLOCATING " << size << " bytes for " << std::get<DataOrigin>(outputSpec).template as<std::string>() << "/" << std::get<DataDescription>(outputSpec).template as<std::string>() << "/" << std::get<2>(outputSpec);
          }
          std::chrono::time_point<std::chrono::high_resolution_clock> start, end;
          if (mVerbosity) {
            start = std::chrono::high_resolution_clock::now();
          }
          buffer.first.emplace(pc.outputs().make<DataAllocator::UninitializedVector<outputDataType>>(std::make_from_tuple<Output>(outputSpec), size));
          if (mVerbosity) {
            end = std::chrono::high_resolution_clock::now();
            std::chrono::duration<double> elapsed_seconds = end - start;
            LOG(info) << "Allocation time for " << name << " (" << size << " bytes)"
                      << ": " << elapsed_seconds.count() << "s";
          }
          return (buffer.second = buffer.first->get().data()) + offset;
        };
      } else {
        buffer.first.emplace(pc.outputs().make<DataAllocator::UninitializedVector<outputDataType>>(std::make_from_tuple<Output>(outputSpec), mConfParam->outputBufferSize));
        region.ptrBase = (buffer.second = buffer.first->get().data()) + offset;
        region.size = buffer.first->get().size() - offset;
      }
    }
  };

  auto downSizeBuffer = [](outputBufferType& buffer, size_t size) {
    if (!buffer.first) {
      return;
    }
    if (buffer.first->get().size() < size) {
      throw std::runtime_error("Invalid buffer size requested");
    }
    buffer.first->get().resize(size);
    if (size && buffer.first->get().data() != buffer.second) {
      throw std::runtime_error("Inconsistent buffer address after downsize");
    }
  };

  /*auto downSizeBufferByName = [&outputBuffers, &outputRegions, &downSizeBuffer](GPUOutputControl& region, size_t size) {
    auto& buffer = outputBuffers[outputRegions.getIndex(region)];
    downSizeBuffer(buffer, size);
  };*/

  auto downSizeBufferToSpan = [&outputBuffers, &outputRegions, &downSizeBuffer](GPUOutputControl& region, auto span) {
    auto& buffer = outputBuffers[outputRegions.getIndex(region)];
    if (!buffer.first) {
      return;
    }
    if (span.size() && buffer.second != (char*)span.data()) {
      throw std::runtime_error("Buffer does not match span");
    }
    downSizeBuffer(buffer, span.size() * sizeof(*span.data()));
  };

  setOutputAllocator("COMPCLUSTERSFLAT", mSpecConfig.outputCompClustersFlat, outputRegions.compressedClusters, std::make_tuple(gDataOriginTPC, (DataDescription) "COMPCLUSTERSFLAT", 0));
  setOutputAllocator("CLUSTERNATIVE", mClusterOutputIds.size() > 0, outputRegions.clustersNative, std::make_tuple(gDataOriginTPC, mSpecConfig.sendClustersPerSector ? (DataDescription) "CLUSTERNATIVETMP" : (DataDescription) "CLUSTERNATIVE", NSectors, Lifetime::Timeframe, clusterOutputSectorHeader), sizeof(o2::tpc::ClusterCountIndex));
  setOutputAllocator("CLSHAREDMAP", mSpecConfig.outputSharedClusterMap, outputRegions.sharedClusterMap, std::make_tuple(gDataOriginTPC, (DataDescription) "CLSHAREDMAP", 0));
  setOutputAllocator("TRACKS", mSpecConfig.outputTracks, outputRegions.tpcTracksO2, std::make_tuple(gDataOriginTPC, (DataDescription) "TRACKS", 0));
  setOutputAllocator("CLUSREFS", mSpecConfig.outputTracks, outputRegions.tpcTracksO2ClusRefs, std::make_tuple(gDataOriginTPC, (DataDescription) "CLUSREFS", 0));
  setOutputAllocator("TRACKSMCLBL", mSpecConfig.outputTracks && mSpecConfig.processMC, outputRegions.tpcTracksO2Labels, std::make_tuple(gDataOriginTPC, (DataDescription) "TRACKSMCLBL", 0));
  setOutputAllocator("TRIGGERWORDS", mSpecConfig.zsDecoder && mConfig->configProcessing.param.tpcTriggerHandling, outputRegions.tpcTriggerWords, std::make_tuple(gDataOriginTPC, (DataDescription) "TRIGGERWORDS", 0));
  o2::tpc::ClusterNativeHelper::ConstMCLabelContainerViewWithBuffer clustersMCBuffer;
  if (mSpecConfig.processMC && mSpecConfig.caClusterer) {
    outputRegions.clusterLabels.allocator = [&clustersMCBuffer](size_t size) -> void* { return &clustersMCBuffer; };
  }

  // ------------------------------ Actual processing ------------------------------

  if ((int)(ptrs.tpcZS != nullptr) + (int)(ptrs.tpcPackedDigits != nullptr && (ptrs.tpcZS == nullptr || ptrs.tpcPackedDigits->tpcDigitsMC == nullptr)) + (int)(ptrs.clustersNative != nullptr) + (int)(ptrs.tpcCompressedClusters != nullptr) != 1) {
    throw std::runtime_error("Invalid input for gpu tracking");
  }

  const auto& holdData = o2::tpc::TPCTrackingDigitsPreCheck::runPrecheck(&ptrs, mConfig.get());

  calibObjectStruct oldCalibObjects;
  doCalibUpdates(pc, oldCalibObjects);

  lockDecodeInput.reset();

  if (mConfParam->dump) {
    if (mNTFs == 1) {
      mGPUReco->DumpSettings();
    }
    mGPUReco->DumpEvent(mNTFs - 1, &ptrs);
  }
  std::unique_ptr<GPUTrackingInOutPointers> ptrsDump;
  if (mConfParam->dumpBadTFMode == 2) {
    ptrsDump.reset(new GPUTrackingInOutPointers);
    memcpy((void*)ptrsDump.get(), (const void*)&ptrs, sizeof(ptrs));
  }

  int retVal = 0;
  if (mSpecConfig.enableDoublePipeline) {
    if (!pipelineContext->jobSubmitted) {
      enqueuePipelinedJob(&ptrs, &outputRegions, pipelineContext.get(), true);
    } else {
      finalizeInputPipelinedJob(&ptrs, &outputRegions, pipelineContext.get());
    }
    std::unique_lock lk(pipelineContext->jobFinishedMutex);
    pipelineContext->jobFinishedNotify.wait(lk, [context = pipelineContext.get()]() { return context->jobFinished; });
    retVal = pipelineContext->jobReturnValue;
  } else {
    // unsigned int threadIndex = pc.services().get<ThreadPool>().threadIndex;
    unsigned int threadIndex = mNextThreadIndex;
    if (mConfig->configProcessing.doublePipeline) {
      mNextThreadIndex = (mNextThreadIndex + 1) % 2;
    }

    retVal = runMain(&pc, &ptrs, &outputRegions, threadIndex);
  }
  if (retVal != 0) {
    debugTFDump = true;
  }
  cleanOldCalibsTPCPtrs(oldCalibObjects);

  o2::utils::DebugStreamer::instance()->flush(); // flushing debug output to file

  if (debugTFDump && mNDebugDumps < mConfParam->dumpBadTFs) {
    mNDebugDumps++;
    if (mConfParam->dumpBadTFMode <= 1) {
      std::string filename = std::string("tpc_dump_") + std::to_string(pc.services().get<const o2::framework::DeviceSpec>().inputTimesliceId) + "_" + std::to_string(mNDebugDumps) + ".dump";
      FILE* fp = fopen(filename.c_str(), "w+b");
      std::vector<InputSpec> filter = {{"check", ConcreteDataTypeMatcher{gDataOriginTPC, "RAWDATA"}, Lifetime::Timeframe}};
      for (auto const& ref : InputRecordWalker(pc.inputs(), filter)) {
        auto data = pc.inputs().get<gsl::span<char>>(ref);
        if (mConfParam->dumpBadTFMode == 1) {
          unsigned long size = data.size();
          fwrite(&size, 1, sizeof(size), fp);
        }
        fwrite(data.data(), 1, data.size(), fp);
      }
      fclose(fp);
    } else if (mConfParam->dumpBadTFMode == 2) {
      mGPUReco->DumpEvent(mNDebugDumps - 1, ptrsDump.get());
    }
  }

  if (mConfParam->dump == 2) {
    return;
  }

  // ------------------------------ Varios postprocessing steps ------------------------------

  bool createEmptyOutput = false;
  if (retVal != 0) {
    if (retVal == 3 && mConfig->configProcessing.ignoreNonFatalGPUErrors) {
      if (mConfig->configProcessing.throttleAlarms) {
        LOG(warning) << "GPU Reconstruction aborted with non fatal error code, ignoring";
      } else {
        LOG(alarm) << "GPU Reconstruction aborted with non fatal error code, ignoring";
      }
      createEmptyOutput = !mConfParam->partialOutputForNonFatalErrors;
    } else {
      throw std::runtime_error("tracker returned error code " + std::to_string(retVal));
    }
  }

  std::unique_ptr<o2::tpc::ClusterNativeAccess> tmpEmptyClNative;
  if (createEmptyOutput) {
    memset(&ptrs, 0, sizeof(ptrs));
    for (unsigned int i = 0; i < outputRegions.count(); i++) {
      if (outputBuffers[i].first) {
        size_t toSize = 0;
        if (i == outputRegions.getIndex(outputRegions.compressedClusters)) {
          toSize = sizeof(*ptrs.tpcCompressedClusters);
        } else if (i == outputRegions.getIndex(outputRegions.clustersNative)) {
          toSize = sizeof(o2::tpc::ClusterCountIndex);
        }
        outputBuffers[i].first->get().resize(toSize);
        outputBuffers[i].second = outputBuffers[i].first->get().data();
        if (toSize) {
          memset(outputBuffers[i].second, 0, toSize);
        }
      }
    }
    tmpEmptyClNative = std::make_unique<o2::tpc::ClusterNativeAccess>();
    memset(tmpEmptyClNative.get(), 0, sizeof(*tmpEmptyClNative));
    ptrs.clustersNative = tmpEmptyClNative.get();
    if (mSpecConfig.processMC) {
      MCLabelContainer cont;
      cont.flatten_to(clustersMCBuffer.first);
      clustersMCBuffer.second = clustersMCBuffer.first;
      tmpEmptyClNative->clustersMCTruth = &clustersMCBuffer.second;
    }
  } else {
    gsl::span<const o2::tpc::TrackTPC> spanOutputTracks = {ptrs.outputTracksTPCO2, ptrs.nOutputTracksTPCO2};
    gsl::span<const uint32_t> spanOutputClusRefs = {ptrs.outputClusRefsTPCO2, ptrs.nOutputClusRefsTPCO2};
    gsl::span<const o2::MCCompLabel> spanOutputTracksMCTruth = {ptrs.outputTracksTPCO2MC, ptrs.outputTracksTPCO2MC ? ptrs.nOutputTracksTPCO2 : 0};
    if (!mConfParam->allocateOutputOnTheFly) {
      for (unsigned int i = 0; i < outputRegions.count(); i++) {
        if (outputRegions.asArray()[i].ptrBase) {
          if (outputRegions.asArray()[i].size == 1) {
            throw std::runtime_error("Preallocated buffer size exceeded");
          }
          outputRegions.asArray()[i].checkCurrent();
          downSizeBuffer(outputBuffers[i], (char*)outputRegions.asArray()[i].ptrCurrent - (char*)outputBuffers[i].second);
        }
      }
    }
    downSizeBufferToSpan(outputRegions.tpcTracksO2, spanOutputTracks);
    downSizeBufferToSpan(outputRegions.tpcTracksO2ClusRefs, spanOutputClusRefs);
    downSizeBufferToSpan(outputRegions.tpcTracksO2Labels, spanOutputTracksMCTruth);

    // if requested, tune TPC tracks
    if (ptrs.nOutputTracksTPCO2) {
      doTrackTuneTPC(ptrs, outputBuffers[outputRegions.getIndex(outputRegions.tpcTracksO2)].first->get().data());
    }

    if (mClusterOutputIds.size() > 0 && (void*)ptrs.clustersNative->clustersLinear != (void*)(outputBuffers[outputRegions.getIndex(outputRegions.clustersNative)].second + sizeof(o2::tpc::ClusterCountIndex))) {
      throw std::runtime_error("cluster native output ptrs out of sync"); // sanity check
    }
  }

  if (mConfig->configWorkflow.outputs.isSet(GPUDataTypes::InOutType::TPCMergedTracks)) {
    LOG(info) << "found " << ptrs.nOutputTracksTPCO2 << " track(s)";
  }

  if (mSpecConfig.outputCompClusters) {
    o2::tpc::CompressedClustersROOT compressedClusters = *ptrs.tpcCompressedClusters;
    pc.outputs().snapshot(Output{gDataOriginTPC, "COMPCLUSTERS", 0}, ROOTSerialized<o2::tpc::CompressedClustersROOT const>(compressedClusters));
  }

  if (mClusterOutputIds.size() > 0) {
    o2::tpc::ClusterNativeAccess const& accessIndex = *ptrs.clustersNative;
    if (mSpecConfig.sendClustersPerSector) {
      // Clusters are shipped by sector, we are copying into per-sector buffers (anyway only for ROOT output)
      for (unsigned int i = 0; i < NSectors; i++) {
        if (mTPCSectorMask & (1ul << i)) {
          DataHeader::SubSpecificationType subspec = i;
          clusterOutputSectorHeader.sectorBits = (1ul << i);
          char* buffer = pc.outputs().make<char>({gDataOriginTPC, "CLUSTERNATIVE", subspec, Lifetime::Timeframe, {clusterOutputSectorHeader}}, accessIndex.nClustersSector[i] * sizeof(*accessIndex.clustersLinear) + sizeof(o2::tpc::ClusterCountIndex)).data();
          o2::tpc::ClusterCountIndex* outIndex = reinterpret_cast<o2::tpc::ClusterCountIndex*>(buffer);
          memset(outIndex, 0, sizeof(*outIndex));
          for (int j = 0; j < o2::tpc::constants::MAXGLOBALPADROW; j++) {
            outIndex->nClusters[i][j] = accessIndex.nClusters[i][j];
          }
          memcpy(buffer + sizeof(*outIndex), accessIndex.clusters[i][0], accessIndex.nClustersSector[i] * sizeof(*accessIndex.clustersLinear));
          if (mSpecConfig.processMC && accessIndex.clustersMCTruth) {
            MCLabelContainer cont;
            for (unsigned int j = 0; j < accessIndex.nClustersSector[i]; j++) {
              const auto& labels = accessIndex.clustersMCTruth->getLabels(accessIndex.clusterOffset[i][0] + j);
              for (const auto& label : labels) {
                cont.addElement(j, label);
              }
            }
            ConstMCLabelContainer contflat;
            cont.flatten_to(contflat);
            pc.outputs().snapshot({gDataOriginTPC, "CLNATIVEMCLBL", subspec, Lifetime::Timeframe, {clusterOutputSectorHeader}}, contflat);
          }
        }
      }
    } else {
      // Clusters are shipped as single message, fill ClusterCountIndex
      DataHeader::SubSpecificationType subspec = NSectors;
      o2::tpc::ClusterCountIndex* outIndex = reinterpret_cast<o2::tpc::ClusterCountIndex*>(outputBuffers[outputRegions.getIndex(outputRegions.clustersNative)].second);
      static_assert(sizeof(o2::tpc::ClusterCountIndex) == sizeof(accessIndex.nClusters));
      memcpy(outIndex, &accessIndex.nClusters[0][0], sizeof(o2::tpc::ClusterCountIndex));
      if (mSpecConfig.processMC && mSpecConfig.caClusterer && accessIndex.clustersMCTruth) {
        pc.outputs().snapshot({gDataOriginTPC, "CLNATIVEMCLBL", subspec, Lifetime::Timeframe, {clusterOutputSectorHeader}}, clustersMCBuffer.first);
      }
    }
  }
  if (mSpecConfig.outputQA) {
    TObjArray out;
    bool sendQAOutput = !createEmptyOutput && outputRegions.qa.newQAHistsCreated;
    auto getoutput = [sendQAOutput](auto ptr) { return sendQAOutput && ptr ? *ptr : std::decay_t<decltype(*ptr)>(); };
    std::vector<TH1F> copy1 = getoutput(outputRegions.qa.hist1); // Internally, this will also be used as output, so we need a non-const copy
    std::vector<TH2F> copy2 = getoutput(outputRegions.qa.hist2);
    std::vector<TH1D> copy3 = getoutput(outputRegions.qa.hist3);
    std::vector<TGraphAsymmErrors> copy4 = getoutput(outputRegions.qa.hist4);
    if (sendQAOutput) {
      mQA->postprocessExternal(copy1, copy2, copy3, copy4, out, mQATaskMask ? mQATaskMask : -1);
    }
    pc.outputs().snapshot({gDataOriginTPC, "TRACKINGQA", 0, Lifetime::Timeframe}, out);
    if (sendQAOutput) {
      mQA->cleanup();
    }
  }
  if (mSpecConfig.outputErrorQA) {
    pc.outputs().snapshot({gDataOriginGPU, "ERRORQA", 0, Lifetime::Timeframe}, mErrorQA);
    mErrorQA.clear(); // FIXME: This is a race condition once we run multi-threaded!
  }
  if (mSpecConfig.tpcTriggerHandling && !(mSpecConfig.zsOnTheFly || mSpecConfig.zsDecoder)) {
    pc.outputs().make<DataAllocator::UninitializedVector<outputDataType>>(Output{gDataOriginTPC, "TRIGGERWORDS", 0, Lifetime::Timeframe}, 0u);
  }
  mTimer->Stop();
<<<<<<< HEAD
  LOG(info) << "GPU Reoncstruction time for this TF " << mTimer->CpuTime() - cput << " s (cpu), " << mTimer->RealTime() - realt << " s (wall)";
=======
  LOG(info) << "GPU Reconstruction time for this TF " << mTimer->CpuTime() - cput << " s (cpu), " << mTimer->RealTime() - realt << " s (wall)";
>>>>>>> 3dfca814
}

void GPURecoWorkflowSpec::doCalibUpdates(o2::framework::ProcessingContext& pc, calibObjectStruct& oldCalibObjects)
{
  GPUCalibObjectsConst newCalibObjects;
  GPUNewCalibValues newCalibValues;
  // check for updates of TPC calibration objects
  bool needCalibUpdate = false;
  if (mGRPGeomUpdated) {
    mGRPGeomUpdated = false;
    needCalibUpdate = true;

    if (!mITSGeometryCreated) {
      o2::its::GeometryTGeo* geom = o2::its::GeometryTGeo::Instance();
      geom->fillMatrixCache(o2::math_utils::bit2Mask(o2::math_utils::TransformType::T2L, o2::math_utils::TransformType::T2GRot, o2::math_utils::TransformType::T2G));
      mITSGeometryCreated = true;
    }

    if (mAutoSolenoidBz) {
      newCalibValues.newSolenoidField = true;
      newCalibValues.solenoidField = mConfig->configGRP.solenoidBz = (5.00668f / 30000.f) * GRPGeomHelper::instance().getGRPMagField()->getL3Current();
    }
    LOG(info) << "Updating solenoid field " << newCalibValues.solenoidField;
    if (mAutoContinuousMaxTimeBin) {
      mConfig->configGRP.continuousMaxTimeBin = (mTFSettings->nHBFPerTF * o2::constants::lhc::LHCMaxBunches + 2 * o2::tpc::constants::LHCBCPERTIMEBIN - 2) / o2::tpc::constants::LHCBCPERTIMEBIN;
      newCalibValues.newContinuousMaxTimeBin = true;
      newCalibValues.continuousMaxTimeBin = mConfig->configGRP.continuousMaxTimeBin;
      LOG(info) << "Updating max time bin " << newCalibValues.continuousMaxTimeBin;
    }

    if (!mPropagatorInstanceCreated) {
      newCalibObjects.o2Propagator = mConfig->configCalib.o2Propagator = Propagator::Instance();
      mPropagatorInstanceCreated = true;
    }

    if (!mMatLUTCreated) {
      if (mConfParam->matLUTFile.size() == 0) {
        newCalibObjects.matLUT = GRPGeomHelper::instance().getMatLUT();
        LOG(info) << "Loaded material budget lookup table";
      }
      mMatLUTCreated = true;
    }
    if (!mTRDGeometryCreated) {
      if (mSpecConfig.readTRDtracklets) {
        auto gm = o2::trd::Geometry::instance();
        gm->createPadPlaneArray();
        gm->createClusterMatrixArray();
        mTRDGeometry = std::make_unique<o2::trd::GeometryFlat>(*gm);
        newCalibObjects.trdGeometry = mConfig->configCalib.trdGeometry = mTRDGeometry.get();
        LOG(info) << "Loaded TRD geometry";
      }
      mTRDGeometryCreated = true;
    }
  }
  needCalibUpdate = fetchCalibsCCDBTPC(pc, newCalibObjects, oldCalibObjects) || needCalibUpdate;
  if (mSpecConfig.runITSTracking) {
    needCalibUpdate = fetchCalibsCCDBITS(pc) || needCalibUpdate;
  }
  if (needCalibUpdate) {
    LOG(info) << "Updating GPUReconstruction calibration objects";
    mGPUReco->UpdateCalibration(newCalibObjects, newCalibValues);
  }
}

Options GPURecoWorkflowSpec::options()
{
  Options opts;
  if (mSpecConfig.enableDoublePipeline) {
    bool send = mSpecConfig.enableDoublePipeline == 2;
    char* o2jobid = getenv("O2JOBID");
    char* numaid = getenv("NUMAID");
    int chanid = o2jobid ? atoi(o2jobid) : (numaid ? atoi(numaid) : 0);
    std::string chan = std::string("name=gpu-prepare-channel,type=") + (send ? "push" : "pull") + ",method=" + (send ? "connect" : "bind") + ",address=ipc://@gpu-prepare-channel-" + std::to_string(chanid) + "-{timeslice0},transport=shmem,rateLogging=0";
    opts.emplace_back(o2::framework::ConfigParamSpec{"channel-config", o2::framework::VariantType::String, chan, {"Out-of-band channel config"}});
  }
  if (mSpecConfig.enableDoublePipeline == 2) {
    return opts;
  }
  if (mSpecConfig.outputTracks) {
    o2::tpc::CorrectionMapsLoader::addOptions(opts);
  }
  return opts;
}

Inputs GPURecoWorkflowSpec::inputs()
{
  Inputs inputs;
  if (mSpecConfig.zsDecoder) {
    // All ZS raw data is published with subspec 0 by the o2-raw-file-reader-workflow and DataDistribution
    // creates subspec fom CRU and endpoint id, we create one single input route subscribing to all TPC/RAWDATA
    inputs.emplace_back(InputSpec{"zsraw", ConcreteDataTypeMatcher{"TPC", "RAWDATA"}, Lifetime::Timeframe});
    if (mSpecConfig.askDISTSTF) {
      inputs.emplace_back("stdDist", "FLP", "DISTSUBTIMEFRAME", 0, Lifetime::Timeframe);
    }
  }
  if (mSpecConfig.enableDoublePipeline == 2) {
    if (!mSpecConfig.zsDecoder) {
      LOG(fatal) << "Double pipeline mode can only work with zsraw input";
    }
    return inputs;
  } else if (mSpecConfig.enableDoublePipeline == 1) {
    inputs.emplace_back("pipelineprepare", gDataOriginGPU, "PIPELINEPREPARE", 0, Lifetime::Timeframe);
  }
  if (mSpecConfig.outputTracks) {
    // loading calibration objects from the CCDB
    inputs.emplace_back("tpcgain", gDataOriginTPC, "PADGAINFULL", 0, Lifetime::Condition, ccdbParamSpec(o2::tpc::CDBTypeMap.at(o2::tpc::CDBType::CalPadGainFull)));
    inputs.emplace_back("tpcgainresidual", gDataOriginTPC, "PADGAINRESIDUAL", 0, Lifetime::Condition, ccdbParamSpec(o2::tpc::CDBTypeMap.at(o2::tpc::CDBType::CalPadGainResidual)));
    inputs.emplace_back("tpctimegain", gDataOriginTPC, "TIMEGAIN", 0, Lifetime::Condition, ccdbParamSpec(o2::tpc::CDBTypeMap.at(o2::tpc::CDBType::CalTimeGain)));
    inputs.emplace_back("tpctopologygain", gDataOriginTPC, "TOPOLOGYGAIN", 0, Lifetime::Condition, ccdbParamSpec(o2::tpc::CDBTypeMap.at(o2::tpc::CDBType::CalTopologyGain)));
    inputs.emplace_back("tpcthreshold", gDataOriginTPC, "PADTHRESHOLD", 0, Lifetime::Condition, ccdbParamSpec("TPC/Config/FEEPad"));
    o2::tpc::VDriftHelper::requestCCDBInputs(inputs);
    Options optsDummy;
    mCalibObjects.mFastTransformHelper->requestCCDBInputs(inputs, optsDummy, mSpecConfig.requireCTPLumi, mSpecConfig.lumiScaleMode); // option filled here is lost
  }
  if (mSpecConfig.decompressTPC) {
    inputs.emplace_back(InputSpec{"input", ConcreteDataTypeMatcher{gDataOriginTPC, mSpecConfig.decompressTPCFromROOT ? o2::header::DataDescription("COMPCLUSTERS") : o2::header::DataDescription("COMPCLUSTERSFLAT")}, Lifetime::Timeframe});
  } else if (mSpecConfig.caClusterer) {
    // if the output type are tracks, then the input spec for the gain map is already defined
    if (!mSpecConfig.outputTracks) {
      inputs.emplace_back("tpcgain", gDataOriginTPC, "PADGAINFULL", 0, Lifetime::Condition, ccdbParamSpec(o2::tpc::CDBTypeMap.at(o2::tpc::CDBType::CalPadGainFull)));
    }

    // We accept digits and MC labels also if we run on ZS Raw data, since they are needed for MC label propagation
    if ((!mSpecConfig.zsOnTheFly || mSpecConfig.processMC) && !mSpecConfig.zsDecoder) {
      inputs.emplace_back(InputSpec{"input", ConcreteDataTypeMatcher{gDataOriginTPC, "DIGITS"}, Lifetime::Timeframe});
      mPolicyData->emplace_back(o2::framework::InputSpec{"digits", o2::framework::ConcreteDataTypeMatcher{"TPC", "DIGITS"}});
    }
  } else if (mSpecConfig.runTPCTracking) {
    inputs.emplace_back(InputSpec{"input", ConcreteDataTypeMatcher{gDataOriginTPC, "CLUSTERNATIVE"}, Lifetime::Timeframe});
    mPolicyData->emplace_back(o2::framework::InputSpec{"clusters", o2::framework::ConcreteDataTypeMatcher{"TPC", "CLUSTERNATIVE"}});
  }
  if (mSpecConfig.processMC) {
    if (mSpecConfig.caClusterer) {
      if (!mSpecConfig.zsDecoder) {
        inputs.emplace_back(InputSpec{"mclblin", ConcreteDataTypeMatcher{gDataOriginTPC, "DIGITSMCTR"}, Lifetime::Timeframe});
        mPolicyData->emplace_back(o2::framework::InputSpec{"digitsmc", o2::framework::ConcreteDataTypeMatcher{"TPC", "DIGITSMCTR"}});
      }
    } else {
      inputs.emplace_back(InputSpec{"mclblin", ConcreteDataTypeMatcher{gDataOriginTPC, "CLNATIVEMCLBL"}, Lifetime::Timeframe});
      mPolicyData->emplace_back(o2::framework::InputSpec{"clustersmc", o2::framework::ConcreteDataTypeMatcher{"TPC", "CLNATIVEMCLBL"}});
    }
  }

  if (mSpecConfig.zsOnTheFly) {
    inputs.emplace_back(InputSpec{"zsinput", ConcreteDataTypeMatcher{"TPC", "TPCZS"}, Lifetime::Timeframe});
    inputs.emplace_back(InputSpec{"zsinputsizes", ConcreteDataTypeMatcher{"TPC", "ZSSIZES"}, Lifetime::Timeframe});
  }
  if (mSpecConfig.readTRDtracklets) {
    inputs.emplace_back("trdctracklets", o2::header::gDataOriginTRD, "CTRACKLETS", 0, Lifetime::Timeframe);
    inputs.emplace_back("trdtracklets", o2::header::gDataOriginTRD, "TRACKLETS", 0, Lifetime::Timeframe);
    inputs.emplace_back("trdtriggerrec", o2::header::gDataOriginTRD, "TRKTRGRD", 0, Lifetime::Timeframe);
    inputs.emplace_back("trdtrigrecmask", o2::header::gDataOriginTRD, "TRIGRECMASK", 0, Lifetime::Timeframe);
  }

  if (mSpecConfig.runITSTracking) {
    inputs.emplace_back("compClusters", "ITS", "COMPCLUSTERS", 0, Lifetime::Timeframe);
    inputs.emplace_back("patterns", "ITS", "PATTERNS", 0, Lifetime::Timeframe);
    inputs.emplace_back("ROframes", "ITS", "CLUSTERSROF", 0, Lifetime::Timeframe);
    if (mSpecConfig.itsTriggerType == 1) {
      inputs.emplace_back("phystrig", "ITS", "PHYSTRIG", 0, Lifetime::Timeframe);
    } else if (mSpecConfig.itsTriggerType == 2) {
      inputs.emplace_back("phystrig", "TRD", "TRKTRGRD", 0, Lifetime::Timeframe);
    }
    inputs.emplace_back("itscldict", "ITS", "CLUSDICT", 0, Lifetime::Condition, ccdbParamSpec("ITS/Calib/ClusterDictionary"));
    inputs.emplace_back("itsalppar", "ITS", "ALPIDEPARAM", 0, Lifetime::Condition, ccdbParamSpec("ITS/Config/AlpideParam"));

    if (mSpecConfig.itsOverrBeamEst) {
      inputs.emplace_back("meanvtx", "GLO", "MEANVERTEX", 0, Lifetime::Condition, ccdbParamSpec("GLO/Calib/MeanVertex", {}, 1));
    }
    if (mSpecConfig.processMC) {
      inputs.emplace_back("itsmclabels", "ITS", "CLUSTERSMCTR", 0, Lifetime::Timeframe);
      inputs.emplace_back("ITSMC2ROframes", "ITS", "CLUSTERSMC2ROF", 0, Lifetime::Timeframe);
    }
  }

  return inputs;
};

Outputs GPURecoWorkflowSpec::outputs()
{
  constexpr static size_t NSectors = o2::tpc::Sector::MAXSECTOR;
  std::vector<OutputSpec> outputSpecs;
  if (mSpecConfig.enableDoublePipeline == 2) {
    outputSpecs.emplace_back(gDataOriginGPU, "PIPELINEPREPARE", 0, Lifetime::Timeframe);
    return outputSpecs;
  }
  if (mSpecConfig.outputTracks) {
    outputSpecs.emplace_back(gDataOriginTPC, "TRACKS", 0, Lifetime::Timeframe);
    outputSpecs.emplace_back(gDataOriginTPC, "CLUSREFS", 0, Lifetime::Timeframe);
  }
  if (mSpecConfig.processMC && mSpecConfig.outputTracks) {
    outputSpecs.emplace_back(gDataOriginTPC, "TRACKSMCLBL", 0, Lifetime::Timeframe);
  }
  if (mSpecConfig.outputCompClusters) {
    outputSpecs.emplace_back(gDataOriginTPC, "COMPCLUSTERS", 0, Lifetime::Timeframe);
  }
  if (mSpecConfig.outputCompClustersFlat) {
    outputSpecs.emplace_back(gDataOriginTPC, "COMPCLUSTERSFLAT", 0, Lifetime::Timeframe);
  }
  if (mSpecConfig.outputCAClusters) {
    for (auto const& sector : mTPCSectors) {
      mClusterOutputIds.emplace_back(sector);
    }
    if (mSpecConfig.sendClustersPerSector) {
      outputSpecs.emplace_back(gDataOriginTPC, "CLUSTERNATIVETMP", NSectors, Lifetime::Timeframe); // Dummy buffer the TPC tracker writes the inital linear clusters to
      for (const auto sector : mTPCSectors) {
        outputSpecs.emplace_back(gDataOriginTPC, "CLUSTERNATIVE", sector, Lifetime::Timeframe);
      }
    } else {
      outputSpecs.emplace_back(gDataOriginTPC, "CLUSTERNATIVE", NSectors, Lifetime::Timeframe);
    }
    if (mSpecConfig.processMC) {
      if (mSpecConfig.sendClustersPerSector) {
        for (const auto sector : mTPCSectors) {
          outputSpecs.emplace_back(gDataOriginTPC, "CLNATIVEMCLBL", sector, Lifetime::Timeframe);
        }
      } else {
        outputSpecs.emplace_back(gDataOriginTPC, "CLNATIVEMCLBL", NSectors, Lifetime::Timeframe);
      }
    }
  }
  if (mSpecConfig.outputSharedClusterMap) {
    outputSpecs.emplace_back(gDataOriginTPC, "CLSHAREDMAP", 0, Lifetime::Timeframe);
  }
  if (mSpecConfig.tpcTriggerHandling) {
    outputSpecs.emplace_back(gDataOriginTPC, "TRIGGERWORDS", 0, Lifetime::Timeframe);
  }
  if (mSpecConfig.outputQA) {
    outputSpecs.emplace_back(gDataOriginTPC, "TRACKINGQA", 0, Lifetime::Timeframe);
  }
  if (mSpecConfig.outputErrorQA) {
    outputSpecs.emplace_back(gDataOriginGPU, "ERRORQA", 0, Lifetime::Timeframe);
  }

  if (mSpecConfig.runITSTracking) {
    outputSpecs.emplace_back(gDataOriginITS, "TRACKS", 0, Lifetime::Timeframe);
    outputSpecs.emplace_back(gDataOriginITS, "TRACKCLSID", 0, Lifetime::Timeframe);
    outputSpecs.emplace_back(gDataOriginITS, "ITSTrackROF", 0, Lifetime::Timeframe);
    outputSpecs.emplace_back(gDataOriginITS, "VERTICES", 0, Lifetime::Timeframe);
    outputSpecs.emplace_back(gDataOriginITS, "VERTICESROF", 0, Lifetime::Timeframe);
    outputSpecs.emplace_back(gDataOriginITS, "IRFRAMES", 0, Lifetime::Timeframe);

    if (mSpecConfig.processMC) {
      outputSpecs.emplace_back(gDataOriginITS, "VERTICESMCTR", 0, Lifetime::Timeframe);
      outputSpecs.emplace_back(gDataOriginITS, "TRACKSMCTR", 0, Lifetime::Timeframe);
      outputSpecs.emplace_back(gDataOriginITS, "ITSTrackMC2ROF", 0, Lifetime::Timeframe);
    }
  }

  return outputSpecs;
};

void GPURecoWorkflowSpec::deinitialize()
{
  ExitPipeline();
  mQA.reset(nullptr);
  mDisplayFrontend.reset(nullptr);
  mGPUReco.reset(nullptr);
}

} // namespace o2::gpu<|MERGE_RESOLUTION|>--- conflicted
+++ resolved
@@ -587,24 +587,6 @@
     lastFirstTFOrbit = tinfo.firstTForbit;
     lastTFCounter = tinfo.tfCounter;
   }
-<<<<<<< HEAD
-
-  if (mTPCSectorMask != 0xFFFFFFFFF) {
-    // Clean out the unused sectors, such that if they were present by chance, they are not processed, and if the values are uninitialized, we should not crash
-    for (unsigned int i = 0; i < NSectors; i++) {
-      if (!(mTPCSectorMask & (1ul << i))) {
-        if (ptrs.tpcZS) {
-          for (unsigned int j = 0; j < GPUTrackingInOutZS::NENDPOINTS; j++) {
-            tpcZS.slice[i].zsPtr[j] = nullptr;
-            tpcZS.slice[i].nZSPtr[j] = nullptr;
-            tpcZS.slice[i].count[j] = 0;
-          }
-        }
-      }
-    }
-  }
-=======
->>>>>>> 3dfca814
 
   o2::globaltracking::RecoContainer inputTracksTRD;
   decltype(o2::trd::getRecoInputContainer(pc, &ptrs, &inputTracksTRD)) trdInputContainer;
@@ -982,11 +964,7 @@
     pc.outputs().make<DataAllocator::UninitializedVector<outputDataType>>(Output{gDataOriginTPC, "TRIGGERWORDS", 0, Lifetime::Timeframe}, 0u);
   }
   mTimer->Stop();
-<<<<<<< HEAD
-  LOG(info) << "GPU Reoncstruction time for this TF " << mTimer->CpuTime() - cput << " s (cpu), " << mTimer->RealTime() - realt << " s (wall)";
-=======
   LOG(info) << "GPU Reconstruction time for this TF " << mTimer->CpuTime() - cput << " s (cpu), " << mTimer->RealTime() - realt << " s (wall)";
->>>>>>> 3dfca814
 }
 
 void GPURecoWorkflowSpec::doCalibUpdates(o2::framework::ProcessingContext& pc, calibObjectStruct& oldCalibObjects)

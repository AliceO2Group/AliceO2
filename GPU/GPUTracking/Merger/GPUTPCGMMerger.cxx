// Copyright 2019-2020 CERN and copyright holders of ALICE O2.
// See https://alice-o2.web.cern.ch/copyright for details of the copyright holders.
// All rights not expressly granted are reserved.
//
// This software is distributed under the terms of the GNU General Public
// License v3 (GPL Version 3), copied verbatim in the file "COPYING".
//
// In applying this license CERN does not waive the privileges and immunities
// granted to it by virtue of its status as an Intergovernmental Organization
// or submit itself to any jurisdiction.

/// \file GPUTPCGMMerger.cxx
/// \author Sergey Gorbunov, David Rohr

#define GPUCA_CADEBUG 0
#define GPUCA_MERGE_LOOPER_MC 0

#include "GPUCommonDef.h"

#if !defined(GPUCA_GPUCODE) && (defined(GPUCA_MERGER_BY_MC_LABEL) || defined(GPUCA_CADEBUG_ENABLED) || GPUCA_MERGE_LOOPER_MC)
#include "AliHLTTPCClusterMCData.h"
#include "GPUROOTDump.h"
#endif

#ifndef GPUCA_GPUCODE_DEVICE
#include <cstdio>
#include <cstring>
#include <cmath>
#include "GPUReconstruction.h"
#endif

#include "GPUTPCTracker.h"
#include "GPUTPCClusterData.h"
#include "GPUTPCTrackParam.h"
#include "GPUTPCGMMerger.h"
#include "GPUO2DataTypes.h"
#include "TPCFastTransform.h"
#include "GPUTPCConvertImpl.h"

#include "GPUCommonMath.h"
#include "GPUCommonAlgorithm.h"
#include "GPUCommonConstants.h"

#include "GPUTPCTrackParam.h"
#include "GPUTPCSliceOutput.h"
#include "GPUTPCGMMergedTrack.h"
#include "GPUParam.h"
#include "GPUTPCTrackLinearisation.h"

#include "GPUTPCGMTrackParam.h"
#include "GPUTPCGMSliceTrack.h"
#include "GPUTPCGMBorderTrack.h"

#ifdef GPUCA_HAVE_O2HEADERS
#include "DataFormatsTPC/ClusterNative.h"
#include "DataFormatsTPC/TrackTPC.h"
#ifndef GPUCA_GPUCODE
#include "SimulationDataFormat/ConstMCTruthContainer.h"
#include "SimulationDataFormat/MCCompLabel.h"
#endif
#else
#include "GPUO2FakeClasses.h"
#endif

using namespace GPUCA_NAMESPACE::gpu;
using namespace o2::tpc;
using namespace gputpcgmmergertypes;

static constexpr int kMaxParts = 400;
static constexpr int kMaxClusters = GPUCA_MERGER_MAX_TRACK_CLUSTERS;

//#define OFFLINE_FITTER

#if !defined(GPUCA_ALIROOT_LIB) || defined(GPUCA_GPUCODE)
#undef OFFLINE_FITTER
#endif

namespace GPUCA_NAMESPACE::gpu
{
struct MergeLooperParam {
  float refz;
  float x;
  float y;
  unsigned int id;
};
} // namespace GPUCA_NAMESPACE::gpu

#ifndef GPUCA_GPUCODE

#include "GPUQA.h"
#include "GPUMemorySizeScalers.h"

GPUTPCGMMerger::GPUTPCGMMerger()
  : mTrackLinks(nullptr), mNTotalSliceTracks(0), mNMaxTracks(0), mNMaxSingleSliceTracks(0), mNMaxOutputTrackClusters(0), mNMaxClusters(0), mMemoryResMemory(-1), mNClusters(0), mOutputTracks(nullptr), mSliceTrackInfos(nullptr), mSliceTrackInfoIndex(nullptr), mClusters(nullptr), mClustersXYZ(nullptr), mGlobalClusterIDs(nullptr), mClusterAttachment(nullptr), mOutputTracksTPCO2(nullptr), mOutputClusRefsTPCO2(nullptr), mOutputTracksTPCO2MC(nullptr), mTrackOrderAttach(nullptr), mTrackOrderProcess(nullptr), mBorderMemory(nullptr), mBorderRangeMemory(nullptr), mMemory(nullptr), mRetryRefitIds(nullptr), mLoopData(nullptr)
{
  //* constructor

  for (int iSlice = 0; iSlice < NSLICES; iSlice++) {
    mNextSliceInd[iSlice] = iSlice + 1;
    mPrevSliceInd[iSlice] = iSlice - 1;
  }
  int mid = NSLICES / 2 - 1;
  int last = NSLICES - 1;
  mNextSliceInd[mid] = 0;
  mPrevSliceInd[0] = mid;
  mNextSliceInd[last] = NSLICES / 2;
  mPrevSliceInd[NSLICES / 2] = last;

  for (int i = 0; i < NSLICES; i++) {
    mkSlices[i] = nullptr;
  }
}

// DEBUG CODE
#if !defined(GPUCA_GPUCODE) && (defined(GPUCA_MERGER_BY_MC_LABEL) || defined(GPUCA_CADEBUG_ENABLED) || GPUCA_MERGE_LOOPER_MC)
#include "GPUQAHelper.h"

void GPUTPCGMMerger::CheckMergedTracks()
{
  std::vector<bool> trkUsed(SliceTrackInfoLocalTotal());
  for (int i = 0; i < SliceTrackInfoLocalTotal(); i++) {
    trkUsed[i] = false;
  }

  for (int itr = 0; itr < SliceTrackInfoLocalTotal(); itr++) {
    GPUTPCGMSliceTrack& track = mSliceTrackInfos[itr];
    if (track.PrevSegmentNeighbour() >= 0) {
      continue;
    }
    if (track.PrevNeighbour() >= 0) {
      continue;
    }
    int leg = 0;
    GPUTPCGMSliceTrack *trbase = &track, *tr = &track;
    while (true) {
      int iTrk = tr - mSliceTrackInfos;
      if (trkUsed[iTrk]) {
        GPUError("FAILURE: double use");
      }
      trkUsed[iTrk] = true;

      int jtr = tr->NextSegmentNeighbour();
      if (jtr >= 0) {
        tr = &(mSliceTrackInfos[jtr]);
        continue;
      }
      jtr = trbase->NextNeighbour();
      if (jtr >= 0) {
        trbase = &(mSliceTrackInfos[jtr]);
        tr = trbase;
        if (tr->PrevSegmentNeighbour() >= 0) {
          break;
        }
        leg++;
        continue;
      }
      break;
    }
  }
  for (int i = 0; i < SliceTrackInfoLocalTotal(); i++) {
    if (trkUsed[i] == false) {
      GPUError("FAILURE: trk missed");
    }
  }
}

template <class T>
inline const auto* resolveMCLabels(const o2::dataformats::ConstMCTruthContainerView<o2::MCCompLabel>* a, const AliHLTTPCClusterMCLabel* b)
{
  return a;
}
template <>
inline const auto* resolveMCLabels<AliHLTTPCClusterMCLabel>(const o2::dataformats::ConstMCTruthContainerView<o2::MCCompLabel>* a, const AliHLTTPCClusterMCLabel* b)
{
  return b;
}

template <class T, class S>
long int GPUTPCGMMerger::GetTrackLabelA(const S& trk)
{
  GPUTPCGMSliceTrack* sliceTrack = nullptr;
  int nClusters = 0;
  if constexpr (std::is_same<S, GPUTPCGMBorderTrack&>::value) {
    sliceTrack = &mSliceTrackInfos[trk.TrackID()];
    nClusters = sliceTrack->OrigTrack()->NHits();
  } else {
    nClusters = trk.NClusters();
  }
  auto acc = GPUTPCTrkLbl<false, GPUTPCTrkLbl_ret>(resolveMCLabels<T>(GetConstantMem()->ioPtrs.clustersNative ? GetConstantMem()->ioPtrs.clustersNative->clustersMCTruth : nullptr, GetConstantMem()->ioPtrs.mcLabelsTPC), 0.5f);
  for (int i = 0; i < nClusters; i++) {
    int id;
    if constexpr (std::is_same<S, GPUTPCGMBorderTrack&>::value) {
      if (Param().rec.tpc.mergerReadFromTrackerDirectly) {
        const GPUTPCTracker& tracker = GetConstantMem()->tpcTrackers[sliceTrack->Slice()];
        const GPUTPCHitId& ic = tracker.TrackHits()[sliceTrack->OrigTrack()->FirstHitID() + i];
        id = tracker.Data().ClusterDataIndex(tracker.Data().Row(ic.RowIndex()), ic.HitIndex()) + GetConstantMem()->ioPtrs.clustersNative->clusterOffset[sliceTrack->Slice()][0];
      } else {
        id = sliceTrack->OrigTrack()->OutTrackClusters()[i].GetId();
      }
    } else {
      id = mClusters[trk.FirstClusterRef() + i].num;
    }
    acc.addLabel(id);
  }
  return acc.computeLabel().id;
}

template <class S>
long int GPUTPCGMMerger::GetTrackLabel(const S& trk)
{
#ifdef GPUCA_TPC_GEOMETRY_O2
  if (GetConstantMem()->ioPtrs.clustersNative->clustersMCTruth) {
    return GetTrackLabelA<o2::dataformats::ConstMCTruthContainerView<o2::MCCompLabel>, S>(trk);
  } else
#endif
  {
    return GetTrackLabelA<AliHLTTPCClusterMCLabel, S>(trk);
  }
}

#endif
// END DEBUG CODE

void GPUTPCGMMerger::PrintMergeGraph(const GPUTPCGMSliceTrack* trk, std::ostream& out)
{
  const GPUTPCGMSliceTrack* orgTrack = trk;
  while (trk->PrevSegmentNeighbour() >= 0) {
    trk = &mSliceTrackInfos[trk->PrevSegmentNeighbour()];
  }
  const GPUTPCGMSliceTrack* orgTower = trk;
  while (trk->PrevNeighbour() >= 0) {
    trk = &mSliceTrackInfos[trk->PrevNeighbour()];
  }

  int nextId = trk - mSliceTrackInfos;
  out << "Graph of track %d" << (orgTrack - mSliceTrackInfos) << "\n";
  while (nextId >= 0) {
    trk = &mSliceTrackInfos[nextId];
    if (trk->PrevSegmentNeighbour() >= 0) {
      out << "TRACK TREE INVALID!!! " << trk->PrevSegmentNeighbour() << " --> " << nextId << "\n";
    }
    out << (trk == orgTower ? "--" : "  ");
    while (nextId >= 0) {
      GPUTPCGMSliceTrack* trk2 = &mSliceTrackInfos[nextId];
      if (trk != trk2 && (trk2->PrevNeighbour() >= 0 || trk2->NextNeighbour() >= 0)) {
        out << "   (TRACK TREE INVALID!!! " << trk2->PrevNeighbour() << " <-- " << nextId << " --> " << trk2->NextNeighbour() << ")   ";
      }
      char tmp[128];
      snprintf(tmp, 128, " %s%5d(%5.2f)", trk2 == orgTrack ? "!" : " ", nextId, trk2->QPt());
      out << tmp;
      nextId = trk2->NextSegmentNeighbour();
    }
    out << "\n";
    nextId = trk->NextNeighbour();
  }
}

void GPUTPCGMMerger::InitializeProcessor() {}

void* GPUTPCGMMerger::SetPointersMerger(void* mem)
{
  computePointerWithAlignment(mem, mSliceTrackInfos, mNTotalSliceTracks);
  computePointerWithAlignment(mem, mSliceTrackInfoIndex, NSLICES * 2 + 1);
  if (mRec->GetParam().rec.nonConsecutiveIDs) {
    computePointerWithAlignment(mem, mGlobalClusterIDs, mNMaxOutputTrackClusters);
  }

  void* memBase = mem;
  computePointerWithAlignment(mem, mBorderMemory, 2 * mNTotalSliceTracks); // MergeBorders & Resolve
  computePointerWithAlignment(mem, mBorderRangeMemory, 2 * mNTotalSliceTracks);
  int nTracks = 0;
  for (int iSlice = 0; iSlice < NSLICES; iSlice++) {
    const int n = mRec->GetParam().rec.tpc.mergerReadFromTrackerDirectly ? *mRec->GetConstantMem().tpcTrackers[iSlice].NTracks() : mkSlices[iSlice]->NTracks();
    mBorder[iSlice] = mBorderMemory + 2 * nTracks;
    mBorder[NSLICES + iSlice] = mBorderMemory + 2 * nTracks + n;
    mBorderRange[iSlice] = mBorderRangeMemory + 2 * nTracks;
    nTracks += n;
  }
  computePointerWithAlignment(mem, mTrackLinks, mNTotalSliceTracks);
  computePointerWithAlignment(mem, mTrackCCRoots, mNTotalSliceTracks);
  void* memMax = mem;
  mem = memBase;
  computePointerWithAlignment(mem, mTrackIDs, mNMaxTracks); // UnpackResetIds - RefitSliceTracks - UnpackSliceGlobal
  memMax = (void*)std::max((size_t)mem, (size_t)memMax);
  mem = memBase;
  computePointerWithAlignment(mem, mTrackSort, mNMaxTracks); // PrepareClustersForFit0 - SortTracksQPt - PrepareClustersForFit1 - PrepareClustersForFit1 / Finalize0 - Finalize2
  computePointerWithAlignment(mem, mSharedCount, mNMaxClusters);
  memMax = (void*)std::max((size_t)mem, (size_t)memMax);
  mem = memBase;
  computePointerWithAlignment(mem, mLoopData, mNMaxTracks);      // GPUTPCGMMergerTrackFit - GPUTPCGMMergerFollowLoopers
  computePointerWithAlignment(mem, mRetryRefitIds, mNMaxTracks); // Reducing mNMaxTracks for mLoopData / mRetryRefitIds does not save memory, since the other parts are larger anyway
  memMax = (void*)std::max((size_t)mem, (size_t)memMax);
  mem = memBase;
  computePointerWithAlignment(mem, mLooperCandidates, mNMaxLooperMatches); // MergeLoopers 1-3
  memMax = (void*)std::max((size_t)mem, (size_t)memMax);
  return memMax;
}

void* GPUTPCGMMerger::SetPointersMemory(void* mem)
{
  computePointerWithAlignment(mem, mMemory);
  return mem;
}

void* GPUTPCGMMerger::SetPointersRefitScratch(void* mem)
{
  if (mRec->GetProcessingSettings().fullMergerOnGPU) {
    mem = SetPointersRefitScratch2(mem);
  }
  return mem;
}

void* GPUTPCGMMerger::SetPointersRefitScratch2(void* mem)
{
  computePointerWithAlignment(mem, mTrackOrderAttach, mNMaxTracks);
  if (mRec->GetProcessingSettings().mergerSortTracks) {
    computePointerWithAlignment(mem, mTrackOrderProcess, mNMaxTracks);
  }
  return mem;
}

void* GPUTPCGMMerger::SetPointersOutput(void* mem)
{
  computePointerWithAlignment(mem, mOutputTracks, mNMaxTracks);
  if (mRec->GetParam().par.dodEdx) {
    computePointerWithAlignment(mem, mOutputTracksdEdx, mNMaxTracks);
  }
  computePointerWithAlignment(mem, mClusters, mNMaxOutputTrackClusters);
  if (mRec->GetParam().par.earlyTpcTransform) {
    computePointerWithAlignment(mem, mClustersXYZ, mNMaxOutputTrackClusters);
  }
  computePointerWithAlignment(mem, mClusterAttachment, mNMaxClusters);
  if (!mRec->GetProcessingSettings().fullMergerOnGPU) {
    mem = SetPointersRefitScratch2(mem);
  }
  return mem;
}

void* GPUTPCGMMerger::SetPointersOutputState(void* mem)
{
  if ((mRec->GetRecoSteps() & GPUDataTypes::RecoStep::Refit) || mRec->GetProcessingSettings().outputSharedClusterMap) {
    computePointerWithAlignment(mem, mClusterStateExt, mNMaxClusters);
  } else {
    mClusterStateExt = nullptr;
  }
  return mem;
}

void* GPUTPCGMMerger::SetPointersOutputO2(void* mem)
{
  computePointerWithAlignment(mem, mOutputTracksTPCO2, HostProcessor(this).NOutputTracksTPCO2());
  return mem;
}

void* GPUTPCGMMerger::SetPointersOutputO2Clus(void* mem)
{
  computePointerWithAlignment(mem, mOutputClusRefsTPCO2, HostProcessor(this).NOutputClusRefsTPCO2());
  return mem;
}

void* GPUTPCGMMerger::SetPointersOutputO2MC(void* mem)
{
  computePointerWithAlignment(mem, mOutputTracksTPCO2MC, HostProcessor(this).NOutputTracksTPCO2());
  return mem;
}

void* GPUTPCGMMerger::SetPointersOutputO2Scratch(void* mem)
{
  computePointerWithAlignment(mem, mTrackSortO2, mNMaxTracks);
  computePointerWithAlignment(mem, mClusRefTmp, mNMaxTracks);
  return mem;
}

void GPUTPCGMMerger::RegisterMemoryAllocation()
{
  AllocateAndInitializeLate();
  mRec->RegisterMemoryAllocation(this, &GPUTPCGMMerger::SetPointersMerger, (mRec->GetProcessingSettings().fullMergerOnGPU ? 0 : GPUMemoryResource::MEMORY_HOST) | GPUMemoryResource::MEMORY_SCRATCH | GPUMemoryResource::MEMORY_STACK, "TPCMerger");
  mRec->RegisterMemoryAllocation(this, &GPUTPCGMMerger::SetPointersRefitScratch, GPUMemoryResource::MEMORY_SCRATCH | GPUMemoryResource::MEMORY_STACK, "TPCMergerRefitScratch");
  mMemoryResOutput = mRec->RegisterMemoryAllocation(this, &GPUTPCGMMerger::SetPointersOutput, (mRec->GetProcessingSettings().fullMergerOnGPU ? (mRec->GetProcessingSettings().createO2Output > 1 ? GPUMemoryResource::MEMORY_SCRATCH : GPUMemoryResource::MEMORY_OUTPUT) : GPUMemoryResource::MEMORY_INOUT) | GPUMemoryResource::MEMORY_CUSTOM, "TPCMergerOutput");
  mMemoryResOutputState = mRec->RegisterMemoryAllocation(this, &GPUTPCGMMerger::SetPointersOutputState, (mRec->GetProcessingSettings().fullMergerOnGPU ? GPUMemoryResource::MEMORY_OUTPUT : GPUMemoryResource::MEMORY_HOST) | GPUMemoryResource::MEMORY_CUSTOM, "TPCMergerOutputState");
  if (mRec->GetProcessingSettings().createO2Output) {
    mMemoryResOutputO2Scratch = mRec->RegisterMemoryAllocation(this, &GPUTPCGMMerger::SetPointersOutputO2Scratch, GPUMemoryResource::MEMORY_SCRATCH | GPUMemoryResource::MEMORY_STACK | GPUMemoryResource::MEMORY_CUSTOM, "TPCMergerOutputO2Scratch");
    mMemoryResOutputO2 = mRec->RegisterMemoryAllocation(this, &GPUTPCGMMerger::SetPointersOutputO2, GPUMemoryResource::MEMORY_OUTPUT | GPUMemoryResource::MEMORY_CUSTOM, "TPCMergerOutputO2");
    mMemoryResOutputO2Clus = mRec->RegisterMemoryAllocation(this, &GPUTPCGMMerger::SetPointersOutputO2Clus, GPUMemoryResource::MEMORY_OUTPUT | GPUMemoryResource::MEMORY_CUSTOM, "TPCMergerOutputO2Clus");
    if (mRec->GetProcessingSettings().runMC) {
      mMemoryResOutputO2MC = mRec->RegisterMemoryAllocation(this, &GPUTPCGMMerger::SetPointersOutputO2MC, GPUMemoryResource::MEMORY_OUTPUT_FLAG | GPUMemoryResource::MEMORY_HOST | GPUMemoryResource::MEMORY_CUSTOM, "TPCMergerOutputO2MC");
    }
  }
  mMemoryResMemory = mRec->RegisterMemoryAllocation(this, &GPUTPCGMMerger::SetPointersMemory, GPUMemoryResource::MEMORY_PERMANENT, "TPCMergerMemory");
}

void GPUTPCGMMerger::SetMaxData(const GPUTrackingInOutPointers& io)
{
  mNTotalSliceTracks = 0;
  mNClusters = 0;
  mNMaxSingleSliceTracks = 0;
  for (int iSlice = 0; iSlice < NSLICES; iSlice++) {
    unsigned int ntrk = mRec->GetParam().rec.tpc.mergerReadFromTrackerDirectly ? *mRec->GetConstantMem().tpcTrackers[iSlice].NTracks() : mkSlices[iSlice]->NTracks();
    mNTotalSliceTracks += ntrk;
    mNClusters += mRec->GetParam().rec.tpc.mergerReadFromTrackerDirectly ? *mRec->GetConstantMem().tpcTrackers[iSlice].NTrackHits() : mkSlices[iSlice]->NTrackClusters();
    if (mNMaxSingleSliceTracks < ntrk) {
      mNMaxSingleSliceTracks = ntrk;
    }
  }
  mNMaxOutputTrackClusters = mRec->MemoryScalers()->NTPCMergedTrackHits(mNClusters);
  if (CAMath::Abs(Param().polynomialField.GetNominalBz()) < (0.01f * gpu_common_constants::kCLight)) {
    mNMaxTracks = mRec->MemoryScalers()->getValue(mNTotalSliceTracks, mNTotalSliceTracks);
  } else {
    mNMaxTracks = mRec->MemoryScalers()->NTPCMergedTracks(mNTotalSliceTracks);
  }
  if (io.clustersNative) {
    mNMaxClusters = io.clustersNative->nClustersTotal;
  } else if (mRec->GetRecoSteps() & GPUDataTypes::RecoStep::TPCSliceTracking) {
    mNMaxClusters = 0;
    for (int i = 0; i < NSLICES; i++) {
      mNMaxClusters += mRec->GetConstantMem().tpcTrackers[i].NHitsTotal();
    }
  } else {
    mNMaxClusters = mNClusters;
  }
  mNMaxLooperMatches = mNMaxClusters / 4; // We have that much scratch memory anyway
}

int GPUTPCGMMerger::CheckSlices()
{
  for (int i = 0; i < NSLICES; i++) {
    if ((Param().rec.tpc.mergerReadFromTrackerDirectly ? mRec->GetConstantMem().tpcTrackers[i].CommonMemory()->nLocalTracks : mkSlices[i]->NLocalTracks()) > mNMaxSingleSliceTracks) {
      throw std::runtime_error("mNMaxSingleSliceTracks too small");
    }
  }
  if (!(mRec->GetRecoSteps() & GPUDataTypes::RecoStep::TPCSliceTracking) && (!Param().rec.nonConsecutiveIDs || Param().rec.tpc.mergerReadFromTrackerDirectly)) {
    throw std::runtime_error("Must run also slice tracking if nonConsecutiveIDs = false or mergerReadFromTrackerDirectly");
  }
  return 0;
}

#endif // GPUCA_GPUCODE

GPUd() void GPUTPCGMMerger::ClearTrackLinks(int nBlocks, int nThreads, int iBlock, int iThread, bool nOutput)
{
  const int n = nOutput ? mMemory->nOutputTracks : SliceTrackInfoLocalTotal();
  for (int i = iBlock * nThreads + iThread; i < n; i += nThreads * nBlocks) {
    mTrackLinks[i] = -1;
  }
}

GPUd() int GPUTPCGMMerger::RefitSliceTrack(GPUTPCGMSliceTrack& sliceTrack, const GPUTPCTrack* inTrack, float alpha, int slice)
{
  GPUTPCGMPropagator prop;
  prop.SetMaterialTPC();
  prop.SetMaxSinPhi(GPUCA_MAX_SIN_PHI);
  prop.SetToyMCEventsFlag(false);
  prop.SetSeedingErrors(true); // Larger errors for seeds, better since we don't start with good hypothesis
  prop.SetFitInProjections(false);
  prop.SetPolynomialField(&Param().polynomialField);
  GPUTPCGMTrackParam trk;
  trk.X() = inTrack->Param().GetX();
  trk.Y() = inTrack->Param().GetY();
  trk.Z() = inTrack->Param().GetZ();
  trk.SinPhi() = inTrack->Param().GetSinPhi();
  trk.DzDs() = inTrack->Param().GetDzDs();
  trk.QPt() = inTrack->Param().GetQPt();
  trk.TZOffset() = Param().par.earlyTpcTransform ? inTrack->Param().GetZOffset() : GetConstantMem()->calibObjects.fastTransformHelper->getCorrMap()->convZOffsetToVertexTime(slice, inTrack->Param().GetZOffset(), Param().par.continuousMaxTimeBin);
  trk.ShiftZ(this, slice, sliceTrack.ClusterZT0(), sliceTrack.ClusterZTN(), inTrack->Param().GetX(), inTrack->Param().GetX()); // We do not store the inner / outer cluster X, so we just use the track X instead
  sliceTrack.SetX2(0.f);
  for (int way = 0; way < 2; way++) {
    if (way) {
      prop.SetFitInProjections(true);
      prop.SetPropagateBzOnly(true);
    }
    trk.ResetCovariance();
    prop.SetTrack(&trk, alpha);
    int start = way ? inTrack->NHits() - 1 : 0;
    int end = way ? 0 : (inTrack->NHits() - 1);
    int incr = way ? -1 : 1;
    for (int i = start; i != end; i += incr) {
      float x, y, z;
      int row, flags;
      if (Param().rec.tpc.mergerReadFromTrackerDirectly) {
        const GPUTPCTracker& tracker = GetConstantMem()->tpcTrackers[slice];
        const GPUTPCHitId& ic = tracker.TrackHits()[inTrack->FirstHitID() + i];
        int clusterIndex = tracker.Data().ClusterDataIndex(tracker.Data().Row(ic.RowIndex()), ic.HitIndex());
        row = ic.RowIndex();
        const ClusterNative& cl = GetConstantMem()->ioPtrs.clustersNative->clustersLinear[GetConstantMem()->ioPtrs.clustersNative->clusterOffset[slice][0] + clusterIndex];
        flags = cl.getFlags();
        if (Param().par.earlyTpcTransform) {
          x = tracker.Data().ClusterData()[clusterIndex].x;
          y = tracker.Data().ClusterData()[clusterIndex].y;
          z = tracker.Data().ClusterData()[clusterIndex].z - trk.TZOffset();
        } else {
          GetConstantMem()->calibObjects.fastTransformHelper->Transform(slice, row, cl.getPad(), cl.getTime(), x, y, z, trk.TZOffset());
        }
      } else {
        const GPUTPCSliceOutCluster& clo = inTrack->OutTrackCluster(i);
        row = clo.GetRow();
        flags = clo.GetFlags();
        if (Param().par.earlyTpcTransform) {
          x = clo.GetX();
          y = clo.GetY();
          z = clo.GetZ() - trk.TZOffset();
        } else {
          const ClusterNative& cl = GetConstantMem()->ioPtrs.clustersNative->clustersLinear[clo.GetId()];
          GetConstantMem()->calibObjects.fastTransformHelper->Transform(slice, row, cl.getPad(), cl.getTime(), x, y, z, trk.TZOffset());
        }
      }
      if (prop.PropagateToXAlpha(x, alpha, true)) {
        return way == 0;
      }
      trk.ConstrainSinPhi();
      if (prop.Update(y, z, row, Param(), flags & GPUTPCGMMergedTrackHit::clustererAndSharedFlags, 0, nullptr, false, slice > 18)) {
        return way == 0;
      }
      trk.ConstrainSinPhi();
    }
    if (way) {
      sliceTrack.SetParam2(trk);
    } else {
      sliceTrack.Set(trk, inTrack, alpha, slice);
    }
  }
  return 0;
}

GPUd() void GPUTPCGMMerger::SetTrackClusterZT(GPUTPCGMSliceTrack& track, int iSlice, const GPUTPCTrack* sliceTr)
{
  if (Param().rec.tpc.mergerReadFromTrackerDirectly) {
    const GPUTPCTracker& trk = GetConstantMem()->tpcTrackers[iSlice];
    const GPUTPCHitId& ic1 = trk.TrackHits()[sliceTr->FirstHitID()];
    const GPUTPCHitId& ic2 = trk.TrackHits()[sliceTr->FirstHitID() + sliceTr->NHits() - 1];
    int clusterIndex1 = trk.Data().ClusterDataIndex(trk.Data().Row(ic1.RowIndex()), ic1.HitIndex());
    int clusterIndex2 = trk.Data().ClusterDataIndex(trk.Data().Row(ic2.RowIndex()), ic2.HitIndex());
    if (Param().par.earlyTpcTransform) {
      track.SetClusterZT(trk.Data().ClusterData()[clusterIndex1].z, trk.Data().ClusterData()[clusterIndex2].z);
    } else {
      const ClusterNative* cl = GetConstantMem()->ioPtrs.clustersNative->clustersLinear + GetConstantMem()->ioPtrs.clustersNative->clusterOffset[iSlice][0];
      track.SetClusterZT(cl[clusterIndex1].getTime(), cl[clusterIndex2].getTime());
    }
  } else {
    if (Param().par.earlyTpcTransform) {
      track.SetClusterZT(sliceTr->OutTrackClusters()->GetZ(), (sliceTr->OutTrackClusters() + sliceTr->NHits() - 1)->GetZ());
    } else {
      const ClusterNative* cls = mConstantMem->ioPtrs.clustersNative->clustersLinear;
      track.SetClusterZT(cls[sliceTr->OutTrackClusters()->GetId()].getTime(), cls[(sliceTr->OutTrackClusters() + sliceTr->NHits() - 1)->GetId()].getTime());
    }
  }
}

GPUd() void GPUTPCGMMerger::UnpackSaveNumber(int id)
{
  mSliceTrackInfoIndex[id] = mMemory->nUnpackedTracks;
}

GPUd() void GPUTPCGMMerger::UnpackSliceGlobal(int nBlocks, int nThreads, int iBlock, int iThread, int iSlice)
{
  const GPUTPCTracker& trk = GetConstantMem()->tpcTrackers[iSlice];
  float alpha = Param().Alpha(iSlice);
  const GPUTPCTrack* sliceTr = mMemory->firstGlobalTracks[iSlice];
  unsigned int nLocalTracks = Param().rec.tpc.mergerReadFromTrackerDirectly ? trk.CommonMemory()->nLocalTracks : mkSlices[iSlice]->NLocalTracks();
  unsigned int nTracks = Param().rec.tpc.mergerReadFromTrackerDirectly ? *trk.NTracks() : mkSlices[iSlice]->NTracks();
  for (unsigned int itr = nLocalTracks + iBlock * nThreads + iThread; itr < nTracks; itr += nBlocks * nThreads) {
    if (Param().rec.tpc.mergerReadFromTrackerDirectly) {
      sliceTr = &trk.Tracks()[itr];
    } else if (itr > nLocalTracks) {
      sliceTr = sliceTr->GetNextTrack();
    }
    int localId = mTrackIDs[(sliceTr->LocalTrackId() >> 24) * mNMaxSingleSliceTracks + (sliceTr->LocalTrackId() & 0xFFFFFF)];
    if (localId == -1) {
      continue;
    }
    unsigned int myTrack = CAMath::AtomicAdd(&mMemory->nUnpackedTracks, 1u);
    GPUTPCGMSliceTrack& track = mSliceTrackInfos[myTrack];
    SetTrackClusterZT(track, iSlice, sliceTr);
    track.Set(this, sliceTr, alpha, iSlice);
    track.SetGlobalSectorTrackCov();
    track.SetPrevNeighbour(-1);
    track.SetNextNeighbour(-1);
    track.SetNextSegmentNeighbour(-1);
    track.SetPrevSegmentNeighbour(-1);
    track.SetLocalTrackId(localId);
  }
}

GPUd() void GPUTPCGMMerger::UnpackResetIds(int nBlocks, int nThreads, int iBlock, int iThread, int iSlice)
{
  const GPUTPCTracker& trk = GetConstantMem()->tpcTrackers[iSlice];
  unsigned int nLocalTracks = Param().rec.tpc.mergerReadFromTrackerDirectly ? trk.CommonMemory()->nLocalTracks : mkSlices[iSlice]->NLocalTracks();
  for (unsigned int i = iBlock * nThreads + iThread; i < nLocalTracks; i += nBlocks * nThreads) {
    mTrackIDs[iSlice * mNMaxSingleSliceTracks + i] = -1;
  }
}

GPUd() void GPUTPCGMMerger::RefitSliceTracks(int nBlocks, int nThreads, int iBlock, int iThread, int iSlice)
{
  const GPUTPCTracker& trk = GetConstantMem()->tpcTrackers[iSlice];
  unsigned int nLocalTracks = Param().rec.tpc.mergerReadFromTrackerDirectly ? trk.CommonMemory()->nLocalTracks : mkSlices[iSlice]->NLocalTracks();

  float alpha = Param().Alpha(iSlice);
  const GPUTPCTrack* sliceTr = Param().rec.tpc.mergerReadFromTrackerDirectly ? nullptr : mkSlices[iSlice]->GetFirstTrack();

  for (unsigned int itr = iBlock * nThreads + iThread; itr < nLocalTracks; itr += nBlocks * nThreads) {
    if (Param().rec.tpc.mergerReadFromTrackerDirectly) {
      sliceTr = &trk.Tracks()[itr];
    } else if (itr) {
      sliceTr = sliceTr->GetNextTrack();
    }
    GPUTPCGMSliceTrack track;
    SetTrackClusterZT(track, iSlice, sliceTr);
    if (Param().rec.tpc.mergerCovSource == 0) {
      track.Set(this, sliceTr, alpha, iSlice);
      if (!track.FilterErrors(this, iSlice, GPUCA_MAX_SIN_PHI, 0.1f)) {
        continue;
      }
    } else if (Param().rec.tpc.mergerCovSource == 1) {
      track.Set(this, sliceTr, alpha, iSlice);
      track.CopyBaseTrackCov();
    } else if (Param().rec.tpc.mergerCovSource == 2) {
      if (RefitSliceTrack(track, sliceTr, alpha, iSlice)) {
        track.Set(this, sliceTr, alpha, iSlice); // TODO: Why does the refit fail, it shouldn't, this workaround should be removed
        if (!track.FilterErrors(this, iSlice, GPUCA_MAX_SIN_PHI, 0.1f)) {
          continue;
        }
      }
    }

    CADEBUG(GPUInfo("INPUT Slice %d, Track %u, QPt %f DzDs %f", iSlice, itr, track.QPt(), track.DzDs()));
    track.SetPrevNeighbour(-1);
    track.SetNextNeighbour(-1);
    track.SetNextSegmentNeighbour(-1);
    track.SetPrevSegmentNeighbour(-1);
    track.SetGlobalTrackId(0, -1);
    track.SetGlobalTrackId(1, -1);
    unsigned int myTrack = CAMath::AtomicAdd(&mMemory->nUnpackedTracks, 1u);
    mTrackIDs[iSlice * mNMaxSingleSliceTracks + sliceTr->LocalTrackId()] = myTrack;
    mSliceTrackInfos[myTrack] = track;
  }
  if (!Param().rec.tpc.mergerReadFromTrackerDirectly) {
    mMemory->firstGlobalTracks[iSlice] = nLocalTracks ? sliceTr->GetNextTrack() : mkSlices[iSlice]->GetFirstTrack();
  }
}

GPUd() void GPUTPCGMMerger::LinkGlobalTracks(int nBlocks, int nThreads, int iBlock, int iThread)
{
  for (int itr = SliceTrackInfoGlobalFirst(0) + iBlock * nThreads + iThread; itr < SliceTrackInfoGlobalLast(NSLICES - 1); itr += nThreads * nBlocks) {
    GPUTPCGMSliceTrack& globalTrack = mSliceTrackInfos[itr];
    GPUTPCGMSliceTrack& localTrack = mSliceTrackInfos[globalTrack.LocalTrackId()];
    localTrack.SetGlobalTrackId(localTrack.GlobalTrackId(0) != -1, itr); // Todo: broken in parallel
  }
}

GPUd() void GPUTPCGMMerger::MakeBorderTracks(int nBlocks, int nThreads, int iBlock, int iThread, int iBorder, GPUTPCGMBorderTrack** B, GPUAtomic(unsigned int) * nB, bool useOrigTrackParam)
{
  //* prepare slice tracks for merging with next/previous/same sector
  //* each track transported to the border line

  float fieldBz = Param().constBz;

  float dAlpha = Param().par.dAlpha / 2;
  float x0 = 0;

  if (iBorder == 0) { // transport to the left edge of the sector and rotate horizontally
    dAlpha = dAlpha - CAMath::Pi() / 2;
  } else if (iBorder == 1) { // transport to the right edge of the sector and rotate horizontally
    dAlpha = -dAlpha - CAMath::Pi() / 2;
  } else if (iBorder == 2) { // transport to the middle of the sector and rotate vertically to the border on the left
    x0 = Param().tpcGeometry.Row2X(63);
  } else if (iBorder == 3) { // transport to the middle of the sector and rotate vertically to the border on the right
    dAlpha = -dAlpha;
    x0 = Param().tpcGeometry.Row2X(63);
  } else if (iBorder == 4) { // transport to the middle of the sßector, w/o rotation
    dAlpha = 0;
    x0 = Param().tpcGeometry.Row2X(63);
  }

  const float maxSin = CAMath::Sin(60. / 180. * CAMath::Pi());
  float cosAlpha = CAMath::Cos(dAlpha);
  float sinAlpha = CAMath::Sin(dAlpha);

  GPUTPCGMSliceTrack trackTmp;
  for (int itr = iBlock * nThreads + iThread; itr < SliceTrackInfoLocalTotal(); itr += nThreads * nBlocks) {
    const GPUTPCGMSliceTrack* track = &mSliceTrackInfos[itr];
    int iSlice = track->Slice();

    if (track->PrevSegmentNeighbour() >= 0 && track->Slice() == mSliceTrackInfos[track->PrevSegmentNeighbour()].Slice()) {
      continue;
    }
    if (useOrigTrackParam) { // TODO: Check how far this makes sense with slice track refit
      if (CAMath::Abs(track->QPt()) * Param().qptB5Scaler < Param().rec.tpc.mergerLooperQPtB5Limit) {
        continue;
      }
      const GPUTPCGMSliceTrack* trackMin = track;
      while (track->NextSegmentNeighbour() >= 0 && track->Slice() == mSliceTrackInfos[track->NextSegmentNeighbour()].Slice()) {
        track = &mSliceTrackInfos[track->NextSegmentNeighbour()];
        if (track->OrigTrack()->Param().X() < trackMin->OrigTrack()->Param().X()) {
          trackMin = track;
        }
      }
      trackTmp = *trackMin;
      track = &trackTmp;
      if (Param().rec.tpc.mergerCovSource == 2 && trackTmp.X2() != 0.f) {
        trackTmp.UseParam2();
      } else {
        trackTmp.Set(this, trackMin->OrigTrack(), trackMin->Alpha(), trackMin->Slice());
      }
    } else {
      if (CAMath::Abs(track->QPt()) * Param().qptB5Scaler < Param().rec.tpc.mergerLooperSecondHorizontalQPtB5Limit) {
        if (iBorder == 0 && track->NextNeighbour() >= 0) {
          continue;
        }
        if (iBorder == 1 && track->PrevNeighbour() >= 0) {
          continue;
        }
      }
    }
    GPUTPCGMBorderTrack b;

    if (track->TransportToXAlpha(this, x0, sinAlpha, cosAlpha, fieldBz, b, maxSin)) {
      b.SetTrackID(itr);
      b.SetNClusters(track->NClusters());
      for (int i = 0; i < 4; i++) {
        if (CAMath::Abs(b.Cov()[i]) >= 5.0) {
          b.SetCov(i, 5.0);
        }
      }
      if (CAMath::Abs(b.Cov()[4]) >= 0.5) {
        b.SetCov(4, 0.5);
      }
      unsigned int myTrack = CAMath::AtomicAdd(&nB[iSlice], 1u);
      B[iSlice][myTrack] = b;
    }
  }
}

template <>
GPUd() void GPUTPCGMMerger::MergeBorderTracks<0>(int nBlocks, int nThreads, int iBlock, int iThread, int iSlice1, GPUTPCGMBorderTrack* B1, int N1, int iSlice2, GPUTPCGMBorderTrack* B2, int N2, int mergeMode)
{
  CADEBUG(GPUInfo("\nMERGING Slices %d %d NTracks %d %d CROSS %d", iSlice1, iSlice2, N1, N2, mergeMode));
  GPUTPCGMBorderRange* range1 = mBorderRange[iSlice1];
  GPUTPCGMBorderRange* range2 = mBorderRange[iSlice2] + (Param().rec.tpc.mergerReadFromTrackerDirectly ? *GetConstantMem()->tpcTrackers[iSlice2].NTracks() : mkSlices[iSlice2]->NTracks());
  bool sameSlice = (iSlice1 == iSlice2);
  for (int itr = iBlock * nThreads + iThread; itr < N1; itr += nThreads * nBlocks) {
    GPUTPCGMBorderTrack& b = B1[itr];
    float d = CAMath::Max(0.5f, 3.5f * CAMath::Sqrt(b.Cov()[1]));
    if (CAMath::Abs(b.Par()[4]) * Param().qptB5Scaler >= 20) {
      d *= 2;
    } else if (d > 3) {
      d = 3;
    }
    CADEBUG(
      printf("  Input Slice 1 %d Track %d: ", iSlice1, itr); for (int i = 0; i < 5; i++) { printf("%8.3f ", b.Par()[i]); } printf(" - "); for (int i = 0; i < 5; i++) { printf("%8.3f ", b.Cov()[i]); } printf(" - D %8.3f\n", d));
    GPUTPCGMBorderRange range;
    range.fId = itr;
    range.fMin = b.Par()[1] + b.ZOffsetLinear() - d;
    range.fMax = b.Par()[1] + b.ZOffsetLinear() + d;
    range1[itr] = range;
    if (sameSlice) {
      range2[itr] = range;
    }
  }
  if (!sameSlice) {
    for (int itr = iBlock * nThreads + iThread; itr < N2; itr += nThreads * nBlocks) {
      GPUTPCGMBorderTrack& b = B2[itr];
      float d = CAMath::Max(0.5f, 3.5f * CAMath::Sqrt(b.Cov()[1]));
      if (CAMath::Abs(b.Par()[4]) * Param().qptB5Scaler >= 20) {
        d *= 2;
      } else if (d > 3) {
        d = 3;
      }
      CADEBUG(
        printf("  Input Slice 2 %d Track %d: ", iSlice2, itr); for (int i = 0; i < 5; i++) { printf("%8.3f ", b.Par()[i]); } printf(" - "); for (int i = 0; i < 5; i++) { printf("%8.3f ", b.Cov()[i]); } printf(" - D %8.3f\n", d));
      GPUTPCGMBorderRange range;
      range.fId = itr;
      range.fMin = b.Par()[1] + b.ZOffsetLinear() - d;
      range.fMax = b.Par()[1] + b.ZOffsetLinear() + d;
      range2[itr] = range;
    }
  }
}

template <>
GPUd() void GPUTPCGMMerger::MergeBorderTracks<1>(int nBlocks, int nThreads, int iBlock, int iThread, int iSlice1, GPUTPCGMBorderTrack* B1, int N1, int iSlice2, GPUTPCGMBorderTrack* B2, int N2, int mergeMode)
{
#if !defined(GPUCA_GPUCODE_GENRTC)
  GPUTPCGMBorderRange* range1 = mBorderRange[iSlice1];
  GPUTPCGMBorderRange* range2 = mBorderRange[iSlice2] + (Param().rec.tpc.mergerReadFromTrackerDirectly ? *GetConstantMem()->tpcTrackers[iSlice2].NTracks() : mkSlices[iSlice2]->NTracks());

  if (iThread == 0) {
    if (iBlock == 0) {
      GPUCommonAlgorithm::sortDeviceDynamic(range1, range1 + N1, [](const GPUTPCGMBorderRange& a, const GPUTPCGMBorderRange& b) { return a.fMin < b.fMin; });
    } else if (iBlock == 1) {
      GPUCommonAlgorithm::sortDeviceDynamic(range2, range2 + N2, [](const GPUTPCGMBorderRange& a, const GPUTPCGMBorderRange& b) { return a.fMax < b.fMax; });
    }
  }
#else
  printf("This sorting variant is disabled for RTC");
#endif
}

#if defined(GPUCA_SPECIALIZE_THRUST_SORTS) && !defined(GPUCA_GPUCODE_GENRTC) // Specialize MergeBorderTracks<3>
struct MergeBorderTracks_compMax {
  GPUd() bool operator()(const GPUTPCGMBorderRange& a, const GPUTPCGMBorderRange& b)
  {
    return a.fMax < b.fMax;
  }
};
struct MergeBorderTracks_compMin {
  GPUd() bool operator()(const GPUTPCGMBorderRange& a, const GPUTPCGMBorderRange& b)
  {
    return a.fMin < b.fMin;
  }
};

template <>
void GPUCA_KRNL_BACKEND_CLASS::runKernelBackendInternal<GPUTPCGMMergerMergeBorders, 3>(krnlSetup& _xyz, GPUTPCGMBorderRange* const& range, int const& N, int const& cmpMax)
{
  GPUDebugTiming timer(mProcessingSettings.debugLevel, nullptr, mInternals->Streams, _xyz, this);
  thrust::device_ptr<GPUTPCGMBorderRange> p(range);
  ThrustVolatileAsyncAllocator alloc(this);
  if (cmpMax) {
    thrust::sort(GPUCA_THRUST_NAMESPACE::par(alloc).on(mInternals->Streams[_xyz.x.stream]), p, p + N, MergeBorderTracks_compMax());
  } else {
    thrust::sort(GPUCA_THRUST_NAMESPACE::par(alloc).on(mInternals->Streams[_xyz.x.stream]), p, p + N, MergeBorderTracks_compMin());
  }
}
#endif // GPUCA_SPECIALIZE_THRUST_SORTS - Specialize MergeBorderTracks<3>

template <>
GPUd() void GPUTPCGMMerger::MergeBorderTracks<3>(int nBlocks, int nThreads, int iBlock, int iThread, GPUTPCGMBorderRange* range, int N, int cmpMax)
{
#ifndef GPUCA_SPECIALIZE_THRUST_SORTS
  if (iThread == 0) {
    if (cmpMax) {
      GPUCommonAlgorithm::sortDeviceDynamic(range, range + N, [](const GPUTPCGMBorderRange& a, const GPUTPCGMBorderRange& b) { return a.fMax < b.fMax; });
    } else {
      GPUCommonAlgorithm::sortDeviceDynamic(range, range + N, [](const GPUTPCGMBorderRange& a, const GPUTPCGMBorderRange& b) { return a.fMin < b.fMin; });
    }
  }
#endif
}

template <>
GPUd() void GPUTPCGMMerger::MergeBorderTracks<2>(int nBlocks, int nThreads, int iBlock, int iThread, int iSlice1, GPUTPCGMBorderTrack* B1, int N1, int iSlice2, GPUTPCGMBorderTrack* B2, int N2, int mergeMode)
{
  // int statAll = 0, statMerged = 0;
  float factor2ys = Param().rec.tpc.trackMergerFactor2YS;
  float factor2zt = Param().rec.tpc.trackMergerFactor2ZT;
  float factor2k = Param().rec.tpc.trackMergerFactor2K;
  float factor2General = Param().rec.tpc.trackMergerFactor2General;

  factor2k = factor2General * factor2k;
  factor2ys = factor2General * factor2ys;
  factor2zt = factor2General * factor2zt;

  int minNPartHits = Param().rec.tpc.trackMergerMinPartHits;
  int minNTotalHits = Param().rec.tpc.trackMergerMinTotalHits;

  bool sameSlice = (iSlice1 == iSlice2);

  GPUTPCGMBorderRange* range1 = mBorderRange[iSlice1];
  GPUTPCGMBorderRange* range2 = mBorderRange[iSlice2] + (Param().rec.tpc.mergerReadFromTrackerDirectly ? *GetConstantMem()->tpcTrackers[iSlice2].NTracks() : mkSlices[iSlice2]->NTracks());

  int i2 = 0;
  for (int i1 = iBlock * nThreads + iThread; i1 < N1; i1 += nThreads * nBlocks) {
    GPUTPCGMBorderRange r1 = range1[i1];
    while (i2 < N2 && range2[i2].fMax < r1.fMin) {
      i2++;
    }

    GPUTPCGMBorderTrack& b1 = B1[r1.fId];
    if (b1.NClusters() < minNPartHits) {
      continue;
    }
    int iBest2 = -1;
    int lBest2 = 0;
    // statAll++;
    for (int k2 = i2; k2 < N2; k2++) {
      GPUTPCGMBorderRange r2 = range2[k2];
      if (r2.fMin > r1.fMax) {
        break;
      }
      if (sameSlice && (r1.fId >= r2.fId)) {
        continue;
      }
      // do check

      GPUTPCGMBorderTrack& b2 = B2[r2.fId];
#if defined(GPUCA_MERGER_BY_MC_LABEL) && !defined(GPUCA_GPUCODE)
      long int label1 = GetTrackLabel(b1);
      long int label2 = GetTrackLabel(b2);
      if (label1 != label2 && label1 != -1) // DEBUG CODE, match by MC label
#endif
      {
        CADEBUG(
          if (GetConstantMem()->ioPtrs.mcLabelsTPC) {printf("Comparing track %3d to %3d: ", r1.fId, r2.fId); for (int i = 0; i < 5; i++) { printf("%8.3f ", b1.Par()[i]); } printf(" - "); for (int i = 0; i < 5; i++) { printf("%8.3f ", b1.Cov()[i]); } printf("\n%28s", ""); });
        CADEBUG(
          if (GetConstantMem()->ioPtrs.mcLabelsTPC) {for (int i = 0; i < 5; i++) { printf("%8.3f ", b2.Par()[i]); } printf(" - "); for (int i = 0; i < 5; i++) { printf("%8.3f ", b2.Cov()[i]); } printf("   -   %5s   -   ", GetTrackLabel(b1) == GetTrackLabel(b2) ? "CLONE" : "FAKE"); });
        if (b2.NClusters() < lBest2) {
          CADEBUG2(continue, printf("!NCl1\n"));
        }
        if (mergeMode > 0) {
          // Merging CE tracks
          int maxRowDiff = mergeMode == 2 ? 1 : 3; // TODO: check cut
          if (CAMath::Abs(b1.Row() - b2.Row()) > maxRowDiff) {
            CADEBUG2(continue, printf("!ROW\n"));
          }
          if (CAMath::Abs(b1.Par()[2] - b2.Par()[2]) > 0.5 || CAMath::Abs(b1.Par()[3] - b2.Par()[3]) > 0.5) {
            CADEBUG2(continue, printf("!CE SinPhi/Tgl\n")); // Crude cut to avoid totally wrong matches, TODO: check cut
          }
        }

<<<<<<< HEAD
        GPUCA_DEBUG_STREAMER_CHECK(if (o2::utils::DebugStreamer::checkStream(o2::utils::StreamFlags::streamMergeBorderTracks, b1.TrackID())) { MergedTrackStreamer(b1, b2, "merge_all_tracks", iSlice1, iSlice2, mergeMode); });
=======
        GPUCA_DEBUG_STREAMER_CHECK(float weight = b1.Par()[4] * b1.Par()[4]; if (o2::utils::DebugStreamer::checkStream(o2::utils::StreamFlags::streamMergeBorderTracksAll, b1.TrackID(), weight)) { MergedTrackStreamer(b1, b2, "merge_all_tracks", iSlice1, iSlice2, mergeMode, weight, o2::utils::DebugStreamer::getSamplingFrequency(o2::utils::StreamFlags::streamMergeBorderTracksAll)); });
>>>>>>> 3dfca814

        if (!b1.CheckChi2Y(b2, factor2ys)) {
          CADEBUG2(continue, printf("!Y\n"));
        }
        // if( !b1.CheckChi2Z(b2, factor2zt ) ) CADEBUG2(continue, printf("!NCl1\n"));
        if (!b1.CheckChi2QPt(b2, factor2k)) {
          CADEBUG2(continue, printf("!QPt\n"));
        }
        float fys = CAMath::Abs(b1.Par()[4]) * Param().qptB5Scaler < 20 ? factor2ys : (2. * factor2ys);
        float fzt = CAMath::Abs(b1.Par()[4]) * Param().qptB5Scaler < 20 ? factor2zt : (2. * factor2zt);
        if (!b1.CheckChi2YS(b2, fys)) {
          CADEBUG2(continue, printf("!YS\n"));
        }
        if (!b1.CheckChi2ZT(b2, fzt)) {
          CADEBUG2(continue, printf("!ZT\n"));
        }
        if (CAMath::Abs(b1.Par()[4]) * Param().qptB5Scaler < 20) {
          if (b2.NClusters() < minNPartHits) {
            CADEBUG2(continue, printf("!NCl2\n"));
          }
          if (b1.NClusters() + b2.NClusters() < minNTotalHits) {
            CADEBUG2(continue, printf("!NCl3\n"));
          }
        }
        CADEBUG(printf("OK: dZ %8.3f D1 %8.3f D2 %8.3f\n", CAMath::Abs(b1.Par()[1] - b2.Par()[1]), 3.5 * sqrt(b1.Cov()[1]), 3.5 * sqrt(b2.Cov()[1])));
      } // DEBUG CODE, match by MC label
      lBest2 = b2.NClusters();
      iBest2 = b2.TrackID();
    }

    if (iBest2 < 0) {
      continue;
    }
<<<<<<< HEAD
    GPUCA_DEBUG_STREAMER_CHECK(if (o2::utils::DebugStreamer::checkStream(o2::utils::StreamFlags::streamMergeBorderTracks, b1.TrackID())) { MergedTrackStreamer(b1, MergedTrackStreamerFindBorderTrack(B2, N2, iBest2), "merge_best_track", iSlice1, iSlice2, mergeMode); });
=======
    GPUCA_DEBUG_STREAMER_CHECK(float weight = b1.Par()[4] * b1.Par()[4]; if (o2::utils::DebugStreamer::checkStream(o2::utils::StreamFlags::streamMergeBorderTracksBest, b1.TrackID(), weight)) { MergedTrackStreamer(b1, MergedTrackStreamerFindBorderTrack(B2, N2, iBest2), "merge_best_track", iSlice1, iSlice2, mergeMode, weight, o2::utils::DebugStreamer::getSamplingFrequency(o2::utils::StreamFlags::streamMergeBorderTracksBest)); });
>>>>>>> 3dfca814

    // statMerged++;

    CADEBUG(GPUInfo("Found match %d %d", b1.TrackID(), iBest2));

    mTrackLinks[b1.TrackID()] = iBest2;
    if (mergeMode > 0) {
      mTrackLinks[iBest2] = b1.TrackID();
    }
  }
  // GPUInfo("STAT: slices %d, %d: all %d merged %d", iSlice1, iSlice2, statAll, statMerged);
}

GPUdii() void GPUTPCGMMerger::MergeBorderTracksSetup(int& n1, int& n2, GPUTPCGMBorderTrack*& b1, GPUTPCGMBorderTrack*& b2, int& jSlice, int iSlice, char withinSlice, char mergeMode)
{
  if (withinSlice == 1) { // Merge tracks within the same slice
    jSlice = iSlice;
    n1 = n2 = mMemory->tmpCounter[iSlice];
    b1 = b2 = mBorder[iSlice];
  } else if (withinSlice == -1) { // Merge tracks accross the central electrode
    jSlice = (iSlice + NSLICES / 2);
    const int offset = mergeMode == 2 ? NSLICES : 0;
    n1 = mMemory->tmpCounter[iSlice + offset];
    n2 = mMemory->tmpCounter[jSlice + offset];
    b1 = mBorder[iSlice + offset];
    b2 = mBorder[jSlice + offset];
  } else { // Merge tracks of adjacent slices
    jSlice = mNextSliceInd[iSlice];
    n1 = mMemory->tmpCounter[iSlice];
    n2 = mMemory->tmpCounter[NSLICES + jSlice];
    b1 = mBorder[iSlice];
    b2 = mBorder[NSLICES + jSlice];
  }
}

template <int I>
GPUd() void GPUTPCGMMerger::MergeBorderTracks(int nBlocks, int nThreads, int iBlock, int iThread, int iSlice, char withinSlice, char mergeMode)
{
  int n1, n2;
  GPUTPCGMBorderTrack *b1, *b2;
  int jSlice;
  MergeBorderTracksSetup(n1, n2, b1, b2, jSlice, iSlice, withinSlice, mergeMode);
  MergeBorderTracks<I>(nBlocks, nThreads, iBlock, iThread, iSlice, b1, n1, jSlice, b2, n2, mergeMode);
}

template GPUd() void GPUTPCGMMerger::MergeBorderTracks<0>(int nBlocks, int nThreads, int iBlock, int iThread, int iSlice, char withinSlice, char mergeMode);
template GPUd() void GPUTPCGMMerger::MergeBorderTracks<1>(int nBlocks, int nThreads, int iBlock, int iThread, int iSlice, char withinSlice, char mergeMode);
template GPUd() void GPUTPCGMMerger::MergeBorderTracks<2>(int nBlocks, int nThreads, int iBlock, int iThread, int iSlice, char withinSlice, char mergeMode);

GPUd() void GPUTPCGMMerger::MergeWithinSlicesPrepare(int nBlocks, int nThreads, int iBlock, int iThread)
{
  float x0 = Param().tpcGeometry.Row2X(63);
  const float maxSin = CAMath::Sin(60. / 180. * CAMath::Pi());

  for (int itr = iBlock * nThreads + iThread; itr < SliceTrackInfoLocalTotal(); itr += nThreads * nBlocks) {
    GPUTPCGMSliceTrack& track = mSliceTrackInfos[itr];
    int iSlice = track.Slice();
    GPUTPCGMBorderTrack b;
    ;
    if (track.TransportToX(this, x0, Param().constBz, b, maxSin)) {
      b.SetTrackID(itr);
      CADEBUG(
        printf("WITHIN SLICE %d Track %d - ", iSlice, itr); for (int i = 0; i < 5; i++) { printf("%8.3f ", b.Par()[i]); } printf(" - "); for (int i = 0; i < 5; i++) { printf("%8.3f ", b.Cov()[i]); } printf("\n"));
      b.SetNClusters(track.NClusters());
      unsigned int myTrack = CAMath::AtomicAdd(&mMemory->tmpCounter[iSlice], 1u);
      mBorder[iSlice][myTrack] = b;
    }
  }
}

GPUd() void GPUTPCGMMerger::MergeSlicesPrepare(int nBlocks, int nThreads, int iBlock, int iThread, int border0, int border1, char useOrigTrackParam)
{
  bool part2 = iBlock & 1;
  int border = part2 ? border1 : border0;
  GPUAtomic(unsigned int)* n = mMemory->tmpCounter;
  GPUTPCGMBorderTrack** b = mBorder;
  if (part2) {
    n += NSLICES;
    b += NSLICES;
  }
  MakeBorderTracks((nBlocks + !part2) >> 1, nThreads, iBlock >> 1, iThread, border, b, n, useOrigTrackParam);
}

GPUdi() void GPUTPCGMMerger::setBlockRange(int elems, int nBlocks, int iBlock, int& start, int& end)
{
  start = (elems + nBlocks - 1) / nBlocks * iBlock;
  end = (elems + nBlocks - 1) / nBlocks * (iBlock + 1);
  end = CAMath::Min(elems, end);
}

GPUd() void GPUTPCGMMerger::hookEdge(int u, int v)
{
  if (v < 0) {
    return;
  }
  while (true) {
    u = mTrackCCRoots[u];
    v = mTrackCCRoots[v];
    if (u == v) {
      break;
    }
    int h = CAMath::Max(u, v);
    int l = CAMath::Min(u, v);

    int old = CAMath::AtomicCAS(&mTrackCCRoots[h], h, l);
    if (old == h) {
      break;
    }

    u = mTrackCCRoots[h];
    v = l;
  }
}

GPUd() void GPUTPCGMMerger::ResolveFindConnectedComponentsSetup(int nBlocks, int nThreads, int iBlock, int iThread)
{
  int start, end;
  setBlockRange(SliceTrackInfoLocalTotal(), nBlocks, iBlock, start, end);
  for (int i = start + iThread; i < end; i += nThreads) {
    mTrackCCRoots[i] = i;
  }
}

GPUd() void GPUTPCGMMerger::ResolveFindConnectedComponentsHookLinks(int nBlocks, int nThreads, int iBlock, int iThread)
{
  // Compute connected components in parallel, step 1.
  // Source: Adaptive Work-Efficient Connected Components on the GPU, Sutton et al, 2016 (https://arxiv.org/pdf/1612.01178.pdf)
  int start, end;
  setBlockRange(SliceTrackInfoLocalTotal(), nBlocks, iBlock, start, end);
  for (int itr = start + iThread; itr < end; itr += nThreads) {
    hookEdge(itr, mTrackLinks[itr]);
  }
}

GPUd() void GPUTPCGMMerger::ResolveFindConnectedComponentsHookNeighbors(int nBlocks, int nThreads, int iBlock, int iThread)
{
  // Compute connected components in parallel, step 1 - Part 2.
  nBlocks = nBlocks / 4 * 4;
  if (iBlock >= nBlocks) {
    return;
  }

  int start, end;
  setBlockRange(SliceTrackInfoLocalTotal(), nBlocks / 4, iBlock / 4, start, end);

  int myNeighbor = iBlock % 4;

  for (int itr = start + iThread; itr < end; itr += nThreads) {
    int v = mSliceTrackInfos[itr].AnyNeighbour(myNeighbor);
    hookEdge(itr, v);
  }
}

GPUd() void GPUTPCGMMerger::ResolveFindConnectedComponentsMultiJump(int nBlocks, int nThreads, int iBlock, int iThread)
{
  // Compute connected components in parallel, step 2.
  int start, end;
  setBlockRange(SliceTrackInfoLocalTotal(), nBlocks, iBlock, start, end);
  for (int itr = start + iThread; itr < end; itr += nThreads) {
    int root = itr;
    int next = mTrackCCRoots[root];
    if (root == next) {
      continue;
    }
    do {
      root = next;
      next = mTrackCCRoots[next];
    } while (root != next);
    mTrackCCRoots[itr] = root;
  }
}

GPUd() void GPUTPCGMMerger::ResolveMergeSlices(GPUResolveSharedMemory& smem, int nBlocks, int nThreads, int iBlock, int iThread, char useOrigTrackParam, char mergeAll)
{
  if (!mergeAll) {
    /*int neighborType = useOrigTrackParam ? 1 : 0;
    int old1 = newTrack2.PrevNeighbour(0);
    int old2 = newTrack1.NextNeighbour(0);
    if (old1 < 0 && old2 < 0) neighborType = 0;
    if (old1 == itr) continue;
    if (neighborType) old1 = newTrack2.PrevNeighbour(1);
    if ( old1 >= 0 )
    {
        GPUTPCGMSliceTrack &oldTrack1 = mSliceTrackInfos[old1];
        if ( oldTrack1.NClusters() < newTrack1.NClusters() ) {
            newTrack2.SetPrevNeighbour( -1, neighborType );
            oldTrack1.SetNextNeighbour( -1, neighborType );
        } else continue;
    }

    if (old2 == itr2) continue;
    if (neighborType) old2 = newTrack1.NextNeighbour(1);
    if ( old2 >= 0 )
    {
        GPUTPCGMSliceTrack &oldTrack2 = mSliceTrackInfos[old2];
        if ( oldTrack2.NClusters() < newTrack2.NClusters() )
        {
        oldTrack2.SetPrevNeighbour( -1, neighborType );
        } else continue;
    }
    newTrack1.SetNextNeighbour( itr2, neighborType );
    newTrack2.SetPrevNeighbour( itr, neighborType );*/
  }

  int start, end;
  setBlockRange(SliceTrackInfoLocalTotal(), nBlocks, iBlock, start, end);

  for (int baseIdx = 0; baseIdx < SliceTrackInfoLocalTotal(); baseIdx += nThreads) {
    int itr = baseIdx + iThread;
    bool inRange = itr < SliceTrackInfoLocalTotal();

    int itr2 = -1;
    if (inRange) {
      itr2 = mTrackLinks[itr];
    }

    bool resolveSlice = (itr2 > -1);
    if (resolveSlice) {
      int root = mTrackCCRoots[itr];
      resolveSlice &= (start <= root) && (root < end);
    }

    short smemIdx = work_group_scan_inclusive_add(short(resolveSlice));

    if (resolveSlice) {
      smem.iTrack1[smemIdx - 1] = itr;
      smem.iTrack2[smemIdx - 1] = itr2;
    }
    GPUbarrier();

    if (iThread < nThreads - 1) {
      continue;
    }

    const int nSlices = smemIdx;

    for (int i = 0; i < nSlices; i++) {
      itr = smem.iTrack1[i];
      itr2 = smem.iTrack2[i];

      GPUTPCGMSliceTrack* track1 = &mSliceTrackInfos[itr];
      GPUTPCGMSliceTrack* track2 = &mSliceTrackInfos[itr2];
      GPUTPCGMSliceTrack* track1Base = track1;
      GPUTPCGMSliceTrack* track2Base = track2;

      bool sameSegment = CAMath::Abs(track1->NClusters() > track2->NClusters() ? track1->QPt() : track2->QPt()) * Param().qptB5Scaler < 2 || track1->QPt() * track2->QPt() > 0;
      // GPUInfo("\nMerge %d with %d - same segment %d", itr, itr2, (int) sameSegment);
      // PrintMergeGraph(track1, std::cout);
      // PrintMergeGraph(track2, std::cout);

      while (track2->PrevSegmentNeighbour() >= 0) {
        track2 = &mSliceTrackInfos[track2->PrevSegmentNeighbour()];
      }
      if (sameSegment) {
        if (track1 == track2) {
          continue;
        }
        while (track1->PrevSegmentNeighbour() >= 0) {
          track1 = &mSliceTrackInfos[track1->PrevSegmentNeighbour()];
          if (track1 == track2) {
            goto NextTrack;
          }
        }
        GPUCommonAlgorithm::swap(track1, track1Base);
        for (int k = 0; k < 2; k++) {
          GPUTPCGMSliceTrack* tmp = track1Base;
          while (tmp->Neighbour(k) >= 0) {
            tmp = &mSliceTrackInfos[tmp->Neighbour(k)];
            if (tmp == track2) {
              goto NextTrack;
            }
          }
        }

        while (track1->NextSegmentNeighbour() >= 0) {
          track1 = &mSliceTrackInfos[track1->NextSegmentNeighbour()];
          if (track1 == track2) {
            goto NextTrack;
          }
        }
      } else {
        while (track1->PrevSegmentNeighbour() >= 0) {
          track1 = &mSliceTrackInfos[track1->PrevSegmentNeighbour()];
        }

        if (track1 == track2) {
          continue;
        }
        for (int k = 0; k < 2; k++) {
          GPUTPCGMSliceTrack* tmp = track1;
          while (tmp->Neighbour(k) >= 0) {
            tmp = &mSliceTrackInfos[tmp->Neighbour(k)];
            if (tmp == track2) {
              goto NextTrack;
            }
          }
        }

        float z1min, z1max, z2min, z2max;
        z1min = track1->MinClusterZT();
        z1max = track1->MaxClusterZT();
        z2min = track2->MinClusterZT();
        z2max = track2->MaxClusterZT();
        if (track1 != track1Base) {
          z1min = CAMath::Min(z1min, track1Base->MinClusterZT());
          z1max = CAMath::Max(z1max, track1Base->MaxClusterZT());
        }
        if (track2 != track2Base) {
          z2min = CAMath::Min(z2min, track2Base->MinClusterZT());
          z2max = CAMath::Max(z2max, track2Base->MaxClusterZT());
        }
        bool goUp = z2max - z1min > z1max - z2min;

        if (track1->Neighbour(goUp) < 0 && track2->Neighbour(!goUp) < 0) {
          track1->SetNeighbor(track2 - mSliceTrackInfos, goUp);
          track2->SetNeighbor(track1 - mSliceTrackInfos, !goUp);
          // GPUInfo("Result (simple neighbor)");
          // PrintMergeGraph(track1, std::cout);
          continue;
        } else if (track1->Neighbour(goUp) < 0) {
          track2 = &mSliceTrackInfos[track2->Neighbour(!goUp)];
          GPUCommonAlgorithm::swap(track1, track2);
        } else if (track2->Neighbour(!goUp) < 0) {
          track1 = &mSliceTrackInfos[track1->Neighbour(goUp)];
        } else { // Both would work, but we use the simpler one
          track1 = &mSliceTrackInfos[track1->Neighbour(goUp)];
        }
        track1Base = track1;
      }

      track2Base = track2;
      if (!sameSegment) {
        while (track1->NextSegmentNeighbour() >= 0) {
          track1 = &mSliceTrackInfos[track1->NextSegmentNeighbour()];
        }
      }
      track1->SetNextSegmentNeighbour(track2 - mSliceTrackInfos);
      track2->SetPrevSegmentNeighbour(track1 - mSliceTrackInfos);
      // k = 0: Merge right side
      // k = 1: Merge left side
      for (int k = 0; k < 2; k++) {
        track1 = track1Base;
        track2 = track2Base;
        while (track2->Neighbour(k) >= 0) {
          if (track1->Neighbour(k) >= 0) {
            GPUTPCGMSliceTrack* track1new = &mSliceTrackInfos[track1->Neighbour(k)];
            GPUTPCGMSliceTrack* track2new = &mSliceTrackInfos[track2->Neighbour(k)];
            track2->SetNeighbor(-1, k);
            track2new->SetNeighbor(-1, k ^ 1);
            track1 = track1new;
            while (track1->NextSegmentNeighbour() >= 0) {
              track1 = &mSliceTrackInfos[track1->NextSegmentNeighbour()];
            }
            track1->SetNextSegmentNeighbour(track2new - mSliceTrackInfos);
            track2new->SetPrevSegmentNeighbour(track1 - mSliceTrackInfos);
            track1 = track1new;
            track2 = track2new;
          } else {
            GPUTPCGMSliceTrack* track2new = &mSliceTrackInfos[track2->Neighbour(k)];
            track1->SetNeighbor(track2->Neighbour(k), k);
            track2->SetNeighbor(-1, k);
            track2new->SetNeighbor(track1 - mSliceTrackInfos, k ^ 1);
          }
        }
      }
      // GPUInfo("Result");
      // PrintMergeGraph(track1, std::cout);
    NextTrack:;
    }
  }
}

GPUd() void GPUTPCGMMerger::MergeCEFill(const GPUTPCGMSliceTrack* track, const GPUTPCGMMergedTrackHit& cls, const GPUTPCGMMergedTrackHitXYZ* clsXYZ, int itr)
{
  if (Param().rec.nonConsecutiveIDs) {
    return;
  }

  if (Param().rec.tpc.mergerCERowLimit > 0 && CAMath::Abs(track->QPt()) * Param().qptB5Scaler < 0.3 && (cls.row < Param().rec.tpc.mergerCERowLimit || cls.row >= GPUCA_ROW_COUNT - Param().rec.tpc.mergerCERowLimit)) {
    return;
  }

  float z = 0;
  if (Param().par.earlyTpcTransform) {
    z = clsXYZ->z;
  } else {
    float x, y;
    auto& cln = mConstantMem->ioPtrs.clustersNative->clustersLinear[cls.num];
    GPUTPCConvertImpl::convert(*mConstantMem, cls.slice, cls.row, cln.getPad(), cln.getTime(), x, y, z);
  }

  if (!Param().par.continuousTracking && CAMath::Abs(z) > 10) {
    return;
  }
  int slice = track->Slice();
  for (int attempt = 0; attempt < 2; attempt++) {
    GPUTPCGMBorderTrack b;
    const float x0 = Param().tpcGeometry.Row2X(attempt == 0 ? 63 : cls.row);
    if (track->TransportToX(this, x0, Param().constBz, b, GPUCA_MAX_SIN_PHI_LOW)) {
      b.SetTrackID(itr);
      b.SetNClusters(mOutputTracks[itr].NClusters());
      if (CAMath::Abs(b.Cov()[4]) >= 0.5) {
        b.SetCov(4, 0.5); // TODO: Is this needed and better than the cut in BorderTrack?
      }
      if (track->CSide()) {
        b.SetPar(1, b.Par()[1] - 2 * (z - b.ZOffsetLinear()));
        b.SetZOffsetLinear(-b.ZOffsetLinear());
      }
      b.SetRow(cls.row);
      unsigned int id = slice + attempt * NSLICES;
      unsigned int myTrack = CAMath::AtomicAdd(&mMemory->tmpCounter[id], 1u);
      mBorder[id][myTrack] = b;
      break;
    }
  }
}

GPUd() void GPUTPCGMMerger::MergeCE(int nBlocks, int nThreads, int iBlock, int iThread)
{
  const ClusterNative* cls = Param().par.earlyTpcTransform ? nullptr : mConstantMem->ioPtrs.clustersNative->clustersLinear;
  for (unsigned int i = iBlock * nThreads + iThread; i < mMemory->nOutputTracks; i += nThreads * nBlocks) {
    if (mOutputTracks[i].CSide() == 0 && mTrackLinks[i] >= 0) {
      if (mTrackLinks[mTrackLinks[i]] != (int)i) {
        continue;
      }
      GPUTPCGMMergedTrack* trk[2] = {&mOutputTracks[i], &mOutputTracks[mTrackLinks[i]]};

      if (!trk[1]->OK() || trk[1]->CCE()) {
        continue;
      }
      bool celooper = (trk[0]->GetParam().GetQPt() * Param().qptB5Scaler > 1 && trk[0]->GetParam().GetQPt() * trk[1]->GetParam().GetQPt() < 0);
      bool looper = trk[0]->Looper() || trk[1]->Looper() || celooper;
      if (!looper && trk[0]->GetParam().GetPar(3) * trk[1]->GetParam().GetPar(3) < 0) {
        continue;
      }

      unsigned int newRef = CAMath::AtomicAdd(&mMemory->nOutputTrackClusters, trk[0]->NClusters() + trk[1]->NClusters());
      if (newRef + trk[0]->NClusters() + trk[1]->NClusters() >= mNMaxOutputTrackClusters) {
        raiseError(GPUErrors::ERROR_MERGER_CE_HIT_OVERFLOW, newRef + trk[0]->NClusters() + trk[1]->NClusters(), mNMaxOutputTrackClusters);
        for (unsigned int k = newRef; k < mNMaxOutputTrackClusters; k++) {
          mClusters[k].num = 0;
          mClusters[k].state = 0;
        }
        CAMath::AtomicExch(&mMemory->nOutputTrackClusters, mNMaxOutputTrackClusters);
        return;
      }

      bool needswap = false;
      if (looper) {
        float z0max, z1max;
        if (Param().par.earlyTpcTransform) {
          z0max = CAMath::Max(CAMath::Abs(mClustersXYZ[trk[0]->FirstClusterRef()].z), CAMath::Abs(mClustersXYZ[trk[0]->FirstClusterRef() + trk[0]->NClusters() - 1].z));
          z1max = CAMath::Max(CAMath::Abs(mClustersXYZ[trk[1]->FirstClusterRef()].z), CAMath::Abs(mClustersXYZ[trk[1]->FirstClusterRef() + trk[1]->NClusters() - 1].z));
        } else {
          z0max = -CAMath::Min(cls[mClusters[trk[0]->FirstClusterRef()].num].getTime(), cls[mClusters[trk[0]->FirstClusterRef() + trk[0]->NClusters() - 1].num].getTime());
          z1max = -CAMath::Min(cls[mClusters[trk[1]->FirstClusterRef()].num].getTime(), cls[mClusters[trk[1]->FirstClusterRef() + trk[1]->NClusters() - 1].num].getTime());
        }
        if (z1max < z0max) {
          needswap = true;
        }
      } else {
        if (mClusters[trk[0]->FirstClusterRef()].row > mClusters[trk[1]->FirstClusterRef()].row) {
          needswap = true;
        }
      }
      if (needswap) {
        GPUCommonAlgorithm::swap(trk[0], trk[1]);
      }

      bool reverse[2] = {false, false};
      if (looper) {
        if (Param().par.earlyTpcTransform) {
          reverse[0] = (mClustersXYZ[trk[0]->FirstClusterRef()].z > mClustersXYZ[trk[0]->FirstClusterRef() + trk[0]->NClusters() - 1].z) ^ (trk[0]->CSide() > 0);
          reverse[1] = (mClustersXYZ[trk[1]->FirstClusterRef()].z < mClustersXYZ[trk[1]->FirstClusterRef() + trk[1]->NClusters() - 1].z) ^ (trk[1]->CSide() > 0);
        } else {
          reverse[0] = cls[mClusters[trk[0]->FirstClusterRef()].num].getTime() < cls[mClusters[trk[0]->FirstClusterRef() + trk[0]->NClusters() - 1].num].getTime();
          reverse[1] = cls[mClusters[trk[1]->FirstClusterRef()].num].getTime() > cls[mClusters[trk[1]->FirstClusterRef() + trk[1]->NClusters() - 1].num].getTime();
        }
      }

      if (Param().par.continuousTracking) {
        if (Param().par.earlyTpcTransform) {
          const float z0 = trk[0]->CSide() ? CAMath::Max(mClustersXYZ[trk[0]->FirstClusterRef()].z, mClustersXYZ[trk[0]->FirstClusterRef() + trk[0]->NClusters() - 1].z) : CAMath::Min(mClustersXYZ[trk[0]->FirstClusterRef()].z, mClustersXYZ[trk[0]->FirstClusterRef() + trk[0]->NClusters() - 1].z);
          const float z1 = trk[1]->CSide() ? CAMath::Max(mClustersXYZ[trk[1]->FirstClusterRef()].z, mClustersXYZ[trk[1]->FirstClusterRef() + trk[1]->NClusters() - 1].z) : CAMath::Min(mClustersXYZ[trk[1]->FirstClusterRef()].z, mClustersXYZ[trk[1]->FirstClusterRef() + trk[1]->NClusters() - 1].z);
          const float offset = CAMath::Abs(z1) > CAMath::Abs(z0) ? -z0 : z1;
          trk[1]->Param().Z() += trk[1]->Param().TZOffset() - offset;
          trk[1]->Param().TZOffset() = offset;
        } else {
          GPUTPCGMMergedTrackHit* clsmax;
          const float tmax = CAMath::MaxWithRef(cls[mClusters[trk[0]->FirstClusterRef()].num].getTime(), cls[mClusters[trk[0]->FirstClusterRef() + trk[0]->NClusters() - 1].num].getTime(),
                                                cls[mClusters[trk[1]->FirstClusterRef()].num].getTime(), cls[mClusters[trk[1]->FirstClusterRef() + trk[1]->NClusters() - 1].num].getTime(),
                                                &mClusters[trk[0]->FirstClusterRef()], &mClusters[trk[0]->FirstClusterRef() + trk[0]->NClusters() - 1],
                                                &mClusters[trk[1]->FirstClusterRef()], &mClusters[trk[1]->FirstClusterRef() + trk[1]->NClusters() - 1], clsmax);
          const float offset = CAMath::Max(tmax - mConstantMem->calibObjects.fastTransformHelper->getCorrMap()->getMaxDriftTime(clsmax->slice, clsmax->row, cls[clsmax->num].getPad()), 0.f);
          trk[1]->Param().Z() += mConstantMem->calibObjects.fastTransformHelper->getCorrMap()->convDeltaTimeToDeltaZinTimeFrame(trk[1]->CSide() * NSLICES / 2, trk[1]->Param().TZOffset() - offset);
          trk[1]->Param().TZOffset() = offset;
        }
      }

      int pos = newRef;
      int leg = -1;
      int lastLeg = -1;
#pragma unroll
      for (int k = 1; k >= 0; k--) {
        int loopstart = reverse[k] ? (trk[k]->NClusters() - 1) : 0;
        int loopend = reverse[k] ? -1 : (int)trk[k]->NClusters();
        int loopinc = reverse[k] ? -1 : 1;
        for (int j = loopstart; j != loopend; j += loopinc) {
          if (Param().par.earlyTpcTransform) {
            mClustersXYZ[pos] = mClustersXYZ[trk[k]->FirstClusterRef() + j];
          }
          mClusters[pos] = mClusters[trk[k]->FirstClusterRef() + j];
          if (looper) {
            if (mClusters[trk[k]->FirstClusterRef() + j].leg != lastLeg) {
              leg++;
              lastLeg = mClusters[trk[k]->FirstClusterRef() + j].leg;
            }
            mClusters[pos].leg = leg;
          }
          pos++;
        }
        if (celooper) {
          lastLeg = -1;
        }
      }
      trk[1]->SetFirstClusterRef(newRef);
      trk[1]->SetNClusters(trk[0]->NClusters() + trk[1]->NClusters());
      if (trk[1]->NClusters() > GPUCA_MERGER_MAX_TRACK_CLUSTERS) {
        trk[1]->SetFirstClusterRef(trk[1]->FirstClusterRef() + trk[1]->NClusters() - GPUCA_MERGER_MAX_TRACK_CLUSTERS);
        trk[1]->SetNClusters(GPUCA_MERGER_MAX_TRACK_CLUSTERS);
      }
      trk[1]->SetCCE(true);
      if (looper) {
        trk[1]->SetLooper(true);
        trk[1]->SetLegs(leg + 1);
      }
      trk[0]->SetNClusters(0);
      trk[0]->SetOK(false);
    }
  }

  // for (int i = 0;i < mMemory->nOutputTracks;i++) {if (mOutputTracks[i].CCE() == false) {mOutputTracks[i].SetNClusters(0);mOutputTracks[i].SetOK(false);}} //Remove all non-CE tracks
}

struct GPUTPCGMMerger_CompareClusterIdsLooper {
  struct clcomparestruct {
    unsigned char leg;
  };

  const unsigned char leg;
  const bool outwards;
  const GPUTPCGMMerger::trackCluster* const cmp1;
  const clcomparestruct* const cmp2;
  GPUd() GPUTPCGMMerger_CompareClusterIdsLooper(unsigned char l, bool o, const GPUTPCGMMerger::trackCluster* c1, const clcomparestruct* c2) : leg(l), outwards(o), cmp1(c1), cmp2(c2) {}
  GPUd() bool operator()(const short aa, const short bb)
  {
    const clcomparestruct& a = cmp2[aa];
    const clcomparestruct& b = cmp2[bb];
    const GPUTPCGMMerger::trackCluster& a1 = cmp1[aa];
    const GPUTPCGMMerger::trackCluster& b1 = cmp1[bb];
    if (a.leg != b.leg) {
      return ((leg > 0) ^ (a.leg > b.leg));
    }
    if (a1.row != b1.row) {
      return ((a1.row > b1.row) ^ ((a.leg - leg) & 1) ^ outwards);
    }
    return a1.id > b1.id;
  }
};

struct GPUTPCGMMerger_CompareClusterIds {
  const GPUTPCGMMerger::trackCluster* const mCmp;
  GPUd() GPUTPCGMMerger_CompareClusterIds(const GPUTPCGMMerger::trackCluster* cmp) : mCmp(cmp) {}
  GPUd() bool operator()(const short aa, const short bb)
  {
    const GPUTPCGMMerger::trackCluster& a = mCmp[aa];
    const GPUTPCGMMerger::trackCluster& b = mCmp[bb];
    if (a.row != b.row) {
      return (a.row > b.row);
    }
    return (a.id > b.id);
  }
};

GPUd() void GPUTPCGMMerger::CollectMergedTracks(int nBlocks, int nThreads, int iBlock, int iThread)
{
  GPUTPCGMSliceTrack* trackParts[kMaxParts];

  for (int itr = iBlock * nThreads + iThread; itr < SliceTrackInfoLocalTotal(); itr += nThreads * nBlocks) {

    GPUTPCGMSliceTrack& track = mSliceTrackInfos[itr];

    if (track.PrevSegmentNeighbour() >= 0) {
      continue;
    }
    if (track.PrevNeighbour() >= 0) {
      continue;
    }
    int nParts = 0;
    int nHits = 0;
    int leg = 0;
    GPUTPCGMSliceTrack *trbase = &track, *tr = &track;
    tr->SetPrevSegmentNeighbour(1000000000);
    while (true) {
      if (nParts >= kMaxParts) {
        break;
      }
      if (nHits + tr->NClusters() > kMaxClusters) {
        break;
      }
      nHits += tr->NClusters();

      tr->SetLeg(leg);
      trackParts[nParts++] = tr;
      for (int i = 0; i < 2; i++) {
        if (tr->GlobalTrackId(i) != -1) {
          if (nParts >= kMaxParts) {
            break;
          }
          if (nHits + mSliceTrackInfos[tr->GlobalTrackId(i)].NClusters() > kMaxClusters) {
            break;
          }
          trackParts[nParts] = &mSliceTrackInfos[tr->GlobalTrackId(i)];
          trackParts[nParts++]->SetLeg(leg);
          nHits += mSliceTrackInfos[tr->GlobalTrackId(i)].NClusters();
        }
      }
      int jtr = tr->NextSegmentNeighbour();
      if (jtr >= 0) {
        tr = &(mSliceTrackInfos[jtr]);
        tr->SetPrevSegmentNeighbour(1000000002);
        continue;
      }
      jtr = trbase->NextNeighbour();
      if (jtr >= 0) {
        trbase = &(mSliceTrackInfos[jtr]);
        tr = trbase;
        if (tr->PrevSegmentNeighbour() >= 0) {
          break;
        }
        tr->SetPrevSegmentNeighbour(1000000001);
        leg++;
        continue;
      }
      break;
    }

    // unpack and sort clusters
    if (nParts > 1 && leg == 0) {
      GPUCommonAlgorithm::sort(trackParts, trackParts + nParts, [](const GPUTPCGMSliceTrack* a, const GPUTPCGMSliceTrack* b) { return (a->X() > b->X()); });
    }

    if (Param().rec.tpc.dropLoopers && leg > 0) {
      nParts = 1;
      leg = 0;
    }

    trackCluster trackClusters[kMaxClusters];
    nHits = 0;
    for (int ipart = 0; ipart < nParts; ipart++) {
      const GPUTPCGMSliceTrack* t = trackParts[ipart];
      CADEBUG(printf("Collect Track %d Part %d QPt %f DzDs %f\n", mMemory->nOutputTracks, ipart, t->QPt(), t->DzDs()));
      int nTrackHits = t->NClusters();
      trackCluster* c2 = trackClusters + nHits + nTrackHits - 1;
      for (int i = 0; i < nTrackHits; i++, c2--) {
        if (Param().rec.tpc.mergerReadFromTrackerDirectly) {
          const GPUTPCTracker& trk = GetConstantMem()->tpcTrackers[t->Slice()];
          const GPUTPCHitId& ic = trk.TrackHits()[t->OrigTrack()->FirstHitID() + i];
          unsigned int id = trk.Data().ClusterDataIndex(trk.Data().Row(ic.RowIndex()), ic.HitIndex()) + GetConstantMem()->ioPtrs.clustersNative->clusterOffset[t->Slice()][0];
          *c2 = trackCluster{id, (unsigned char)ic.RowIndex(), t->Slice(), t->Leg()};
        } else {
          const GPUTPCSliceOutCluster& c = t->OrigTrack()->OutTrackClusters()[i];
          unsigned int id = Param().rec.nonConsecutiveIDs ? ((unsigned int)((unsigned int*)&c - (unsigned int*)mkSlices[t->Slice()]->GetFirstTrack())) : c.GetId();
          *c2 = trackCluster{id, c.GetRow(), t->Slice(), t->Leg()};
        }
      }
      nHits += nTrackHits;
    }
    if (nHits < GPUCA_TRACKLET_SELECTOR_MIN_HITS_B5(track.QPt() * Param().qptB5Scaler)) {
      continue;
    }

    int ordered = leg == 0;
    if (ordered) {
      for (int i = 1; i < nHits; i++) {
        if (trackClusters[i].row > trackClusters[i - 1].row || trackClusters[i].id == trackClusters[i - 1].id) {
          ordered = 0;
          break;
        }
      }
    }
    int firstTrackIndex = 0;
    int lastTrackIndex = nParts - 1;
    if (ordered == 0) {
      int nTmpHits = 0;
      trackCluster trackClustersUnsorted[kMaxClusters];
      short clusterIndices[kMaxClusters];
      for (int i = 0; i < nHits; i++) {
        trackClustersUnsorted[i] = trackClusters[i];
        clusterIndices[i] = i;
      }

      if (leg > 0) {
        // Find QPt and DzDs for the segment closest to the vertex, if low/mid Pt
        float baseZT = 1e9;
        unsigned char baseLeg = 0;
        for (int i = 0; i < nParts; i++) {
          if (trackParts[i]->Leg() == 0 || trackParts[i]->Leg() == leg) {
            float zt;
            if (Param().par.earlyTpcTransform) {
              zt = CAMath::Min(CAMath::Abs(trackParts[i]->ClusterZT0()), CAMath::Abs(trackParts[i]->ClusterZTN()));
            } else {
              zt = -trackParts[i]->MinClusterZT(); // Negative time ~ smallest z, to behave the same way // TODO: Check all these min / max ZT
            }
            if (zt < baseZT) {
              baseZT = zt;
              baseLeg = trackParts[i]->Leg();
            }
          }
        }
        int iLongest = 1e9;
        int length = 0;
        for (int i = (baseLeg ? (nParts - 1) : 0); baseLeg ? (i >= 0) : (i < nParts); baseLeg ? i-- : i++) {
          if (trackParts[i]->Leg() != baseLeg) {
            break;
          }
          if (trackParts[i]->OrigTrack()->NHits() > length) {
            iLongest = i;
            length = trackParts[i]->OrigTrack()->NHits();
          }
        }
        bool outwards;
        if (Param().par.earlyTpcTransform) {
          outwards = (trackParts[iLongest]->ClusterZT0() > trackParts[iLongest]->ClusterZTN()) ^ trackParts[iLongest]->CSide();
        } else {
          outwards = trackParts[iLongest]->ClusterZT0() < trackParts[iLongest]->ClusterZTN();
        }
        GPUTPCGMMerger_CompareClusterIdsLooper::clcomparestruct clusterSort[kMaxClusters];
        for (int iPart = 0; iPart < nParts; iPart++) {
          const GPUTPCGMSliceTrack* t = trackParts[iPart];
          int nTrackHits = t->NClusters();
          for (int j = 0; j < nTrackHits; j++) {
            int i = nTmpHits + j;
            clusterSort[i].leg = t->Leg();
          }
          nTmpHits += nTrackHits;
        }

        GPUCommonAlgorithm::sort(clusterIndices, clusterIndices + nHits, GPUTPCGMMerger_CompareClusterIdsLooper(baseLeg, outwards, trackClusters, clusterSort));
      } else {
        GPUCommonAlgorithm::sort(clusterIndices, clusterIndices + nHits, GPUTPCGMMerger_CompareClusterIds(trackClusters));
      }
      nTmpHits = 0;
      firstTrackIndex = lastTrackIndex = -1;
      for (int i = 0; i < nParts; i++) {
        nTmpHits += trackParts[i]->NClusters();
        if (nTmpHits > clusterIndices[0] && firstTrackIndex == -1) {
          firstTrackIndex = i;
        }
        if (nTmpHits > clusterIndices[nHits - 1] && lastTrackIndex == -1) {
          lastTrackIndex = i;
        }
      }

      int nFilteredHits = 0;
      int indPrev = -1;
      for (int i = 0; i < nHits; i++) {
        int ind = clusterIndices[i];
        if (indPrev >= 0 && trackClustersUnsorted[ind].id == trackClustersUnsorted[indPrev].id) {
          continue;
        }
        indPrev = ind;
        trackClusters[nFilteredHits] = trackClustersUnsorted[ind];
        nFilteredHits++;
      }
      nHits = nFilteredHits;
    }

    unsigned int iOutTrackFirstCluster = CAMath::AtomicAdd(&mMemory->nOutputTrackClusters, (unsigned int)nHits);
    if (iOutTrackFirstCluster >= mNMaxOutputTrackClusters) {
      raiseError(GPUErrors::ERROR_MERGER_HIT_OVERFLOW, iOutTrackFirstCluster, mNMaxOutputTrackClusters);
      CAMath::AtomicExch(&mMemory->nOutputTrackClusters, mNMaxOutputTrackClusters);
      continue;
    }

    GPUTPCGMMergedTrackHit* cl = mClusters + iOutTrackFirstCluster;
    GPUTPCGMMergedTrackHitXYZ* clXYZ = mClustersXYZ + iOutTrackFirstCluster;

    for (int i = 0; i < nHits; i++) {
      unsigned char state;
      if (Param().rec.nonConsecutiveIDs) {
        const GPUTPCSliceOutCluster* c = (const GPUTPCSliceOutCluster*)((const int*)mkSlices[trackClusters[i].slice]->GetFirstTrack() + trackClusters[i].id);
        clXYZ[i].x = c->GetX();
        clXYZ[i].y = c->GetY();
        clXYZ[i].z = c->GetZ();
        clXYZ[i].amp = c->GetAmp();
        trackClusters[i].id = c->GetId();
#ifdef GPUCA_TPC_RAW_PROPAGATE_PAD_ROW_TIME
        cl[i] XYZ.pad = c->mPad;
        cl[i] XYZ.time = c->mTime;
#endif
        state = c->GetFlags();
      } else if (Param().par.earlyTpcTransform) {
        const GPUTPCClusterData& c = GetConstantMem()->tpcTrackers[trackClusters[i].slice].ClusterData()[trackClusters[i].id - GetConstantMem()->tpcTrackers[trackClusters[i].slice].Data().ClusterIdOffset()];
        clXYZ[i].x = c.x;
        clXYZ[i].y = c.y;
        clXYZ[i].z = c.z;
        clXYZ[i].amp = c.amp;
#ifdef GPUCA_TPC_RAW_PROPAGATE_PAD_ROW_TIME
        clXYZ[i].pad = c.mPad;
        clXYZ[i].time = c.mTime;
#endif
        state = c.flags;
      } else {
        const ClusterNative& c = GetConstantMem()->ioPtrs.clustersNative->clustersLinear[trackClusters[i].id];
        state = c.getFlags();
      }
#ifdef GPUCA_ALIROOT_LIB
      cl[i].x = clXYZ[i].x;
      cl[i].y = clXYZ[i].y;
      cl[i].z = clXYZ[i].z;
      cl[i].amp = clXYZ[i].amp;
#endif
      cl[i].state = state & GPUTPCGMMergedTrackHit::clustererAndSharedFlags; // Only allow edge, deconvoluted, and shared flags
      cl[i].row = trackClusters[i].row;
      if (!Param().rec.nonConsecutiveIDs) // We already have global consecutive numbers from the slice tracker, and we need to keep them for late cluster attachment
      {
        cl[i].num = trackClusters[i].id;
      } else { // Produce consecutive numbers for shared cluster flagging
        cl[i].num = iOutTrackFirstCluster + i;
        mGlobalClusterIDs[cl[i].num] = trackClusters[i].id;
      }
      cl[i].slice = trackClusters[i].slice;
      cl[i].leg = trackClusters[i].leg;
    } // nHits

    unsigned int iOutputTrack = CAMath::AtomicAdd(&mMemory->nOutputTracks, 1u);
    if (iOutputTrack >= mNMaxTracks) {
      raiseError(GPUErrors::ERROR_MERGER_TRACK_OVERFLOW, iOutputTrack, mNMaxTracks);
      CAMath::AtomicExch(&mMemory->nOutputTracks, mNMaxTracks);
      continue;
    }

    GPUTPCGMMergedTrack& mergedTrack = mOutputTracks[iOutputTrack];

    mergedTrack.SetFlags(0);
    mergedTrack.SetOK(1);
    mergedTrack.SetLooper(leg > 0);
    mergedTrack.SetLegs(leg);
    mergedTrack.SetNClusters(nHits);
    mergedTrack.SetFirstClusterRef(iOutTrackFirstCluster);
    GPUTPCGMTrackParam& p1 = mergedTrack.Param();
    const GPUTPCGMSliceTrack& p2 = *trackParts[firstTrackIndex];
    mergedTrack.SetCSide(p2.CSide());

    GPUTPCGMBorderTrack b;
    const float toX = Param().par.earlyTpcTransform ? clXYZ[0].x : Param().tpcGeometry.Row2X(cl[0].row);
    if (p2.TransportToX(this, toX, Param().constBz, b, GPUCA_MAX_SIN_PHI, false)) {
      p1.X() = toX;
      p1.Y() = b.Par()[0];
      p1.Z() = b.Par()[1];
      p1.SinPhi() = b.Par()[2];
    } else {
      p1.X() = p2.X();
      p1.Y() = p2.Y();
      p1.Z() = p2.Z();
      p1.SinPhi() = p2.SinPhi();
    }
    p1.TZOffset() = p2.TZOffset();
    p1.DzDs() = p2.DzDs();
    p1.QPt() = p2.QPt();
    mergedTrack.SetAlpha(p2.Alpha());
    if (CAMath::Abs(Param().polynomialField.GetNominalBz()) < (0.01f * gpu_common_constants::kCLight)) {
      p1.QPt() = 100.f / Param().rec.bz0Pt10MeV;
    }

    // if (nParts > 1) printf("Merged %d: QPt %f %d parts %d hits\n", mMemory->nOutputTracks, p1.QPt(), nParts, nHits);

    /*if (GPUQA::QAAvailable() && mRec->GetQA() && mRec->GetQA()->SuppressTrack(mMemory->nOutputTracks))
    {
      mergedTrack.SetOK(0);
      mergedTrack.SetNClusters(0);
    }
    if (mergedTrack.NClusters() && mergedTrack.OK()) */
    if (Param().rec.tpc.mergeCE) {
      bool CEside;
      if (Param().par.earlyTpcTransform) {
        CEside = (mergedTrack.CSide() != 0) ^ (clXYZ[0].z > clXYZ[nHits - 1].z);
      } else {
        auto& cls = mConstantMem->ioPtrs.clustersNative->clustersLinear;
        CEside = cls[cl[0].num].getTime() < cls[cl[nHits - 1].num].getTime();
      }
      MergeCEFill(trackParts[CEside ? lastTrackIndex : firstTrackIndex], cl[CEside ? (nHits - 1) : 0], &clXYZ[CEside ? (nHits - 1) : 0], iOutputTrack);
    }
  } // itr
}

GPUd() void GPUTPCGMMerger::SortTracksPrepare(int nBlocks, int nThreads, int iBlock, int iThread)
{
  for (unsigned int i = iBlock * nThreads + iThread; i < mMemory->nOutputTracks; i += nThreads * nBlocks) {
    mTrackOrderProcess[i] = i;
  }
}

GPUd() void GPUTPCGMMerger::PrepareClustersForFit0(int nBlocks, int nThreads, int iBlock, int iThread)
{
  for (unsigned int i = iBlock * nThreads + iThread; i < mMemory->nOutputTracks; i += nBlocks * nThreads) {
    mTrackSort[i] = i;
  }
}

#if defined(GPUCA_SPECIALIZE_THRUST_SORTS) && !defined(GPUCA_GPUCODE_GENRTC) // Specialize GPUTPCGMMergerSortTracks and GPUTPCGMMergerSortTracksQPt
struct GPUTPCGMMergerSortTracks_comp {
  const GPUTPCGMMergedTrack* const mCmp;
  GPUhd() GPUTPCGMMergerSortTracks_comp(GPUTPCGMMergedTrack* cmp) : mCmp(cmp) {}
  GPUd() bool operator()(const int aa, const int bb)
  {
    const GPUTPCGMMergedTrack& GPUrestrict() a = mCmp[aa];
    const GPUTPCGMMergedTrack& GPUrestrict() b = mCmp[bb];
    if (a.CCE() != b.CCE()) {
      return a.CCE() > b.CCE();
    }
    if (a.Legs() != b.Legs()) {
      return a.Legs() > b.Legs();
    }
    return a.NClusters() > b.NClusters();
  }
};

template <>
void GPUCA_KRNL_BACKEND_CLASS::runKernelBackendInternal<GPUTPCGMMergerSortTracks, 0>(krnlSetup& _xyz)
{
  GPUDebugTiming timer(mProcessingSettings.debugLevel, nullptr, mInternals->Streams, _xyz, this);
  thrust::device_ptr<unsigned int> trackSort((unsigned int*)mProcessorsShadow->tpcMerger.TrackOrderProcess());
  ThrustVolatileAsyncAllocator alloc(this);
  thrust::sort(GPUCA_THRUST_NAMESPACE::par(alloc).on(mInternals->Streams[_xyz.x.stream]), trackSort, trackSort + processors()->tpcMerger.NOutputTracks(), GPUTPCGMMergerSortTracks_comp(mProcessorsShadow->tpcMerger.OutputTracks()));
}

struct GPUTPCGMMergerSortTracksQPt_comp {
  const GPUTPCGMMergedTrack* const mCmp;
  GPUhd() GPUTPCGMMergerSortTracksQPt_comp(GPUTPCGMMergedTrack* cmp) : mCmp(cmp) {}
  GPUd() bool operator()(const int aa, const int bb)
  {
    const GPUTPCGMMergedTrack& GPUrestrict() a = mCmp[aa];
    const GPUTPCGMMergedTrack& GPUrestrict() b = mCmp[bb];
    return (CAMath::Abs(a.GetParam().GetQPt()) > CAMath::Abs(b.GetParam().GetQPt()));
  }
};

template <>
void GPUCA_KRNL_BACKEND_CLASS::runKernelBackendInternal<GPUTPCGMMergerSortTracksQPt, 0>(krnlSetup& _xyz)
{
  GPUDebugTiming timer(mProcessingSettings.debugLevel, nullptr, mInternals->Streams, _xyz, this);
  thrust::device_ptr<unsigned int> trackSort((unsigned int*)mProcessorsShadow->tpcMerger.TrackSort());
  ThrustVolatileAsyncAllocator alloc(this);
  thrust::sort(GPUCA_THRUST_NAMESPACE::par(alloc).on(mInternals->Streams[_xyz.x.stream]), trackSort, trackSort + processors()->tpcMerger.NOutputTracks(), GPUTPCGMMergerSortTracksQPt_comp(mProcessorsShadow->tpcMerger.OutputTracks()));
}
#endif // GPUCA_SPECIALIZE_THRUST_SORTS - Specialize GPUTPCGMMergerSortTracks and GPUTPCGMMergerSortTracksQPt

GPUd() void GPUTPCGMMerger::SortTracks(int nBlocks, int nThreads, int iBlock, int iThread)
{
#ifndef GPUCA_SPECIALIZE_THRUST_SORTS
  if (iThread || iBlock) {
    return;
  }
  // Have to duplicate sort comparison: Thrust cannot use the Lambda but OpenCL cannot use the object
  auto comp = [cmp = mOutputTracks](const int aa, const int bb) {
    const GPUTPCGMMergedTrack& GPUrestrict() a = cmp[aa];
    const GPUTPCGMMergedTrack& GPUrestrict() b = cmp[bb];
    if (a.CCE() != b.CCE()) {
      return a.CCE() > b.CCE();
    }
    if (a.Legs() != b.Legs()) {
      return a.Legs() > b.Legs();
    }
    return a.NClusters() > b.NClusters();
  };

  GPUCommonAlgorithm::sortDeviceDynamic(mTrackOrderProcess, mTrackOrderProcess + mMemory->nOutputTracks, comp);
#endif
}

GPUd() void GPUTPCGMMerger::SortTracksQPt(int nBlocks, int nThreads, int iBlock, int iThread)
{
#ifndef GPUCA_SPECIALIZE_THRUST_SORTS
  if (iThread || iBlock) {
    return;
  }
  // Have to duplicate sort comparison: Thrust cannot use the Lambda but OpenCL cannot use the object
  auto comp = [cmp = mOutputTracks](const int aa, const int bb) {
    const GPUTPCGMMergedTrack& GPUrestrict() a = cmp[aa];
    const GPUTPCGMMergedTrack& GPUrestrict() b = cmp[bb];
    return (CAMath::Abs(a.GetParam().GetQPt()) > CAMath::Abs(b.GetParam().GetQPt()));
  };

  GPUCommonAlgorithm::sortDeviceDynamic(mTrackSort, mTrackSort + mMemory->nOutputTracks, comp);
#endif
}

GPUd() void GPUTPCGMMerger::PrepareClustersForFit1(int nBlocks, int nThreads, int iBlock, int iThread)
{
  for (unsigned int i = iBlock * nThreads + iThread; i < mMemory->nOutputTracks; i += nBlocks * nThreads) {
    mTrackOrderAttach[mTrackSort[i]] = i;
    const GPUTPCGMMergedTrack& trk = mOutputTracks[i];
    if (trk.OK()) {
      for (unsigned int j = 0; j < trk.NClusters(); j++) {
        mClusterAttachment[mClusters[trk.FirstClusterRef() + j].num] = attachAttached | attachGood;
        CAMath::AtomicAdd(&mSharedCount[mClusters[trk.FirstClusterRef() + j].num], 1u);
      }
    }
  }
}

GPUd() void GPUTPCGMMerger::PrepareClustersForFit2(int nBlocks, int nThreads, int iBlock, int iThread)
{
  for (unsigned int i = iBlock * nThreads + iThread; i < mMemory->nOutputTrackClusters; i += nBlocks * nThreads) {
    if (mSharedCount[mClusters[i].num] > 1) {
      mClusters[i].state |= GPUTPCGMMergedTrackHit::flagShared;
    }
  }
  if (mClusterStateExt) {
    for (unsigned int i = iBlock * nThreads + iThread; i < mNMaxClusters; i += nBlocks * nThreads) {
      unsigned char state = GetConstantMem()->ioPtrs.clustersNative->clustersLinear[i].getFlags();
      if (mSharedCount[i] > 1) {
        state |= GPUTPCGMMergedTrackHit::flagShared;
      }
      mClusterStateExt[i] = state;
    }
  }
}

GPUd() void GPUTPCGMMerger::Finalize0(int nBlocks, int nThreads, int iBlock, int iThread)
{
  if (Param().rec.nonConsecutiveIDs) {
    for (unsigned int i = iBlock * nThreads + iThread; i < mMemory->nOutputTrackClusters; i += nThreads * nBlocks) {
      mClusters[i].num = mGlobalClusterIDs[i];
    }
  } else {
    for (unsigned int i = iBlock * nThreads + iThread; i < mMemory->nOutputTracks; i += nThreads * nBlocks) {
      mTrackSort[mTrackOrderAttach[i]] = i;
    }
    for (unsigned int i = iBlock * nThreads + iThread; i < mMemory->nOutputTrackClusters; i += nThreads * nBlocks) {
      mClusterAttachment[mClusters[i].num] = 0; // Reset adjacent attachment for attached clusters, set correctly below
    }
  }
}

GPUd() void GPUTPCGMMerger::Finalize1(int nBlocks, int nThreads, int iBlock, int iThread)
{
  for (unsigned int i = iBlock * nThreads + iThread; i < mMemory->nOutputTracks; i += nThreads * nBlocks) {
    const GPUTPCGMMergedTrack& trk = mOutputTracks[i];
    if (!trk.OK() || trk.NClusters() == 0) {
      continue;
    }
    char goodLeg = mClusters[trk.FirstClusterRef() + trk.NClusters() - 1].leg;
    for (unsigned int j = 0; j < trk.NClusters(); j++) {
      int id = mClusters[trk.FirstClusterRef() + j].num;
      unsigned int weight = mTrackOrderAttach[i] | attachAttached;
      unsigned char clusterState = mClusters[trk.FirstClusterRef() + j].state;
      if (!(clusterState & GPUTPCGMMergedTrackHit::flagReject)) {
        weight |= attachGood;
      } else if (clusterState & GPUTPCGMMergedTrackHit::flagNotFit) {
        weight |= attachHighIncl;
      }
      if (mClusters[trk.FirstClusterRef() + j].leg == goodLeg) {
        weight |= attachGoodLeg;
      }
      CAMath::AtomicMax(&mClusterAttachment[id], weight);
    }
  }
}

GPUd() void GPUTPCGMMerger::Finalize2(int nBlocks, int nThreads, int iBlock, int iThread)
{
  for (unsigned int i = iBlock * nThreads + iThread; i < mNMaxClusters; i += nThreads * nBlocks) {
    if (mClusterAttachment[i] != 0) {
      mClusterAttachment[i] = (mClusterAttachment[i] & attachFlagMask) | mTrackSort[mClusterAttachment[i] & attachTrackMask];
    }
  }
}

GPUd() void GPUTPCGMMerger::MergeLoopersInit(int nBlocks, int nThreads, int iBlock, int iThread)
{
  const float lowPtThresh = Param().rec.tpc.rejectQPtB5 * 1.1f; // Might need to merge tracks above the threshold with parts below the threshold
  for (unsigned int i = get_global_id(0); i < mMemory->nOutputTracks; i += get_global_size(0)) {
    const auto& trk = mOutputTracks[i];
    const auto& p = trk.GetParam();
    const float qptabs = CAMath::Abs(p.GetQPt());
    if (trk.NClusters() && qptabs * Param().qptB5Scaler > 5.f && qptabs * Param().qptB5Scaler <= lowPtThresh) {
      const int slice = mClusters[trk.FirstClusterRef() + trk.NClusters() - 1].slice;
      const float refz = p.GetZ() + (Param().par.earlyTpcTransform ? p.GetTZOffset() : GetConstantMem()->calibObjects.fastTransformHelper->getCorrMap()->convVertexTimeToZOffset(slice, p.GetTZOffset(), Param().par.continuousMaxTimeBin)) + (trk.CSide() ? -100 : 100);
      float sinA, cosA;
      CAMath::SinCos(trk.GetAlpha(), sinA, cosA);
      float gx = cosA * p.GetX() - sinA * p.GetY();
      float gy = cosA * p.GetY() + sinA * p.GetX();
      float bz = Param().polynomialField.GetFieldBz(gx, gy, p.GetZ());
      const float r1 = p.GetQPt() * bz;
      const float r = CAMath::Abs(r1) > 0.0001 ? (1.f / r1) : 10000;
      const float mx = p.GetX() + r * p.GetSinPhi();
      const float my = p.GetY() - r * CAMath::Sqrt(1 - p.GetSinPhi() * p.GetSinPhi());
      const float gmx = cosA * mx - sinA * my;
      const float gmy = cosA * my + sinA * mx;
      unsigned int myId = CAMath::AtomicAdd(&mMemory->nLooperMatchCandidates, 1u);
      if (myId >= mNMaxLooperMatches) {
        raiseError(GPUErrors::ERROR_LOOPER_MATCH_OVERFLOW, myId, mNMaxLooperMatches);
        CAMath::AtomicExch(&mMemory->nLooperMatchCandidates, mNMaxLooperMatches);
        return;
      }
      mLooperCandidates[myId] = MergeLooperParam{refz, gmx, gmy, i};

      /*printf("Track %u Sanity qpt %f snp %f bz %f\n", mMemory->nLooperMatchCandidates, p.GetQPt(), p.GetSinPhi(), bz);
      for (unsigned int k = 0;k < trk.NClusters();k++) {
        float xx, yy, zz;
        if (Param().par.earlyTpcTransform) {
          const float zOffset = (mClusters[trk.FirstClusterRef() + k].slice < 18) == (mClusters[trk.FirstClusterRef() + 0].slice < 18) ? p.GetTZOffset() : -p.GetTZOffset();
          xx = mClustersXYZ[trk.FirstClusterRef() + k].x;
          yy = mClustersXYZ[trk.FirstClusterRef() + k].y;
          zz = mClustersXYZ[trk.FirstClusterRef() + k].z - zOffset;
        } else {
          const ClusterNative& GPUrestrict() cl = GetConstantMem()->ioPtrs.clustersNative->clustersLinear[mClusters[trk.FirstClusterRef() + k].num];
          GetConstantMem()->calibObjects.fastTransformHelper->Transform(mClusters[trk.FirstClusterRef() + k].slice, mClusters[trk.FirstClusterRef() + k].row, cl.getPad(), cl.getTime(), xx, yy, zz, p.GetTZOffset());
        }
        float sa2, ca2;
        CAMath::SinCos(Param().Alpha(mClusters[trk.FirstClusterRef() + k].slice), sa2, ca2);
        float cx = ca2 * xx - sa2 * yy;
        float cy = ca2 * yy + sa2 * xx;
        float dist = sqrtf((cx - gmx) * (cx - gmx) + (cy - gmy) * (cy - gmy));
        printf("Hit %3d/%3d slice %d xy %f %f R %f\n", k, trk.NClusters(), (int)mClusters[trk.FirstClusterRef() + k].slice, cx, cy, dist);
      }*/
    }
  }
}

GPUd() void GPUTPCGMMerger::MergeLoopersSort(int nBlocks, int nThreads, int iBlock, int iThread)
{
#ifndef GPUCA_SPECIALIZE_THRUST_SORTS
  if (iThread || iBlock) {
    return;
  }
  auto comp = [](const MergeLooperParam& a, const MergeLooperParam& b) { return CAMath::Abs(a.refz) < CAMath::Abs(b.refz); };
  GPUCommonAlgorithm::sortDeviceDynamic(mLooperCandidates, mLooperCandidates + mMemory->nLooperMatchCandidates, comp);
#endif
}

#if defined(GPUCA_SPECIALIZE_THRUST_SORTS) && !defined(GPUCA_GPUCODE_GENRTC) // Specialize GPUTPCGMMergerSortTracks and GPUTPCGMMergerSortTracksQPt
struct GPUTPCGMMergerMergeLoopers_comp {
  GPUd() bool operator()(const MergeLooperParam& a, const MergeLooperParam& b)
  {
    return CAMath::Abs(a.refz) < CAMath::Abs(b.refz);
  }
};

template <>
void GPUCA_KRNL_BACKEND_CLASS::runKernelBackendInternal<GPUTPCGMMergerMergeLoopers, 1>(krnlSetup& _xyz)
{
  GPUDebugTiming timer(mProcessingSettings.debugLevel, nullptr, mInternals->Streams, _xyz, this);
  thrust::device_ptr<MergeLooperParam> params(mProcessorsShadow->tpcMerger.LooperCandidates());
  ThrustVolatileAsyncAllocator alloc(this);
  thrust::sort(GPUCA_THRUST_NAMESPACE::par(alloc).on(mInternals->Streams[_xyz.x.stream]), params, params + processors()->tpcMerger.Memory()->nLooperMatchCandidates, GPUTPCGMMergerMergeLoopers_comp());
}
#endif // GPUCA_SPECIALIZE_THRUST_SORTS - Specialize GPUTPCGMMergerSortTracks and GPUTPCGMMergerSortTracksQPt

GPUd() void GPUTPCGMMerger::MergeLoopersMain(int nBlocks, int nThreads, int iBlock, int iThread)
{
  const MergeLooperParam* params = mLooperCandidates;

#if GPUCA_MERGE_LOOPER_MC && !defined(GPUCA_GPUCODE)
  std::vector<long int> paramLabels(mMemory->nLooperMatchCandidates);
  for (unsigned int i = 0; i < mMemory->nLooperMatchCandidates; i++) {
    paramLabels[i] = GetTrackLabel(mOutputTracks[params[i].id]);
  }
  /*std::vector<bool> dropped(mMemory->nLooperMatchCandidates);
  std::vector<bool> droppedMC(mMemory->nLooperMatchCandidates);
  std::vector<int> histMatch(101);
  std::vector<int> histFail(101);*/
  if (!mRec->GetProcessingSettings().runQA) {
    throw std::runtime_error("Need QA enabled for the Merge Loopers MC QA");
  }
#endif

  for (unsigned int i = get_global_id(0); i < mMemory->nLooperMatchCandidates; i += get_global_size(0)) {
    for (unsigned int j = i + 1; j < mMemory->nLooperMatchCandidates; j++) {
      //int bs = 0;
      if (CAMath::Abs(params[j].refz) > CAMath::Abs(params[i].refz) + 100.f) {
        break;
      }
      const float d2xy = CAMath::Sum2(params[i].x - params[j].x, params[i].y - params[j].y);
      if (d2xy > 15.f) {
        //bs |= 1;
        continue;
      }
      const auto& trk1 = mOutputTracks[params[i].id];
      const auto& trk2 = mOutputTracks[params[j].id];
      const auto& param1 = trk1.GetParam();
      const auto& param2 = trk2.GetParam();
      if (CAMath::Abs(param1.GetDzDs()) > 0.03f && CAMath::Abs(param2.GetDzDs()) > 0.03f && param1.GetDzDs() * param2.GetDzDs() * param1.GetQPt() * param2.GetQPt() < 0) {
        //bs |= 2;
        continue;
      }

      const float dznormalized = (CAMath::Abs(params[j].refz) - CAMath::Abs(params[i].refz)) / (CAMath::TwoPi() * 0.5f * (CAMath::Abs(param1.GetDzDs()) + CAMath::Abs(param2.GetDzDs())) * 1.f / (0.5f * (CAMath::Abs(param1.GetQPt()) + CAMath::Abs(param2.GetQPt())) * CAMath::Abs(Param().polynomialField.GetNominalBz())));
      const float phasecorr = CAMath::Modf((CAMath::ASin(param1.GetSinPhi()) + trk1.GetAlpha() - CAMath::ASin(param2.GetSinPhi()) - trk2.GetAlpha()) / CAMath::TwoPi() + 5.5f, 1.f) - 0.5f;
      const float phasecorrdirection = (params[j].refz * param1.GetQPt() * param1.GetDzDs()) > 0 ? 1 : -1;
      const float dzcorr = dznormalized + phasecorr * phasecorrdirection;
      const bool sameside = !(trk1.CSide() ^ trk2.CSide());
      const float dzcorrlimit[4] = {sameside ? 0.018f : 0.012f, sameside ? 0.12f : 0.025f, 0.14f, 0.15f};
      const int dzcorrcount = sameside ? 4 : 2;
      bool dzcorrok = false;
      float dznorm = 0.f;
      for (int k = 0; k < dzcorrcount; k++) {
        const float d = CAMath::Abs(dzcorr - 0.5f * k);
        if (d <= dzcorrlimit[k]) {
          dzcorrok = true;
          dznorm = d / dzcorrlimit[k];
          break;
        }
      }
      if (!dzcorrok) {
        //bs |= 4;
        continue;
      }

      const float dtgl = param1.GetDzDs() - (param1.GetQPt() * param2.GetQPt() > 0 ? param2.GetDzDs() : -param2.GetDzDs());
      const float dqpt = (CAMath::Abs(param1.GetQPt()) - CAMath::Abs(param2.GetQPt())) / CAMath::Min(param1.GetQPt(), param2.GetQPt());
      float d = CAMath::Sum2(dtgl * (1.f / 0.03f), dqpt * (1.f / 0.04f)) + d2xy * (1.f / 4.f) + dznorm * (1.f / 0.3f);
      bool EQ = d < 6.f;
#if GPUCA_MERGE_LOOPER_MC && !defined(GPUCA_GPUCODE)
      const long int label1 = paramLabels[i];
      const long int label2 = paramLabels[j];
      bool labelEQ = label1 != -1 && label1 == label2;
      if (1 || EQ || labelEQ) {
        //printf("Matching track %d/%d %u-%u (%ld/%ld): dist %f side %d %d, tgl %f %f, qpt %f %f, x %f %f, y %f %f\n", (int)EQ, (int)labelEQ, i, j, label1, label2, d, (int)mOutputTracks[params[i].id].CSide(), (int)mOutputTracks[params[j].id].CSide(), params[i].tgl, params[j].tgl, params[i].qpt, params[j].qpt, params[i].x, params[j].x, params[i].y, params[j].y);
        static auto& tup = GPUROOTDump<TNtuple>::get("mergeloopers", "labeleq:sides:d2xy:tgl1:tgl2:qpt1:qpt2:dz:dzcorr:dtgl:dqpt:dznorm:bs");
        tup.Fill((float)labelEQ, (trk1.CSide() ? 1 : 0) | (trk2.CSide() ? 2 : 0), d2xy, param1.GetDzDs(), param2.GetDzDs(), param1.GetQPt(), param2.GetQPt(), CAMath::Abs(params[j].refz) - CAMath::Abs(params[i].refz), dzcorr, dtgl, dqpt, dznorm, bs);
        static auto tup2 = GPUROOTDump<TNtuple>::getNew("mergeloopers2", "labeleq:refz1:refz2:tgl1:tgl2:qpt1:qpt2:snp1:snp2:a1:a2:dzn:phasecor:phasedir:dzcorr");
        tup2.Fill((float)labelEQ, params[i].refz, params[j].refz, param1.GetDzDs(), param2.GetDzDs(), param1.GetQPt(), param2.GetQPt(), param1.GetSinPhi(), param2.GetSinPhi(), trk1.GetAlpha(), trk2.GetAlpha(), dznormalized, phasecorr, phasecorrdirection, dzcorr);
      }
      /*if (EQ) {
        dropped[j] = true;
      }
      if (labelEQ) {
        droppedMC[j] = true;
        histMatch[CAMath::Min<int>(100, d * 10.f)]++;
      }
      if (d < 10.f && !labelEQ) {
        histFail[CAMath::Min<int>(100, d * 10.f)]++;
    }*/
#endif
      if (EQ) {
        mOutputTracks[params[j].id].SetMergedLooper(true);
        if (CAMath::Abs(param2.GetQPt() * Param().qptB5Scaler) >= Param().rec.tpc.rejectQPtB5) {
          mOutputTracks[params[i].id].SetMergedLooper(true);
        }
      }
    }
  }
  /*#if GPUCA_MERGE_LOOPER_MC && !defined(GPUCA_GPUCODE)
  int total = 0, totalmc = 0, good = 0, missed = 0, fake = 0;
  for (unsigned int i = 0; i < mMemory->nLooperMatchCandidates; i++) {
    total += dropped[i];
    totalmc += droppedMC[i];
    good += dropped[i] && droppedMC[i];
    missed += droppedMC[i] && !dropped[i];
    fake += dropped[i] && !droppedMC[i];
  }
  if (good) {
    printf("%20s: %8d\n", "Total", total);
    printf("%20s: %8d\n", "TotalMC", totalmc);
    printf("%20s: %8d (%8.3f%% %8.3f%%)\n", "Good", good, 100.f * good / total, 100.f * good / totalmc);
    printf("%20s: %8d (%8.3f%%)\n", "Missed", missed, 100.f * missed / totalmc);
    printf("%20s: %8d (%8.3f%%)\n", "Fake", fake, 100.f * fake / total);
  }
  printf("Match histo\n");
  for (unsigned int i = 0; i < histMatch.size(); i++) {
    printf("%8.3f: %3d\n", i / 10.f + 0.05f, histMatch[i]);
  }
  printf("Fake histo\n");
  for (unsigned int i = 0; i < histFail.size(); i++) {
    printf("%8.3f: %3d\n", i / 10.f + 0.05f, histFail[i]);
  }
#endif*/
}<|MERGE_RESOLUTION|>--- conflicted
+++ resolved
@@ -907,11 +907,7 @@
           }
         }
 
-<<<<<<< HEAD
-        GPUCA_DEBUG_STREAMER_CHECK(if (o2::utils::DebugStreamer::checkStream(o2::utils::StreamFlags::streamMergeBorderTracks, b1.TrackID())) { MergedTrackStreamer(b1, b2, "merge_all_tracks", iSlice1, iSlice2, mergeMode); });
-=======
         GPUCA_DEBUG_STREAMER_CHECK(float weight = b1.Par()[4] * b1.Par()[4]; if (o2::utils::DebugStreamer::checkStream(o2::utils::StreamFlags::streamMergeBorderTracksAll, b1.TrackID(), weight)) { MergedTrackStreamer(b1, b2, "merge_all_tracks", iSlice1, iSlice2, mergeMode, weight, o2::utils::DebugStreamer::getSamplingFrequency(o2::utils::StreamFlags::streamMergeBorderTracksAll)); });
->>>>>>> 3dfca814
 
         if (!b1.CheckChi2Y(b2, factor2ys)) {
           CADEBUG2(continue, printf("!Y\n"));
@@ -945,11 +941,7 @@
     if (iBest2 < 0) {
       continue;
     }
-<<<<<<< HEAD
-    GPUCA_DEBUG_STREAMER_CHECK(if (o2::utils::DebugStreamer::checkStream(o2::utils::StreamFlags::streamMergeBorderTracks, b1.TrackID())) { MergedTrackStreamer(b1, MergedTrackStreamerFindBorderTrack(B2, N2, iBest2), "merge_best_track", iSlice1, iSlice2, mergeMode); });
-=======
     GPUCA_DEBUG_STREAMER_CHECK(float weight = b1.Par()[4] * b1.Par()[4]; if (o2::utils::DebugStreamer::checkStream(o2::utils::StreamFlags::streamMergeBorderTracksBest, b1.TrackID(), weight)) { MergedTrackStreamer(b1, MergedTrackStreamerFindBorderTrack(B2, N2, iBest2), "merge_best_track", iSlice1, iSlice2, mergeMode, weight, o2::utils::DebugStreamer::getSamplingFrequency(o2::utils::StreamFlags::streamMergeBorderTracksBest)); });
->>>>>>> 3dfca814
 
     // statMerged++;
 

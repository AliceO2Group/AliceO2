// Copyright 2019-2020 CERN and copyright holders of ALICE O2.
// See https://alice-o2.web.cern.ch/copyright for details of the copyright holders.
// All rights not expressly granted are reserved.
//
// This software is distributed under the terms of the GNU General Public
// License v3 (GPL Version 3), copied verbatim in the file "COPYING".
//
// In applying this license CERN does not waive the privileges and immunities
// granted to it by virtue of its status as an Intergovernmental Organization
// or submit itself to any jurisdiction.

///
/// \file   CcdbApi.h
/// \author Barthelemy von Haller, Sandro Wenzel
///

#ifndef PROJECT_CCDBAPI_H
#define PROJECT_CCDBAPI_H

#include <string>
#include <memory>
#include <map>
#include <curl/curl.h>
#include <TObject.h>
#include <TMessage.h>
#include "CCDB/CcdbObjectInfo.h"
#include "CCDB/CCDBDownloader.h"
#include <CommonUtils/ConfigurableParam.h>
#include <type_traits>
#include <vector>

#if !defined(__CINT__) && !defined(__MAKECINT__) && !defined(__ROOTCLING__) && !defined(__CLING__)
#include "MemoryResources/MemoryResources.h"
#include <TJAlienCredentials.h>
#else
class TJAlienCredentials;
#endif

class TFile;
class TGrid;

namespace o2
{
namespace ccdb
{

class CCDBQuery;

/**
 * Interface to the CCDB.
 * It uses Curl to talk to the REST api.
 *
 * @todo use smart pointers ?
 * @todo handle errors and exceptions
 * @todo extend code coverage
 */
class CcdbApi //: public DatabaseInterface
{
 public:
  /// \brief Default constructor
  CcdbApi();
  /// \brief Default destructor
  virtual ~CcdbApi();

  const std::string getUniqueAgentID() const { return mUniqueAgentID; }

  static bool checkAlienToken();

  /**
   * Initialize connection to CCDB
   *
   * @param hosts The URLs to the CCDB (e.g. "ccdb-test.cern.ch:8080" or to a local snapshot "file:///tmp/CCDBSnapshot"),
   * separated with "," or ";" ("https://localhost:8080,https://ccdb-test.cern.ch:8080")
   */
  void init(std::string const& hosts);

  /**
   * Query current URL
   *
   */
  std::string const& getURL() const { return mUrl; }

  /**
   * Check if we are in a snapshot mode
   *
   */
  bool isSnapshotMode() const { return mInSnapshotMode; }

  /**
   * Create a binary image of the arbitrary type object, if CcdbObjectInfo pointer is provided, register there
   *
   * the assigned object class name and the filename
   * @param obj: Raw pointer to the object to store.
   * @param info: optinal info where assigned object name and filename will be filled
   */
  template <typename T>
  inline static std::unique_ptr<std::vector<char>> createObjectImage(const T* obj, CcdbObjectInfo* info = nullptr)
  {
    return createObjectImage(reinterpret_cast<const void*>(obj), typeid(T), info);
  }

  /**
   * Create a binary image of the TObject, if CcdbObjectInfo pointer is provided, register there
   *
   * the assigned object class name and the filename
   * @param obj: Raw pointer to the object to store.
   * @param info: optinal info where assigned object name and filename will be filled
   */
  static std::unique_ptr<std::vector<char>> createObjectImage(const TObject* obj, CcdbObjectInfo* info = nullptr);

  /**
   * Create a binary image of the object, if CcdbObjectInfo pointer is provided, register there
   *
   * the assigned object class name and the filename
   * @param obj: Raw pointer to the object to store.
   * @param tinfo: object type info
   * @param info: optinal info where assigned object name and filename will be filled
   */
  static std::unique_ptr<std::vector<char>> createObjectImage(const void* obj, std::type_info const& tinfo, CcdbObjectInfo* info = nullptr);

  /**
     * Store into the CCDB a TFile containing the ROOT object.
     *
     * @param rootObject Raw pointer to the object to store.
     * @param path The path where the object is going to be stored.
     * @param metadata Key-values representing the metadata for this object.
     * @param startValidityTimestamp Start of validity. If omitted, current timestamp is used.
     * @param endValidityTimestamp End of validity. If omitted, current timestamp + 1 day is used.
     * @return 0 -> ok,
     *         positive number -> curl error (https://curl.se/libcurl/c/libcurl-errors.html),
     *         -1 : object bigger than maxSize,
     *         -2 : curl initialization error
     */
  int storeAsTFile(const TObject* rootObject, std::string const& path, std::map<std::string, std::string> const& metadata,
                   long startValidityTimestamp = -1, long endValidityTimestamp = -1, std::vector<char>::size_type maxSize = 0 /*bytes*/) const;

  /**
     * Store into the CCDB a TFile containing an object of type T (which needs to have a ROOT dictionary)
     *
     * @param obj Raw pointer to the object to store.
     * @param path The path where the object is going to be stored.
     * @param metadata Key-values representing the metadata for this object.
     * @param startValidityTimestamp Start of validity. If omitted, current timestamp is used.
     * @param endValidityTimestamp End of validity. If omitted, current timestamp + 1 day is used.
     * @return 0 -> ok,
     *         positive number -> curl error (https://curl.se/libcurl/c/libcurl-errors.html),
     *         -1 : object bigger than maxSize,
     *         -2 : curl initialization error
     */
  template <typename T>
  int storeAsTFileAny(const T* obj, std::string const& path, std::map<std::string, std::string> const& metadata,
                      long startValidityTimestamp = -1, long endValidityTimestamp = -1, std::vector<char>::size_type maxSize = 0 /*bytes*/) const
  {
    return storeAsTFile_impl(reinterpret_cast<const void*>(obj), typeid(T), path, metadata, startValidityTimestamp, endValidityTimestamp, maxSize);
  }

  // interface for storing TObject via storeAsTFileAny
  int storeAsTFileAny(const TObject* rootobj, std::string const& path, std::map<std::string, std::string> const& metadata,
                      long startValidityTimestamp = -1, long endValidityTimestamp = -1, std::vector<char>::size_type maxSize = 0 /*bytes*/) const
  {
    return storeAsTFile(rootobj, path, metadata, startValidityTimestamp, endValidityTimestamp, maxSize);
  }

  /**
   * Retrieve object at the given path for the given timestamp.
   *
   * @param path The path where the object is to be found.
   * @param metadata Key-values representing the metadata to filter out objects.
   * @param timestamp Timestamp of the object to retrieve. If omitted, current timestamp is used.
   * @param headers Map to be populated with the headers we received, if it is not null.
   * @param optional etag from previous call
   * @param optional createdNotAfter upper time limit for the object creation timestamp (TimeMachine mode)
   * @param optional createdNotBefore lower time limit for the object creation timestamp (TimeMachine mode)
   * @return the object, or nullptr if none were found or type does not match serialized type.
   */
  template <typename T>
  typename std::enable_if<!std::is_base_of<o2::conf::ConfigurableParam, T>::value, T*>::type
    retrieveFromTFileAny(std::string const& path, std::map<std::string, std::string> const& metadata,
                         long timestamp = -1, std::map<std::string, std::string>* headers = nullptr, std::string const& etag = "",
                         const std::string& createdNotAfter = "", const std::string& createdNotBefore = "") const;

  template <typename T>
  typename std::enable_if<std::is_base_of<o2::conf::ConfigurableParam, T>::value, T*>::type
    retrieveFromTFileAny(std::string const& path, std::map<std::string, std::string> const& metadata,
                         long timestamp = -1, std::map<std::string, std::string>* headers = nullptr, std::string const& etag = "",
                         const std::string& createdNotAfter = "", const std::string& createdNotBefore = "") const;

  /**
   * Delete all versions of the object at this path.
   *
   * @todo Raise an exception if no such object exist.
   * @param path
   */
  void truncate(std::string const& path) const;

  /**
   * Delete the matching version of this object.
   *
   * @todo Raise an exception if no such object exist.
   * @param path Path to the object to delete
   * @param timestamp Timestamp of the object to delete.
   */
  void deleteObject(std::string const& path, long timestamp = -1) const;

  /**
   * Update the metadata of the object defined by the provided timestamp, and id if provided.
   * @param path Path to the object to update
   * @param metadata The metadata to update
   * @param timestamp The timestamp to select the object
   * @param id The id, if any, to select the object
   * @return anithing non-0 is CURL error code or -1
   */
  int updateMetadata(std::string const& path, std::map<std::string, std::string> const& metadata, long timestamp, std::string const& id = "", long newEOV = 0);

  /**
   * Return the listing of objects, and in some cases subfolders, matching this path.
   * The path can contain sql patterns (correctly encoded) or regexps.
   *
   * In the case where there is no pattern, the list of subfolders is returned along with all the objects at
   * this path. It does not work recursively and objects from the subfolders are not returned.
   *
   * In the case where there is a pattern, subfolders are not returned and any object matching the pattern will
   * be returned, including those in subfolders if they match.
   *
   * Example : Task/Detector will return objects and subfolders in /Task/Detector but not the object(s) in
   * /Task/Detector/Sub.
   * Example : Task/Detector/.* will return any object below Detector recursively.
   * Example : Te*e* will return any object matching this pattern, including Test/detector and TestSecond/A/B.
   *
   * @todo accept should use an enum class.
   * @param path The path to the folder we want to list the children of (default : top dir).
   * @param latestOnly In case there are several versions of the same object, list only the latest one.
   * @param returnFormat The format of the returned string -> one of "text/plain (default)", "application/json", "text/xml"
   * @return The listing of folder and/or objects in the format requested
   */
  std::string list(std::string const& path = "", bool latestOnly = false, std::string const& returnFormat = "text/plain") const;

  /**
   * Make a local snapshot of all valid objects, given a timestamp, of the CCDB under a given local path.
   * This is doing a recursive list and fetching the files locally.
   */
  void snapshot(std::string const& ccdbrootpath, std::string const& localDir, long timestamp) const;

  /**
   * Check whether the url is reachable.
   * @param url The url to test.
   * @return a bool indicating whether the url is reachable or not.
   */
  bool isHostReachable() const;

  /**
  * Helper function to extract the list of sub-folders from a list reply into a vector container.
  * Can be used to achieve full recursive traversal/listing of the CCDB.
  *
  * @param reply The reply that we got from a GET/browse sort of request.
  * @return The vector of sub-folders.
  */
  std::vector<std::string> parseSubFolders(std::string const& reply) const;

  /**
   * Function returning the complete list of (recursive) paths below a given top path
   *
   * @param top The top folder from which to search
   * @return The vector of all possible CCDB folders
   */
  std::vector<std::string> getAllFolders(std::string const& top) const;

  /**
   *  Simple function to retrieve the blob corresponding to some path and timestamp.
   *  Saves the blob locally to a binary file with the following properties:
   *  a) The base destination directory is given by "targetdir" (will be created if not present)
   *  b) If preservePathStructure == true; Additional sub-folders corresponding to "path" will be created inside "targetdir".
   *  c) The filename on disc will be determined by localFileName, or in case localFilename="" from the filename returned by CCDB meta data.
   *
   *  @return: True in case operation successful or false if there was a failure/problem.
   */
  bool retrieveBlob(std::string const& path, std::string const& targetdir, std::map<std::string, std::string> const& metadata, long timestamp,
                    bool preservePathStructure = true, std::string const& localFileName = "snapshot.root", std::string const& createdNotAfter = "", std::string const& createdNotBefore = "") const;

  /**
   * Retrieve the headers of a CCDB entry, if it exists.
   * @param path The path where the object is to be found.
   * @param metadata Key-values representing the metadata to filter out objects.
   * @param timestamp Timestamp of the object to retrieve. If omitted, current timestamp is used.
   * @return A map containing the headers. The map is empty if no CCDB entry can be found.
   */
  std::map<std::string, std::string> retrieveHeaders(std::string const& path, std::map<std::string, std::string> const& metadata, long timestamp = -1) const;

  /**
   * A helper function to extract an object from an existing in-memory TFile
   * @param file a TFile instance
   * @param cl The TClass object describing the serialized type
   * @return raw pointer to created object
   */
  static void* extractFromTFile(TFile& file, TClass const* cl, const char* what = CCDBOBJECT_ENTRY);

  /** Get headers associated to a given CCDBEntry on the server.
   * @param url the url which refers to the objects
   * @param etag of the previous reply
   * @param headers the headers found in the request. Will be emptied when we return false.
   * @return true if the headers where updated WRT last time, false if the previous results can still be used.
   */
  static bool getCCDBEntryHeaders(std::string const& url, std::string const& etag, std::vector<std::string>& headers, const std::string& agentID = "");

  /**
   * Extract the possible locations for a file and check whether or not
   * the current cached object is still valid.
   * @param headers the headers to be parsed
   * @param pfns the vector of pfns to be filled.
   * @param etag the etag to be updated with the new value
   */
  static void parseCCDBHeaders(std::vector<std::string> const& headers, std::vector<std::string>& pfns, std::string& etag);

  /**
   * Extracts meta-information of the query from a TFile containing the CCDB blob.
   */
  static CCDBQuery* retrieveQueryInfo(TFile&);

  /**
   * Extracts meta-information associated to the CCDB blob sitting in given TFile.
   */
  static std::map<std::string, std::string>* retrieveMetaInfo(TFile&);

  /**
   * Generates a file-name where the object will be stored (usually, from the provided class name)
   */
  static std::string generateFileName(const std::string& inp);

  constexpr static const char* CCDBQUERY_ENTRY = "ccdb_query";
  constexpr static const char* CCDBMETA_ENTRY = "ccdb_meta";
  constexpr static const char* CCDBOBJECT_ENTRY = "ccdb_object";

  /**
   * Set curl SSL options. The client still will be able to connect to non-ssl endpoints
   * @param curl curl handler
   * @return
   */
  static void curlSetSSLOptions(CURL* curl);

  TObject* retrieve(std::string const& path, std::map<std::string, std::string> const& metadata, long timestamp) const;

  TObject* retrieveFromTFile(std::string const& path, std::map<std::string, std::string> const& metadata, long timestamp,
                             std::map<std::string, std::string>* headers, std::string const& etag,
                             const std::string& createdNotAfter, const std::string& createdNotBefore) const;

#if !defined(__CINT__) && !defined(__MAKECINT__) && !defined(__ROOTCLING__) && !defined(__CLING__)
  void loadFileToMemory(o2::pmr::vector<char>& dest, const std::string& path, std::map<std::string, std::string>* localHeaders = nullptr) const;
  void loadFileToMemory(o2::pmr::vector<char>& dest, std::string const& path,
                        std::map<std::string, std::string> const& metadata, long timestamp,
                        std::map<std::string, std::string>* headers, std::string const& etag,
                        const std::string& createdNotAfter, const std::string& createdNotBefore, bool considerSnapshot = true) const;
  void navigateURLsAndLoadFileToMemory(o2::pmr::vector<char>& dest, CURL* curl_handle, std::string const& url, std::map<string, string>* headers) const;

  // the failure to load the file to memory is signaled by 0 size and non-0 capacity
  static bool isMemoryFileInvalid(const o2::pmr::vector<char>& v) { return v.size() == 0 && v.capacity() > 0; }
  template <typename T>
  static T* extractFromMemoryBlob(o2::pmr::vector<char>& blob)
  {
    auto obj = static_cast<T*>(interpretAsTMemFileAndExtract(blob.data(), blob.size(), typeid(T)));
    if constexpr (std::is_base_of<o2::conf::ConfigurableParam, T>::value) {
      auto& param = const_cast<typename std::remove_const<T&>::type>(T::Instance());
      param.syncCCDBandRegistry(obj);
      obj = &param;
    }
    return obj;
  }
#endif

 private:
  // Sets the unique agent ID
  void setUniqueAgentID();

  // internal helper function to update a CCDB file with meta information
  static void updateMetaInformationInLocalFile(std::string const& filename, std::map<std::string, std::string> const* headers, CCDBQuery const* querysummary = nullptr);

  // report what file is read and for which purpose
  void logReading(const std::string& path, long ts, const std::map<std::string, std::string>* headers, const std::string& comment) const;

  /**
   * Initialize in local mode; Objects will be retrieved from snapshot
   *
   * @param snapshotpath (e.g. "/path/CCDBSnapshot/")
   */
  void initInSnapshotMode(std::string const& snapshotpath)
  {
    mSnapshotTopPath = snapshotpath.empty() ? "." : snapshotpath;
    mInSnapshotMode = true;
  }

  /**
   * Transform and return a string representation of the given timestamp.
   *
   * @param timestamp
   * @return a string representation of the given timestamp.
   */
  std::string getTimestampString(long timestamp) const;

  /**
   * Build the full url to store an object.
   *
   * @param path The path where the object is going to be stored.
   * @param metadata Key-values representing the metadata for this object.
   * @param startValidityTimestamp Start of validity. If omitted or negative, the current timestamp is used.
   * @param endValidityTimestamp End of validity. If omitted or negative, current timestamp + 1 day is used.
   * @return The full url to store an object (url / startValidity / endValidity / [metadata &]* )
   */
  std::string getFullUrlForStorage(CURL* curl, const std::string& path, const std::string& objtype,
                                   const std::map<std::string, std::string>& metadata,
                                   long startValidityTimestamp = -1, long endValidityTimestamp = -1, int hostIndex = 0) const;

  /**
   * Build the full url to store an object.
   * @param path The path where the object is going to be found.
   * @param metadata Key-values representing the metadata for this object.
   * @param timestamp When the object we retrieve must be valid. If omitted or negative, the current timestamp is used.
   * @return The full url to store an object (url / startValidity / endValidity / [metadata &]* )
   */
  std::string getFullUrlForRetrieval(CURL* curl, const std::string& path, const std::map<std::string, std::string>& metadata,
                                     long timestamp = -1, int hostIndex = 0) const;

 public:
  /**
   * A generic method to store a binary buffer (e.g. an image of the TMemFile)
   * @return 0 -> ok,
   *         positive number -> curl error (https://curl.se/libcurl/c/libcurl-errors.html),
   *         -1 : object bigger than maxSize,
   *         -2 : curl initialization error
   */
  int storeAsBinaryFile(const char* buffer, size_t size, const std::string& fileName, const std::string& objectType,
                        const std::string& path, const std::map<std::string, std::string>& metadata,
                        long startValidityTimestamp, long endValidityTimestamp, std::vector<char>::size_type maxSize = 0 /*in bytes*/) const;

  /**
   * A generic helper implementation to store an obj whose type is given by a std::type_info
   * @return 0 -> ok,
   *         positive number -> curl error (https://curl.se/libcurl/c/libcurl-errors.html),
   *         -1 : object bigger than maxSize,
   *         -2 : curl initialization error
   */
  int storeAsTFile_impl(const void* obj1, std::type_info const& info, std::string const& path, std::map<std::string, std::string> const& metadata,
                        long startValidityTimestamp = -1, long endValidityTimestamp = -1, std::vector<char>::size_type maxSize = 0 /*in bytes*/) const;

  /**
   * A generic helper implementation to query obj whose type is given by a std::type_info
   * @return 0 -> ok,
   *         positive number -> curl error (https://curl.se/libcurl/c/libcurl-errors.html),
   *         -1 : object bigger than maxSize,
   *         -2 : curl initialization error
   */
  void* retrieveFromTFile(std::type_info const&, std::string const& path, std::map<std::string, std::string> const& metadata,
                          long timestamp = -1, std::map<std::string, std::string>* headers = nullptr, std::string const& etag = "",
                          const std::string& createdNotAfter = "", const std::string& createdNotBefore = "") const;

  /**
<<<<<<< HEAD
   * Run the uvLoop belonging to mDownloader once.
   *
   * @param noWait Using this flag will cause the loop to run only if sockets have pendind data.
   */
  void runDownloaderLoop(bool noWait);
=======
   * Set the number of times curl should retry in case of failure and the delay between thte attempts.
   * @param numberRetries
   * @param delay
   */
  void setCurlRetriesParameters(int numberRetries, int delay = 100000 /* microseconds */)
  {
    mCurlRetries = numberRetries;
    mCurlDelayRetries = delay;
  }
>>>>>>> f87dfe29

 private:
  /**
   * A helper function to extract object from a local ROOT file
   * @param filename name of ROOT file
   * @param cl The TClass object describing the serialized type
   * @return raw pointer to created object (and headers of answer)
   */
  void* extractFromLocalFile(std::string const& filename, std::type_info const& tinfo, std::map<std::string, std::string>* headers) const;

  /**
   * Helper function to download binary content from alien:// storage
   * @param fullUrl The alien URL
   * @param tcl The TClass object describing the serialized type
   * @return raw pointer to created object
   */
  void* downloadAlienContent(std::string const& fullUrl, std::type_info const& tinfo) const;

  // initialize the TGrid (Alien connection)
  bool initTGrid() const;

  /// Queries the CCDB server and navigates through possible redirects until binary content is found; Retrieves content as instance
  /// given by tinfo if that is possible. Returns nullptr if something fails...
  void* navigateURLsAndRetrieveContent(CURL*, std::string const& url, std::type_info const& tinfo, std::map<std::string, std::string>* headers) const;

  // helper that interprets a content chunk as TMemFile and extracts the object therefrom
  static void* interpretAsTMemFileAndExtract(char* contentptr, size_t contentsize, std::type_info const& tinfo);

  /**
   * Initialization of CURL
   */
  void curlInit();

  // convert type_info to TClass, throw on failure
  static TClass* tinfo2TClass(std::type_info const& tinfo);

  // split string on delimiters and return tokens as vector
  std::vector<std::string> splitString(const std::string& str, const char* delimiters);

  typedef size_t (*CurlWriteCallback)(void*, size_t, size_t, void*);

  void initCurlOptionsForRetrieve(CURL* curlHandle, void* pointer, CurlWriteCallback writeCallback, bool followRedirect = true) const;

  /// initialize HTTPS header information for the CURL handle. Needs to be given an existing curl_slist* pointer to work with (may be nullptr), which needs to be free by the caller.
  void initCurlHTTPHeaderOptionsForRetrieve(CURL* curlHandle, curl_slist*& option_list, long timestamp, std::map<std::string, std::string>* headers, std::string const& etag, const std::string& createdNotAfter, const std::string& createdNotBefore) const;

  bool receiveToFile(FILE* fileHandle, std::string const& path, std::map<std::string, std::string> const& metadata,
                     long timestamp, std::map<std::string, std::string>* headers = nullptr, std::string const& etag = "",
                     const std::string& createdNotAfter = "", const std::string& createdNotBefore = "", bool followRedirect = true) const;

  bool receiveToMemory(void* chunk, std::string const& path, std::map<std::string, std::string> const& metadata,
                       long timestamp, std::map<std::string, std::string>* headers = nullptr, std::string const& etag = "",
                       const std::string& createdNotAfter = "", const std::string& createdNotBefore = "", bool followRedirect = true) const;

  bool receiveObject(void* dataHolder, std::string const& path, std::map<std::string, std::string> const& metadata,
                     long timestamp, std::map<std::string, std::string>* headers, std::string const& etag,
                     const std::string& createdNotAfter, const std::string& createdNotBefore, bool followRedirect, CurlWriteCallback writeCallback) const;

  /**
  * Initialize hostsPool
  * @param hosts string with hosts separated by "," or ";"
  */
  void initHostsPool(std::string hosts);

  std::string getHostUrl(int hostIndex) const;

  /**
   * Function to check the keys for metadata
   * see https://developers.cloudflare.com/rules/transform/request-header-modification/reference/header-format/
   */
  void checkMetadataKeys(std::map<std::string, std::string> const& metadata) const;

  std::string getSnapshotDir(const std::string& topdir, const std::string& path) const { return topdir + "/" + path; }
  std::string getSnapshotFile(const std::string& topdir, const std::string& path, const std::string& sfile = "snapshot.root") const
  {
    return getSnapshotDir(topdir, path) + '/' + sfile;
  }

  // tmp helper and single point of entry for a CURL perform call
  // helps to switch between easy handle perform and multi handles in a single place
  CURLcode CURL_perform(CURL* handle) const;

  mutable CCDBDownloader* mDownloader = nullptr; //! the multi-handle (async) CURL downloader
  bool mIsCCDBDownloaderEnabled = false;
  /// Base URL of the CCDB (with port)
  std::string mUniqueAgentID{}; // Unique User-Agent ID communicated to server for logging
  std::string mUrl{};
  std::vector<std::string> hostsPool{};
  std::string mSnapshotTopPath{};    // root of the snaphot in the snapshot backend mode, i.e. with init("file://<dir>) call
  std::string mSnapshotCachePath{};  // root of the local snapshot (to fill or impose, even if not in the snapshot backend mode)
  bool mPreferSnapshotCache = false; // if snapshot is available, don't try to query its validity even in non-snapshot backend mode
  bool mInSnapshotMode = false;
  mutable TGrid* mAlienInstance = nullptr;                       // a cached connection to TGrid (needed for Alien locations)
  bool mNeedAlienToken = true;                                   // On EPN and FLP we use a local cache and don't need the alien token
  static std::unique_ptr<TJAlienCredentials> mJAlienCredentials; // access JAliEn credentials
  int mCurlRetries = 3;
  int mCurlDelayRetries = 100000; // in microseconds

  ClassDefNV(CcdbApi, 1);
};

template <typename T>
typename std::enable_if<!std::is_base_of<o2::conf::ConfigurableParam, T>::value, T*>::type
  CcdbApi::retrieveFromTFileAny(std::string const& path, std::map<std::string, std::string> const& metadata,
                                long timestamp, std::map<std::string, std::string>* headers, std::string const& etag,
                                const std::string& createdNotAfter, const std::string& createdNotBefore) const
{
  return static_cast<T*>(retrieveFromTFile(typeid(T), path, metadata, timestamp, headers, etag, createdNotAfter, createdNotBefore));
}

template <typename T>
typename std::enable_if<std::is_base_of<o2::conf::ConfigurableParam, T>::value, T*>::type
  CcdbApi::retrieveFromTFileAny(std::string const& path, std::map<std::string, std::string> const& metadata,
                                long timestamp, std::map<std::string, std::string>* headers, std::string const& etag,
                                const std::string& createdNotAfter, const std::string& createdNotBefore) const
{
  auto obj = retrieveFromTFile(typeid(T), path, metadata, timestamp, headers, etag, createdNotAfter, createdNotBefore);
  if (obj) {
    auto& param = const_cast<typename std::remove_const<T&>::type>(T::Instance());
    param.syncCCDBandRegistry(obj);
    return &param;
  }
  return static_cast<T*>(obj);
}

} // namespace ccdb
} // namespace o2

#endif //PROJECT_CCDBAPI_H<|MERGE_RESOLUTION|>--- conflicted
+++ resolved
@@ -452,13 +452,11 @@
                           const std::string& createdNotAfter = "", const std::string& createdNotBefore = "") const;
 
   /**
-<<<<<<< HEAD
    * Run the uvLoop belonging to mDownloader once.
    *
    * @param noWait Using this flag will cause the loop to run only if sockets have pendind data.
    */
   void runDownloaderLoop(bool noWait);
-=======
    * Set the number of times curl should retry in case of failure and the delay between thte attempts.
    * @param numberRetries
    * @param delay
@@ -468,7 +466,6 @@
     mCurlRetries = numberRetries;
     mCurlDelayRetries = delay;
   }
->>>>>>> f87dfe29
 
  private:
   /**

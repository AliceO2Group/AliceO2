// Copyright 2019-2023 CERN and copyright holders of ALICE O2.
// See https://alice-o2.web.cern.ch/copyright for details of the copyright holders.
// All rights not expressly granted are reserved.
//
// This software is distributed under the terms of the GNU General Public
// License v3 (GPL Version 3), copied verbatim in the file "COPYING".
//
// In applying this license CERN does not waive the privileges and immunities
// granted to it by virtue of its status as an Intergovernmental Organization
// or submit itself to any jurisdiction.

#include <CCDB/CCDBDownloader.h>

#include <curl/curl.h>
#include <unordered_map>
#include <cstdio>
#include <cstdlib>
#include <uv.h>
#include <string>
#include <thread>
#include <vector>
#include <condition_variable>
#include <mutex>
#include <unistd.h>
#include <sys/types.h>
#include <sys/socket.h>
#include <fairlogger/Logger.h>

namespace o2::ccdb
{

void uvErrorCheck(int code)
{
  if (code != 0) {
    char buf[1000];
    uv_strerror_r(code, buf, 1000);
    LOG(error) << "CCDBDownloader: UV error - " << buf;
  }
}

void curlEasyErrorCheck(CURLcode code)
{
  if (code != CURLE_OK) {
    LOG(error) << "CCDBDownloader: CURL error - " << curl_easy_strerror(code);
  }
}

void curlMultiErrorCheck(CURLMcode code)
{
  if (code != CURLM_OK) {
    LOG(error) << "CCDBDownloader: CURL error - " << curl_multi_strerror(code);
  }
}

CCDBDownloader::CCDBDownloader()
{
  mConstructorCV = new std::condition_variable();
  std::mutex cv_m;
  std::unique_lock<std::mutex> lk(cv_m);

  mLoopThread = new std::thread(&CCDBDownloader::runLoop, this);

  // Don't allow constructor to return unless the uv_loop started running.
  // This protects the loop from receiving handles before it was initialized.
  mConstructorCV->wait(lk);
  mLoopRunning = true;
  delete mConstructorCV;
}

void CCDBDownloader::initializeMultiHandle()
{
  mCurlMultiHandle = curl_multi_init();
  curlMultiErrorCheck(curl_multi_setopt(mCurlMultiHandle, CURLMOPT_SOCKETFUNCTION, handleSocket));
  auto socketData = &mSocketData;
  socketData->curlm = mCurlMultiHandle;
  socketData->CD = this;
  curlMultiErrorCheck(curl_multi_setopt(mCurlMultiHandle, CURLMOPT_SOCKETDATA, socketData));
  curlMultiErrorCheck(curl_multi_setopt(mCurlMultiHandle, CURLMOPT_TIMERFUNCTION, startTimeout));
  curlMultiErrorCheck(curl_multi_setopt(mCurlMultiHandle, CURLMOPT_TIMERDATA, mTimeoutTimer));
  curlMultiErrorCheck(curl_multi_setopt(mCurlMultiHandle, CURLMOPT_MAX_TOTAL_CONNECTIONS, mMaxHandlesInUse));
}

CCDBDownloader::~CCDBDownloader()
{
  // Flag used for debug. Indicates that the uv_loop is supposed to close.
  mIsClosing = true;

  // Send asynchronous signal to close the loop
  signalToClose();
  mLoopThread->join();

  delete mLoopThread;
  delete mUVLoop;
}

void CCDBDownloader::signalToClose()
{
  auto asyncHandle = new uv_async_t();
  asyncHandle->data = this;
  uvErrorCheck(uv_async_init(mUVLoop, asyncHandle, uvCloseCallback));
  uvErrorCheck(uv_async_send(asyncHandle));
}

void CCDBDownloader::uvCloseCallback(uv_async_t* handle)
{
  auto CD = (CCDBDownloader*)handle->data;
  uv_close((uv_handle_t*)handle, onUVClose);
  uv_stop(CD->mUVLoop);
}

void closeHandles(uv_handle_t* handle, void* arg)
{
  auto CD = (CCDBDownloader*)arg;
  if (!uv_is_closing(handle)) {
    uv_close(handle, onUVClose);
  }
}

void onUVClose(uv_handle_t* handle)
{
  if (handle != nullptr) {
    delete handle;
  }
}

void CCDBDownloader::upkeepTimerFunction(uv_timer_t* handle)
{
  auto CD = (CCDBDownloader*)handle->data;
  if (!CD->mLoopRunning) {
    // The fact that this callback is executed means the uv_loop is running.
    // Notify the constructor if it hasn't been already.
    CD->mConstructorCV->notify_all();
  }
  CD->checkForThreadsToJoin();
}

void CCDBDownloader::closesocketCallback(void* clientp, curl_socket_t item)
{
  auto CD = (CCDBDownloader*)clientp;
  if (CD->mSocketTimerMap.find(item) != CD->mSocketTimerMap.end()) {
    auto timer = CD->mSocketTimerMap[item];
    uvErrorCheck(uv_timer_stop(timer));
    // we are getting rid of the uv_timer_t pointer ... so we need
    // to free possibly attached user data pointers as well. Counteracts action of opensocketCallback
    if (timer->data) {
      delete (DataForClosingSocket*)timer->data;
    }
    CD->mSocketTimerMap.erase(item);
    if (close(item) == -1) {
      LOG(error) << "CCDBDownloader: Socket failed to close";
    }
  }
}

curl_socket_t opensocketCallback(void* clientp, curlsocktype purpose, struct curl_sockaddr* address)
{
  auto CD = (CCDBDownloader*)clientp;
  auto sock = socket(address->family, address->socktype, address->protocol);
  if (sock == -1) {
    LOG(error) << "CCDBDownloader: Socket failed to open";
  }

  CD->mSocketTimerMap[sock] = new uv_timer_t();
  uvErrorCheck(uv_timer_init(CD->mUVLoop, CD->mSocketTimerMap[sock]));
  CD->mHandleMap[(uv_handle_t*)CD->mSocketTimerMap[sock]] = true;

  auto data = new DataForClosingSocket();
  data->CD = CD;
  data->socket = sock;
  CD->mSocketTimerMap[sock]->data = data;

  return sock;
}

void CCDBDownloader::asyncUVHandleCheckQueue(uv_async_t* handle)
{
  auto CD = (CCDBDownloader*)handle->data;
  uv_close((uv_handle_t*)handle, onUVClose);
  CD->checkHandleQueue();
}

void CCDBDownloader::closeSocketByTimer(uv_timer_t* handle)
{
  auto data = (DataForClosingSocket*)handle->data;
  auto CD = data->CD;
  auto sock = data->socket;

  if (CD->mSocketTimerMap.find(sock) != CD->mSocketTimerMap.end()) {
    uvErrorCheck(uv_timer_stop(CD->mSocketTimerMap[sock]));
    CD->mSocketTimerMap.erase(sock);
    if (close(sock) == -1) {
      LOG(error) << "CCDBDownloader: Socket failed to close";
    }

    delete data;
  }
}

void CCDBDownloader::curlTimeout(uv_timer_t* handle)
{
  auto CD = (CCDBDownloader*)handle->data;
  int running_handles;
  curl_multi_socket_action(CD->mCurlMultiHandle, CURL_SOCKET_TIMEOUT, 0, &running_handles);
  CD->checkMultiInfo();
}

void CCDBDownloader::curlPerform(uv_poll_t* handle, int status, int events)
{
<<<<<<< HEAD
  uvErrorCheck(status);  
=======
  uvErrorCheck(status);
>>>>>>> 3bb2288e
  int running_handles;
  int flags = 0;
  if (events & UV_READABLE) {
    flags |= CURL_CSELECT_IN;
  }
  if (events & UV_WRITABLE) {
    flags |= CURL_CSELECT_OUT;
  }

  auto context = (CCDBDownloader::curl_context_t*)handle->data;

  curlMultiErrorCheck(curl_multi_socket_action(context->CD->mCurlMultiHandle, context->sockfd, flags, &running_handles));
  context->CD->checkMultiInfo();
}

int CCDBDownloader::handleSocket(CURL* easy, curl_socket_t s, int action, void* userp, void* socketp)
{
  auto socketData = (CCDBDownloader::DataForSocket*)userp;
  auto CD = (CCDBDownloader*)socketData->CD;
  CCDBDownloader::curl_context_t* curl_context;
  int events = 0;

  switch (action) {
    case CURL_POLL_IN:
    case CURL_POLL_OUT:
    case CURL_POLL_INOUT:

      curl_context = socketp ? (CCDBDownloader::curl_context_t*)socketp : CD->createCurlContext(s);
      curlMultiErrorCheck(curl_multi_assign(socketData->curlm, s, (void*)curl_context));

      if (action != CURL_POLL_IN) {
        events |= UV_WRITABLE;
      }
      if (action != CURL_POLL_OUT) {
        events |= UV_READABLE;
      }

      if (CD->mSocketTimerMap.find(s) != CD->mSocketTimerMap.end()) {
        uvErrorCheck(uv_timer_stop(CD->mSocketTimerMap[s]));
      }

      uvErrorCheck(uv_poll_start(curl_context->poll_handle, events, curlPerform));
      break;
    case CURL_POLL_REMOVE:
      if (socketp) {
        if (CD->mSocketTimerMap.find(s) != CD->mSocketTimerMap.end()) {
          uvErrorCheck(uv_timer_start(CD->mSocketTimerMap[s], closeSocketByTimer, CD->mKeepaliveTimeoutMS, 0));
        }
        uvErrorCheck(uv_poll_stop(((CCDBDownloader::curl_context_t*)socketp)->poll_handle));
        CD->destroyCurlContext((CCDBDownloader::curl_context_t*)socketp);
        curlMultiErrorCheck(curl_multi_assign(socketData->curlm, s, nullptr));
      }
      break;
    default:
      abort();
  }

  return 0;
}

void CCDBDownloader::setMaxParallelConnections(int limit)
{
  mMaxHandlesInUse = limit;
}

void CCDBDownloader::setKeepaliveTimeoutTime(int timeoutMS)
{
  mKeepaliveTimeoutMS = timeoutMS;
}

void CCDBDownloader::setConnectionTimeoutTime(int timeoutMS)
{
  mConnectionTimeoutMS = timeoutMS;
}

void CCDBDownloader::setRequestTimeoutTime(int timeoutMS)
{
  mRequestTimeoutMS = timeoutMS;
}

void CCDBDownloader::setHappyEyeballsHeadstartTime(int headstartMS)
{
  mHappyEyeballsHeadstartMS = headstartMS;
}

void CCDBDownloader::setOfflineTimeoutSettings()
{
  setConnectionTimeoutTime(60000);
  setRequestTimeoutTime(300000);
  setHappyEyeballsHeadstartTime(500);
}

void CCDBDownloader::setOnlineTimeoutSettings()
{
  setConnectionTimeoutTime(5000);
  setRequestTimeoutTime(30000);
  setHappyEyeballsHeadstartTime(500);
}

void CCDBDownloader::checkForThreadsToJoin()
{
  for (int i = 0; i < mThreadFlagPairVector.size(); i++) {
    if (*(mThreadFlagPairVector[i].second)) {
      mThreadFlagPairVector[i].first->join();
      delete (mThreadFlagPairVector[i].first);
      delete (mThreadFlagPairVector[i].second);
      mThreadFlagPairVector.erase(mThreadFlagPairVector.begin() + i);
    }
  }
}

CCDBDownloader::curl_context_t* CCDBDownloader::createCurlContext(curl_socket_t sockfd)
{
  curl_context_t* context;

  context = (curl_context_t*)malloc(sizeof(*context));
  context->CD = this;
  context->sockfd = sockfd;
  context->poll_handle = new uv_poll_t();

  uvErrorCheck(uv_poll_init_socket(mUVLoop, context->poll_handle, sockfd));
  mHandleMap[(uv_handle_t*)(context->poll_handle)] = true;
  context->poll_handle->data = context;

  return context;
}

void CCDBDownloader::curlCloseCB(uv_handle_t* handle)
{
  auto* context = (curl_context_t*)handle->data;
  delete context->poll_handle;
  free(context);
}

void CCDBDownloader::destroyCurlContext(curl_context_t* context)
{
  uv_close((uv_handle_t*)context->poll_handle, curlCloseCB);
}

void callbackWrappingFunction(void (*cbFun)(void*), void* data, bool* completionFlag)
{
  cbFun(data);
  *completionFlag = true;
}

void CCDBDownloader::transferFinished(CURL* easy_handle, CURLcode curlCode)
{
  mHandlesInUse--;
  PerformData* data;
  curlEasyErrorCheck(curl_easy_getinfo(easy_handle, CURLINFO_PRIVATE, &data));

  curlMultiErrorCheck(curl_multi_remove_handle(mCurlMultiHandle, easy_handle));
  *data->codeDestination = curlCode;

  // If no requests left then signal finished based on type of operation
  if (--(*data->requestsLeft) == 0) {
    switch (data->type) {
      case BLOCKING:
        data->cv->notify_all();
        break;
      case ASYNCHRONOUS:
        *data->completionFlag = true;
        break;
      case ASYNCHRONOUS_WITH_CALLBACK:
        *data->completionFlag = true;
        bool* cbFlag = (bool*)malloc(sizeof(bool));
        *cbFlag = false;
        auto cbThread = new std::thread(&callbackWrappingFunction, data->cbFun, data->cbData, cbFlag);
        mThreadFlagPairVector.emplace_back(cbThread, cbFlag);
        break;
    }
  }
  delete data;

  checkHandleQueue();

  // Calling timeout starts a new download if a new easy_handle was added.
  int running_handles;
  curlMultiErrorCheck(curl_multi_socket_action(mCurlMultiHandle, CURL_SOCKET_TIMEOUT, 0, &running_handles));
  checkMultiInfo();
}

void CCDBDownloader::checkMultiInfo()
{
  CURLMsg* message;
  int pending;

  while ((message = curl_multi_info_read(mCurlMultiHandle, &pending))) {
    switch (message->msg) {
      case CURLMSG_DONE: {
        CURLcode code = message->data.result;
        transferFinished(message->easy_handle, code);
      } break;

      default:
        fprintf(stderr, "CURLMSG default\n");
        break;
    }
  }
}

int CCDBDownloader::startTimeout(CURLM* multi, long timeout_ms, void* userp)
{
  auto timeout = (uv_timer_t*)userp;

  if (timeout_ms < 0) {
    uvErrorCheck(uv_timer_stop(timeout));
  } else {
    if (timeout_ms == 0) {
      timeout_ms = 1; // Calling curlTimeout when timeout = 0 could create an infinite loop
    }
    uvErrorCheck(uv_timer_start(timeout, curlTimeout, timeout_ms, 0));
  }
  return 0;
}

void CCDBDownloader::setHandleOptions(CURL* handle, PerformData* data)
{
  curlEasyErrorCheck(curl_easy_setopt(handle, CURLOPT_PRIVATE, data));
  curlEasyErrorCheck(curl_easy_setopt(handle, CURLOPT_CLOSESOCKETFUNCTION, closesocketCallback));
  curlEasyErrorCheck(curl_easy_setopt(handle, CURLOPT_CLOSESOCKETDATA, this));
  curlEasyErrorCheck(curl_easy_setopt(handle, CURLOPT_OPENSOCKETFUNCTION, opensocketCallback));
  curlEasyErrorCheck(curl_easy_setopt(handle, CURLOPT_OPENSOCKETDATA, this));

  curlEasyErrorCheck(curl_easy_setopt(handle, CURLOPT_TIMEOUT_MS, mRequestTimeoutMS));
  curlEasyErrorCheck(curl_easy_setopt(handle, CURLOPT_CONNECTTIMEOUT_MS, mConnectionTimeoutMS));
  curlEasyErrorCheck(curl_easy_setopt(handle, CURLOPT_HAPPY_EYEBALLS_TIMEOUT_MS, mHappyEyeballsHeadstartMS));
}

void CCDBDownloader::checkHandleQueue()
{
  // Lock access to handle queue
  mHandlesQueueLock.lock();
  if (mHandlesToBeAdded.size() > 0) {
    // Add handles without going over the limit
    while (mHandlesToBeAdded.size() > 0 && mHandlesInUse < mMaxHandlesInUse) {
      curlMultiErrorCheck(curl_multi_add_handle(mCurlMultiHandle, mHandlesToBeAdded.front()));
      mHandlesInUse++;
      mHandlesToBeAdded.erase(mHandlesToBeAdded.begin());
    }
  }
  mHandlesQueueLock.unlock();
}

void CCDBDownloader::runLoop()
{
  // Only runLoop() function and functions called by it are allowed to interact with the uv_loop via non asynchronous handles.
  mUVLoop = new uv_loop_t();
  uvErrorCheck(uv_loop_init(mUVLoop));

  // Preparing timer to be used by curl
  mTimeoutTimer = new uv_timer_t();
  mTimeoutTimer->data = this;
  uvErrorCheck(uv_timer_init(mUVLoop, mTimeoutTimer));
  mHandleMap[(uv_handle_t*)mTimeoutTimer] = true;

  // Preparing curl handle
  initializeMultiHandle();

  // Global timer
  // uv_loop runs only when there are active handles, this handle guarantees the loop won't close immedietly after starting
  auto timerCheckQueueHandle = new uv_timer_t();
  timerCheckQueueHandle->data = this;
  uvErrorCheck(uv_timer_init(mUVLoop, timerCheckQueueHandle));
  mHandleMap[(uv_handle_t*)timerCheckQueueHandle] = true;
  uvErrorCheck(uv_timer_start(timerCheckQueueHandle, upkeepTimerFunction, 1, 100));

  // Start the loop
  uv_run(mUVLoop, UV_RUN_DEFAULT);

  // Loop has been ordered to stop via signalToClose()
  curlMultiErrorCheck(curl_multi_cleanup(mCurlMultiHandle));

  // Schedule all handles to close. Execute loop once to allow them to execute their destructors.
  while (uv_loop_alive(mUVLoop) && uv_loop_close(mUVLoop) == UV_EBUSY) {
    uv_walk(mUVLoop, closeHandles, this);
    uv_run(mUVLoop, UV_RUN_ONCE);
  }

  if (!mIsClosing) {
    LOG(error) << "CCDBDownloader: uvloop closed prematurely";
  }
}

CURLcode CCDBDownloader::perform(CURL* handle)
{
  std::vector<CURL*> handleVector;
  handleVector.push_back(handle);
  return batchBlockingPerform(handleVector).back();
}

std::vector<CURLcode> CCDBDownloader::batchAsynchPerform(std::vector<CURL*> const& handleVector, bool* completionFlag)
{
  std::vector<CURLcode> codeVector(handleVector.size());
  size_t* requestsLeft = new size_t();
  *requestsLeft = handleVector.size();

  mHandlesQueueLock.lock();
  for (int i = 0; i < handleVector.size(); i++) {
    auto* data = new CCDBDownloader::PerformData();

    data->codeDestination = &(codeVector)[i];
    (codeVector)[i] = CURLE_FAILED_INIT;

    data->requestsLeft = requestsLeft;
    data->completionFlag = completionFlag;
    data->type = ASYNCHRONOUS;

    setHandleOptions(handleVector[i], data);
    mHandlesToBeAdded.push_back(handleVector[i]);
  }
  mHandlesQueueLock.unlock();
  makeLoopCheckQueueAsync();
  return codeVector;
}

std::vector<CURLcode> CCDBDownloader::batchBlockingPerform(std::vector<CURL*> const& handleVector)
{
  std::condition_variable cv;
  std::mutex cv_m;
  std::unique_lock<std::mutex> lk(cv_m);

  std::vector<CURLcode> codeVector(handleVector.size());
  size_t requestsLeft = handleVector.size();

  mHandlesQueueLock.lock();
  for (int i = 0; i < handleVector.size(); i++) {
    auto* data = new CCDBDownloader::PerformData();
    data->codeDestination = &codeVector[i];
    codeVector[i] = CURLE_FAILED_INIT;

    data->cv = &cv;
    data->type = BLOCKING;
    data->requestsLeft = &requestsLeft;

    setHandleOptions(handleVector[i], data);
    mHandlesToBeAdded.push_back(handleVector[i]);
  }
  mHandlesQueueLock.unlock();
  makeLoopCheckQueueAsync();
  cv.wait(lk);
  return codeVector;
}

std::vector<CURLcode> CCDBDownloader::asynchBatchPerformWithCallback(std::vector<CURL*> const& handleVector, bool* completionFlag, void (*cbFun)(void*), void* cbData)
{
  std::vector<CURLcode> codeVector(handleVector.size());
  size_t* requestsLeft = new size_t();
  *requestsLeft = handleVector.size();

  mHandlesQueueLock.lock();
  for (int i = 0; i < handleVector.size(); i++) {
    auto* data = new CCDBDownloader::PerformData();

    data->codeDestination = &(codeVector)[i];
    (codeVector)[i] = CURLE_FAILED_INIT;

    data->requestsLeft = requestsLeft;
    data->completionFlag = completionFlag;
    data->type = ASYNCHRONOUS_WITH_CALLBACK;
    data->cbFun = cbFun;
    data->cbData = cbData;

    setHandleOptions(handleVector[i], data);
    mHandlesToBeAdded.push_back(handleVector[i]);
  }
  mHandlesQueueLock.unlock();
  makeLoopCheckQueueAsync();
  return codeVector;
}

void CCDBDownloader::makeLoopCheckQueueAsync()
{
  auto asyncHandle = new uv_async_t();
  asyncHandle->data = this;
  uvErrorCheck(uv_async_init(mUVLoop, asyncHandle, asyncUVHandleCheckQueue));
  uvErrorCheck(uv_async_send(asyncHandle));
}

} // namespace o2<|MERGE_RESOLUTION|>--- conflicted
+++ resolved
@@ -206,11 +206,7 @@
 
 void CCDBDownloader::curlPerform(uv_poll_t* handle, int status, int events)
 {
-<<<<<<< HEAD
-  uvErrorCheck(status);  
-=======
   uvErrorCheck(status);
->>>>>>> 3bb2288e
   int running_handles;
   int flags = 0;
   if (events & UV_READABLE) {

--- conflicted
+++ resolved
@@ -312,7 +312,6 @@
   return written;
 }
 
-<<<<<<< HEAD
 /**
  * Callback to load credentials and CA's
  * @param curl curl handler
@@ -449,8 +448,6 @@
   return result;
 }
 
-=======
->>>>>>> 60415961
 std::string CcdbApi::generateFileName(const std::string& inp)
 {
   // generate file name for the CCDB object  (for now augment the input string by the timestamp)
@@ -476,7 +473,6 @@
 }
 } // namespace
 
-<<<<<<< HEAD
 TObject* CcdbApi::retrieveFromTFile(std::string const& path, std::map<std::string, std::string> const& metadata,
                                     long timestamp, std::map<std::string, std::string>* headers, std::string const& etag,
                                     const std::string& createdNotAfter, const std::string& createdNotBefore) const
@@ -581,8 +577,6 @@
   return result;
 }
 
-=======
->>>>>>> 60415961
 void CcdbApi::retrieveBlob(std::string const& path, std::string const& targetdir, std::map<std::string, std::string> const& metadata, long timestamp) const
 {
 

# Copyright CERN and copyright holders of ALICE O2. This software is distributed
# under the terms of the GNU General Public License v3 (GPL Version 3), copied
# verbatim in the file "COPYING".
#
# See http://alice-o2.web.cern.ch/license for full licensing information.
#
# In applying this license CERN does not waive the privileges and immunities
# granted to it by virtue of its status as an Intergovernmental Organization or
# submit itself to any jurisdiction.

include_guard()

include(O2GetListOfMacros)

#
# List of macros that are allowed (hopefully temporarily) to escape testing.
#

list(APPEND O2_ROOT_MACRO_EXCLUSION_LIST
            Detectors/ITSMFT/ITS/macros/test/CheckLUtime.C # temporary exclude until fix for full Clusters elimination
            Detectors/ITSMFT/ITS/macros/test/dictionary_integrity_test.C     # temporary exclude until fix for full Clusters elimination       
            Detectors/MUON/MCH/Geometry/Test/rootlogon.C
            Detectors/Passive/macro/PutFrameInTop.C
            Detectors/TPC/reconstruction/macro/addInclude.C
            Detectors/TPC/reconstruction/macro/getTPCTransformationExample.C
            Detectors/TRD/base/macros/OCDB2CCDB.C
            Detectors/TRD/base/macros/OCDB2CCDBTrapConfig.C
            Detectors/TRD/base/macros/Readocdb.C
            Detectors/TRD/base/macros/PrintTrapConfig.C
            Detectors/TRD/base/macros/ConvertRun2DigitsAndTracklets.C
            Detectors/TRD/macros/convertRun2ToRun3Digits.C
            Detectors/TRD/macros/ParseTrapRawOutput.C
            Detectors/EMCAL/calib/macros/ReadTestBadChannelMap_CCDBApi.C
            GPU/GPUTracking/Merger/macros/checkPropagation.C # Needs AliRoot AliExternalTrackParam
            GPU/GPUTracking/Merger/macros/fitPolynomialFieldIts.C # Needs AliRoot AliMagF
            GPU/GPUTracking/Merger/macros/fitPolynomialFieldTpc.C # Needs AliRoot AliMagF
            GPU/GPUTracking/Merger/macros/fitPolynomialFieldTrd.C # Needs AliRoot AliMagF
            GPU/GPUTracking/Standalone/tools/dump.C # Needs AliRoot ALiHLTSystem
            GPU/GPUTracking/Standalone/tools/dumpTRDClusterMatrices.C # Needs AliRoot AliCDBManager, AliGeomManager and AliTRDgeometry
            GPU/GPUTracking/TRDTracking/macros/checkDbgOutput.C # Needs AliRoot TStatToolkit
            GPU/TPCFastTransformation/alirootMacro/createTPCFastTransform.C # Needs AliTPCCalibDB
            GPU/TPCFastTransformation/alirootMacro/generateTPCDistortionNTupleAliRoot.C # Needs AliTPCCalibDB
            GPU/TPCFastTransformation/alirootMacro/initTPCcalibration.C # Needs AliTPCCalibDB
            GPU/TPCFastTransformation/devtools/loadlibs.C # Special macro
            GPU/TPCFastTransformation/alirootMacro/moveTPCFastTransform.C # Relies on initTPCcalibration.C
            GPU/GPUTracking/TRDTracking/macros/run_trd_tracker.C # Not yet ready
            Detectors/TOF/prototyping/ConvertRun2CalibrationToO2.C
            Generators/share/external/hijing.C
            Generators/share/external/QEDepem.C
            Generators/share/external/GenCosmics.C
            macro/SetIncludePath.C
            macro/loadExtDepLib.C
            macro/load_all_libs.C
            macro/putCondition.C
            macro/rootlogon.C
<<<<<<< HEAD
	    Detectors/DCS/test/processor_dpcom_o2.C
        Detectors/FIT/FT0/calibration/macros/makeDummyFT0CalibObjectInCCDB.C)
=======
            Detectors/DCS/test/processor_dpcom_o2.C)
>>>>>>> 9f84c85b

if(NOT BUILD_SIMULATION)
  # some complete sub_directories are not added to the build when not building
  # simulation, so the corresponding o2_add_test_root_macro won't be called at
  # all
  o2_get_list_of_macros(${CMAKE_SOURCE_DIR}/macro macros)
  list(APPEND O2_ROOT_MACRO_EXCLUSION_LIST ${macros})
  o2_get_list_of_macros(${CMAKE_SOURCE_DIR}/Detectors/gconfig macros)
  list(APPEND O2_ROOT_MACRO_EXCLUSION_LIST ${macros})
  list(APPEND O2_ROOT_MACRO_EXCLUSION_LIST Generators/share/external/QEDLoader.C)
  list(APPEND O2_ROOT_MACRO_EXCLUSION_LIST Generators/share/external/GenCosmicsLoader.C)
  list(APPEND O2_ROOT_MACRO_EXCLUSION_LIST Generators/share/egconfig/pythia8_userhooks_charm.C)
  list(APPEND O2_ROOT_MACRO_EXCLUSION_LIST Generators/share/external/trigger_mpi.C)
endif()

if(NOT ENABLE_UPGRADES)
  # exclude all the macros found under Detectors/Upgrades directory
  o2_get_list_of_macros(${CMAKE_SOURCE_DIR}/Detectors/Upgrades upgradeMacros)
  list(APPEND O2_ROOT_MACRO_EXCLUSION_LIST ${upgradeMacros})
endif()

if(NOT pythia6_FOUND)
  list(APPEND O2_ROOT_MACRO_EXCLUSION_LIST Generators/share/external/pythia6.C)
endif()

list(REMOVE_DUPLICATES O2_ROOT_MACRO_EXCLUSION_LIST)

# check exclusion list contains only existing macros
foreach(m ${O2_ROOT_MACRO_EXCLUSION_LIST})
  if(NOT EXISTS ${CMAKE_SOURCE_DIR}/${m})
    message(FATAL_ERROR "Exclusion list contains a non-existing macro : ${m}")
  endif()
endforeach()<|MERGE_RESOLUTION|>--- conflicted
+++ resolved
@@ -53,12 +53,9 @@
             macro/load_all_libs.C
             macro/putCondition.C
             macro/rootlogon.C
-<<<<<<< HEAD
-	    Detectors/DCS/test/processor_dpcom_o2.C
-        Detectors/FIT/FT0/calibration/macros/makeDummyFT0CalibObjectInCCDB.C)
-=======
-            Detectors/DCS/test/processor_dpcom_o2.C)
->>>>>>> 9f84c85b
+            Detectors/DCS/test/processor_dpcom_o2.C
+            Detectors/FIT/FT0/calibration/macros/makeDummyFT0CalibObjectInCCDB.C)
+
 
 if(NOT BUILD_SIMULATION)
   # some complete sub_directories are not added to the build when not building

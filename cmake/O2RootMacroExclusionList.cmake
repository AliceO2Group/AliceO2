--- conflicted
+++ resolved
@@ -28,11 +28,8 @@
             Detectors/TRD/base/macros/Readocdb.C
             Detectors/TRD/base/macros/PrintTrapConfig.C
             Detectors/TRD/base/macros/ConvertRun2DigitsAndTracklets.C
-<<<<<<< HEAD
-            Detectors/TRD/macros/convertRun2ToRun3Digits.C
-=======
+            Detectors/TRD/macros/ConvertRun2ToRun3Digits.C
             Detectors/TRD/macros/ParseTrapRawOutput.C
->>>>>>> c20166e3
             Detectors/EMCAL/calib/macros/ReadTestBadChannelMap_CCDBApi.C
             GPU/GPUTracking/Merger/macros/checkPropagation.C # Needs AliRoot AliExternalTrackParam
             GPU/GPUTracking/Merger/macros/fitPolynomialFieldIts.C # Needs AliRoot AliMagF

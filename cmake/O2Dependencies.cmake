
########## DEPENDENCIES lookup ############

function(guess_append_libpath _libname _root)
  # Globally adds, as library path, the path of library ${_libname} searched
  # under ${_root}/lib and ${_root}/lib64. The purpose is to work around broken
  # external CMake config files, hardcoding full paths of their dependencies
  # not being relocated properly, leading to broken builds if reusing builds
  # produced under different hosts/paths.
  unset(_lib CACHE)  # force find_library to look again
  find_library(_lib "${_libname}" HINTS "${_root}" "${_root}/.." NO_DEFAULT_PATH PATH_SUFFIXES lib lib64)
  if(_lib)
    get_filename_component(_libdir "${_lib}" DIRECTORY)
    message(STATUS "Adding library path: ${_libdir}")
    link_directories(${_libdir})
  else()
    message(WARNING "Cannot find library ${_libname} under ${_root}")
  endif()
endfunction()

find_package(ROOT 6.06.00 REQUIRED)
find_package(Vc REQUIRED)
find_package(Pythia8)
find_package(Pythia6)

# Installed via CMake. Note: we work around hardcoded full paths in the CMake
# config files not being relocated properly by appending library paths.
guess_append_libpath(geant321 "${Geant3_DIR}")
find_package(Geant3 NO_MODULE)
guess_append_libpath(G4run "${Geant4_DIR}")
find_package(Geant4 NO_MODULE)
guess_append_libpath(geant4vmc "${GEANT4_VMC_DIR}")
find_package(Geant4VMC NO_MODULE)
guess_append_libpath(BaseVGM "${VGM_DIR}")

find_package(VGM NO_MODULE)
find_package(CERNLIB)
find_package(HEPMC)
# FIXME: the way, iwyu is integrated now conflicts with the possibility to add
# custom rules for individual modules, e.g. the custom targets introduced in
# PR #886 depending on some header files conflict with the IWYU setup
# disable package for the moment
#find_package(IWYU)

find_package(Boost 1.59 COMPONENTS container thread system timer program_options random filesystem chrono exception regex serialization log log_setup unit_test_framework date_time signals iostreams REQUIRED)
# for the guideline support library
include_directories(${MS_GSL_INCLUDE_DIR})

find_package(AliRoot)
find_package(FairRoot REQUIRED)
find_package(FairMQInFairRoot) # DEPRECATED: This looks for FairMQ embedded in old FairRoot versions,
                               # before FairMQ and FairLogger have moved to separate repos.
                               # Remove this line, once we require FairMQ 1.2+.
if(NOT FairMQInFairRoot_FOUND) # DEPRECATED: Remove this condition, once we require FairMQ 1.2+
  find_package(FairMQ REQUIRED)
  find_package(FairLogger REQUIRED)
endif()
find_package(DDS)
find_package(Protobuf REQUIRED)
find_package(InfoLogger REQUIRED)
find_package(Configuration REQUIRED)
find_package(Monitoring REQUIRED)
find_package(Common REQUIRED)
find_package(RapidJSON REQUIRED)
find_package(GLFW)
find_package(benchmark QUIET)
find_package(Arrow)
find_package(CURL REQUIRED)
find_package(OpenMP)

if (DDS_FOUND)
  add_definitions(-DENABLE_DDS)
  add_definitions(-DDDS_FOUND)
  set(OPTIONAL_DDS_LIBRARIES ${DDS_INTERCOM_LIBRARY_SHARED} ${DDS_PROTOCOL_LIBRARY_SHARED} ${DDS_USER_DEFAULTS_LIBRARY_SHARED})
  set(OPTIONAL_DDS_INCLUDE_DIR ${DDS_INCLUDE_DIR})
endif ()

if (ENABLE_CUDA)
  if(CMAKE_BUILD_TYPE STREQUAL "DEBUG")
    set(CMAKE_CUDA_FLAGS "-Xptxas -O0 -Xcompiler -O0")
  else()
    set(CMAKE_CUDA_FLAGS "-Xptxas -O4 -Xcompiler -O4 -use_fast_math")
  endif()
  if(CUDA_GCCBIN)
    message(STATUS "Using as CUDA GCC version: ${CUDA_GCCBIN}")
    set(CMAKE_CUDA_FLAGS "${CMAKE_CUDA_FLAGS} --compiler-bindir ${CUDA_GCCBIN}")
  endif()
  enable_language(CUDA)
  get_property(LANGUAGES GLOBAL PROPERTY ENABLED_LANGUAGES)
  if (NOT CUDA IN_LIST LANGUAGES)
    message(FATAL_ERROR "No CUDA compiler found")
  endif()
  if(CUDA_GCCBIN)
    #Ugly hack! Otherwise CUDA includes unwanted old GCC libraries leading to version conflicts
    set(CMAKE_CUDA_IMPLICIT_LINK_DIRECTORIES "$ENV{CUDA_PATH}/lib64")
  endif()
  add_definitions(-DENABLE_CUDA)
  set(CMAKE_CUDA_STANDARD 14)
  set(CMAKE_CUDA_STANDARD_REQUIRED ON)
  set(CMAKE_CUDA_FLAGS "${CMAKE_CUDA_FLAGS} --expt-relaxed-constexpr --compiler-options \"${CMAKE_CXX_FLAGS_${CMAKE_BUILD_TYPE}} -std=c++14\"")
  message(STATUS "CUDA FOUND: ${CMAKE_CUDA_COMPILER}")
endif()

if (ENABLE_HIP)
  if(NOT DEFINED HIP_PATH)
    if(NOT DEFINED ENV{HIP_PATH})
       set(HIP_PATH "/opt/rocm/hip" CACHE PATH "Path to which HIP has been installed")
    else()
      set(HIP_PATH $ENV{HIP_PATH} CACHE PATH "Path to which HIP has been installed")
    endif()
  endif()
  set(CMAKE_MODULE_PATH ${CMAKE_MODULE_PATH} "${HIP_PATH}/cmake")
  if(NOT DEFINED HCC_PATH)
    # Workaround to fix a potential FindHIP bug: find HCC_PATH ourselves
    set(_HCC_PATH "${HIP_PATH}/../hcc")
    get_filename_component(HCC_PATH ${_HCC_PATH} ABSOLUTE CACHE)
    unset(_HCC_PATH)
  endif()
  find_package(HIP REQUIRED)
  add_definitions(-DENABLE_HIP)
endif()

# todo this should really not be needed. ROOT, Pythia, and FairRoot should comply with CMake best practices
# todo but they do not properly return DEPENDENCIES with absolute path.
link_directories(
    ${ROOT_LIBRARY_DIR}
    ${FAIRROOT_LIBRARY_DIR}
    ${Boost_LIBRARY_DIRS}
)
if(Pythia6_FOUND)
  link_directories(
      ${Pythia6_LIBRARY_DIR}
  )
endif()
if(PYTHIA8_FOUND)
  link_directories(
      ${PYTHIA8_LIB_DIR}
  )
endif()

########## General definitions and flags ##########

if(APPLE)
  set(CMAKE_SHARED_LINKER_FLAGS "${CMAKE_SHARED_LINKER_FLAGS} -Wl,-undefined,error") # avoid undefined in our libs
elseif(UNIX)
  set(CMAKE_SHARED_LINKER_FLAGS "${CMAKE_SHARED_LINKER_FLAGS} -Wl,--no-undefined") # avoid undefined in our libs
endif()

########## Bucket definitions ############
get_target_property(_boost_incdir Boost::boost INTERFACE_INCLUDE_DIRECTORIES)
if(FairMQInFairRoot_FOUND)
  # DEPRECATED: Remove this case, once we require FairMQ 1.2+
  get_target_property(_fairmq_incdir FairRoot::FairMQ INTERFACE_INCLUDE_DIRECTORIES)
  o2_define_bucket(NAME fairmq_bucket
    DEPENDENCIES FairRoot::FairMQ
    INCLUDE_DIRECTORIES ${_boost_incdir} ${_fairmq_incdir}
  )
else()
  get_target_property(_fairmq_incdir FairMQ::FairMQ INTERFACE_INCLUDE_DIRECTORIES)
  get_target_property(_fairlogger_incdir FairLogger::FairLogger INTERFACE_INCLUDE_DIRECTORIES)
  o2_define_bucket(NAME fairmq_bucket
    DEPENDENCIES FairMQ::FairMQ
    INCLUDE_DIRECTORIES ${_boost_incdir} ${_fairmq_incdir} ${_fairlogger_incdir}
  )
  set(_fairlogger_incdir)
endif()
set(_boost_incdir)
set(_fairmq_incdir)

o2_define_bucket(
  NAME
  glfw_bucket

  DEPENDENCIES
  ${GLFW_LIBRARIES}

  INCLUDE_DIRECTORIES
  ${GLFW_INCLUDE_DIR}
)

o2_define_bucket(
  NAME
  headless_bucket
)

o2_define_bucket(
    NAME
    common_vc_bucket

    DEPENDENCIES
    ${Vc_LIBRARIES}

    INCLUDE_DIRECTORIES
    ${Vc_INCLUDE_DIR}
)

o2_define_bucket(
    NAME
    common_boost_bucket

    DEPENDENCIES
    Boost::system
    Boost::log
    Boost::log_setup
    Boost::program_options
    Boost::thread

    SYSTEMINCLUDE_DIRECTORIES
    ${Boost_INCLUDE_DIR}
)

o2_define_bucket(
    NAME
    arrow_bucket

    DEPENDENCIES
    common_boost_bucket
    ${ARROW_SHARED_LIB}

    SYSTEMINCLUDE_DIRECTORIES
    ${ARROW_INCLUDE_DIR}
  )

o2_define_bucket(
    NAME
    ExampleModule1_bucket

    DEPENDENCIES # library names and other buckets
    common_boost_bucket

    INCLUDE_DIRECTORIES
)

o2_define_bucket(
    NAME
    ExampleModule2_bucket

    DEPENDENCIES # library names
    ExampleModule1 # another module
    ExampleModule1_bucket # another bucket
    Core Hist # ROOT

    INCLUDE_DIRECTORIES
    ${ROOT_INCLUDE_DIR}
    ${CMAKE_SOURCE_DIR}/Examples/ExampleModule1/include # another module's include dir
)

o2_define_bucket(
    NAME
    O2Device_bucket

    DEPENDENCIES
    common_boost_bucket
    Boost::chrono
    Boost::date_time
    Boost::random
    Boost::regex
    Base
    Headers
    MemoryResources
    FairTools
    Headers
    fairmq_bucket
    AliceO2::Monitoring

    INCLUDE_DIRECTORIES
    ${FAIRROOT_INCLUDE_DIR}
)

o2_define_bucket(
    NAME
    O2DeviceApplication_bucket

    DEPENDENCIES
    Base
    Headers
    TimeFrame
    O2Device
    dl
)

o2_define_bucket(
    NAME
    InfoLogger_bucket
    DEPENDENCIES
    ${InfoLogger_LIBRARIES}

    SYSTEMINCLUDE_DIRECTORIES
    ${InfoLogger_INCLUDE_DIRS}
)

o2_define_bucket(
    NAME
    O2FrameworkCore_bucket

    DEPENDENCIES
    arrow_bucket
    O2DeviceApplication_bucket
    common_utils_bucket
    ROOTDataFrame
    ROOTVecOps
    Core
    Tree
    TreePlayer
    Net
    DebugGUI
    AliceO2::Monitoring
    AliceO2::Configuration
    InfoLogger_bucket
    AliceO2::Common

    SYSTEMINCLUDE_DIRECTORIES
    ${CMAKE_SOURCE_DIR}/Utilities/PCG/include
)

o2_define_bucket(
    NAME
    O2FrameworkCore_benchmark_bucket

    DEPENDENCIES
    O2FrameworkCore_bucket
    $<IF:$<BOOL:${benchmark_FOUND}>,benchmark::benchmark,$<0:"">>
)

o2_define_bucket(
    NAME
    FrameworkApplication_bucket

    DEPENDENCIES
    O2FrameworkCore_bucket
    Framework
    Hist
)

o2_define_bucket(
        NAME
        DPLUtils_bucket

        DEPENDENCIES
        O2FrameworkCore_bucket
        Core
        Headers
        Framework
)

o2_define_bucket(
    NAME
    O2MessageMonitor_bucket

    DEPENDENCIES
    O2Device_bucket
    O2Device
)

# module DataFormats/Headers
o2_define_bucket(
    NAME
    data_format_headers_bucket

    DEPENDENCIES
    pmr_bucket
    Boost::container

    INCLUDE_DIRECTORIES
    ${CMAKE_SOURCE_DIR}/DataFormats/Headers/include
    ${CMAKE_SOURCE_DIR}/DataFormats/MemoryResources/include
)

# module DataFormats/Detectors/TPC
o2_define_bucket(
    NAME
    data_format_TPC_bucket

    DEPENDENCIES
    data_format_headers_bucket
    data_format_reconstruction_bucket
    ReconstructionDataFormats
    Headers

    INCLUDE_DIRECTORIES
    ${CMAKE_SOURCE_DIR}/DataFormats/simulation/include
    ${CMAKE_SOURCE_DIR}/DataFormats/Reconstruction/include
    ${CMAKE_SOURCE_DIR}/DataFormats/Detectors/TPC/include
)

o2_define_bucket(
    NAME
    data_format_TOF_bucket

    DEPENDENCIES
    data_format_reconstruction_bucket
    ReconstructionDataFormats

    INCLUDE_DIRECTORIES
    ${CMAKE_SOURCE_DIR}/DataFormats/Reconstruction/include
    ${CMAKE_SOURCE_DIR}/DataFormats/Detectors/TOF/include
)

o2_define_bucket(
    NAME
    TimeFrame_bucket

    DEPENDENCIES
    Base
    Headers
    fairroot_base_bucket

    INCLUDE_DIRECTORIES
    ${FAIRROOT_INCLUDE_DIR}
    ${FAIRROOT_INCLUDE_DIR}/fairmq # temporary fix, until bucket system works with imported targets
    ${CMAKE_SOURCE_DIR}/DataFormats/Headers/include
    ${CMAKE_SOURCE_DIR}/DataFormats/MemoryResources/include
)

o2_define_bucket(
    NAME
    O2DataProcessingApplication_bucket

    DEPENDENCIES
    O2DeviceApplication_bucket
    Framework
    INCLUDE_DIRECTORIES
    ${CMAKE_SOURCE_DIR}/Framework/Core/include
)

o2_define_bucket(
    NAME
    flp2epn_bucket

    DEPENDENCIES
    common_boost_bucket
    Boost::chrono
    Boost::date_time
    Boost::random
    Boost::regex
    Base
    FairTools
    Headers
    fairmq_bucket

    INCLUDE_DIRECTORIES
    ${FAIRROOT_INCLUDE_DIR}
)

o2_define_bucket(
    NAME
    flp2epndistrib_bucket

    DEPENDENCIES
    flp2epn_bucket

    INCLUDE_DIRECTORIES
)

o2_define_bucket(
    NAME
    common_math_bucket

    DEPENDENCIES
    common_boost_bucket
    fairmq_bucket
    Base FairTools Core MathCore Matrix Minuit Hist Geom GenVector RIO
    AliTPCCommonBase_bucket

    INCLUDE_DIRECTORIES
    ${FAIRROOT_INCLUDE_DIR}
    ${ROOT_INCLUDE_DIR}
    ${CMAKE_SOURCE_DIR}/Common/Constants/include
)

o2_define_bucket(
    NAME
    common_field_bucket

    DEPENDENCIES
    fairroot_base_bucket
    Base ParBase Core RIO MathUtils Geom

    INCLUDE_DIRECTORIES
    ${FAIRROOT_INCLUDE_DIR}
    ${ROOT_INCLUDE_DIR}
    ${CMAKE_SOURCE_DIR}/Common/MathUtils/include
)

o2_define_bucket(
    NAME
    configuration_bucket

    DEPENDENCIES
    common_boost_bucket
    root_base_bucket
    DetectorsCommonDataFormats

    INCLUDE_DIRECTORIES
    ${ROOT_INCLUDE_DIR}
)

o2_define_bucket(
    NAME
    CCDB_bucket

    DEPENDENCIES
    dl
    common_boost_bucket
    Boost::filesystem
    ${PROTOBUF_LIBRARY}
    Base
    FairTools
    ParBase
    ParMQ
    fairmq_bucket
    pthread Core Tree XMLParser Hist Net RIO z
    ${CURL_LIBRARIES}

    INCLUDE_DIRECTORIES
    ${FAIRROOT_INCLUDE_DIR}
    ${ROOT_INCLUDE_DIR}

    SYSTEMINCLUDE_DIRECTORIES
    ${PROTOBUF_INCLUDE_DIR}
    ${CURL_INCLUDE_DIRS}
)

o2_define_bucket(
    NAME
    root_base_bucket

    DEPENDENCIES
    Core RIO GenVector # ROOT

    INCLUDE_DIRECTORIES
    ${ROOT_INCLUDE_DIR}
)

if(FairLogger_FOUND)
  # DEPRECATED: Remove this variable and use the value directly,
  # once we require FairMQ 1.2+
  set(FairLogger_DEP FairLogger::FairLogger)
endif()

# module DataFormats/MemoryResources
o2_define_bucket(
    NAME
    pmr_bucket

    DEPENDENCIES
    Boost::container
    fairmq_bucket
)

o2_define_bucket(
    NAME
    fairroot_geom

    DEPENDENCIES
    FairTools
    Base GeoBase ParBase Geom Core VMC Tree
    common_boost_bucket
    ${FairLogger_DEP}

    INCLUDE_DIRECTORIES
    ${FairLogger_INCDIR}
    ${ROOT_INCLUDE_DIR}
    ${FAIRROOT_INCLUDE_DIR}
)

o2_define_bucket(
    NAME
    fairroot_base_bucket

    DEPENDENCIES
    root_base_bucket
    fairroot_geom
    Base
    FairTools
    fairmq_bucket
    common_boost_bucket
    Boost::thread
    Boost::serialization
    pthread
    MemoryResources
    ${FairLogger_DEP}

    INCLUDE_DIRECTORIES
    ${FairLogger_INCDIR}
    ${FAIRROOT_INCLUDE_DIR}
)

o2_define_bucket(
    NAME
    root_physics_bucket

    DEPENDENCIES
    EG Physics  # ROOT

    INCLUDE_DIRECTORIES
    ${ROOT_INCLUDE_DIR}
)

o2_define_bucket(
    NAME
    data_format_simulation_bucket

    DEPENDENCIES
    fairroot_base_bucket
    root_physics_bucket
    common_math_bucket
    data_format_detectors_common_bucket
    DetectorsCommonDataFormats
    detectors_base_bucket
    DetectorsBase
    RIO

    INCLUDE_DIRECTORIES
    ${CMAKE_SOURCE_DIR}/Common/MathUtils/include
    ${CMAKE_SOURCE_DIR}/DataFormats/Detectors/Common/include
    ${CMAKE_SOURCE_DIR}/DataFormats/simulation/include
    ${CMAKE_SOURCE_DIR}/Detectors/Base/include/
    ${MS_GSL_INCLUDE_DIR}
)

o2_define_bucket(
    NAME
    steer_bucket

    DEPENDENCIES
    data_format_simulation_bucket
    SimulationDataFormat
    ITSMFTSimulation
    RIO
    Net
    SimConfig

    INCLUDE_DIRECTORIES
    ${CMAKE_SOURCE_DIR}/Common/MathUtils/include
    ${CMAKE_SOURCE_DIR}/Detectors/Base/include
    ${CMAKE_SOURCE_DIR}/Detectors/TPC/simulation/include
    ${CMAKE_SOURCE_DIR}/DataFormats/Detectors/Common/include
    ${CMAKE_SOURCE_DIR}/DataFormats/simulation/include
    ${MS_GSL_INCLUDE_DIR}
    ${FAIRROOT_INCLUDE_DIR}/fairmq
)


o2_define_bucket(
    NAME
    data_format_simulation_test_bucket

    DEPENDENCIES
    data_format_simulation_bucket
    SimulationDataFormat
)

o2_define_bucket(
    NAME
    data_format_reconstruction_bucket

    DEPENDENCIES
    fairroot_base_bucket
    root_physics_bucket
    data_format_detectors_common_bucket
    DetectorsCommonDataFormats
    CommonDataFormat

    INCLUDE_DIRECTORIES
    ${CMAKE_SOURCE_DIR}/Common/MathUtils/include
    ${CMAKE_SOURCE_DIR}/DataFormats/Reconstruction/include/
    ${CMAKE_SOURCE_DIR}/DataFormats/Detectors/Common/include/
    ${CMAKE_SOURCE_DIR}/DataFormats/common/include/
    ${MS_GSL_INCLUDE_DIR}
)

o2_define_bucket(
    NAME
    data_format_detectors_common_bucket

    DEPENDENCIES
    fairroot_base_bucket
    root_physics_bucket
    common_math_bucket
    data_format_headers_bucket

    INCLUDE_DIRECTORIES
    ${CMAKE_SOURCE_DIR}/Common/MathUtils/include
    ${CMAKE_SOURCE_DIR}/DataFormats/Detectors/Common/include/
)

o2_define_bucket(
    NAME
    detectors_base_bucket

    DEPENDENCIES
    fairroot_base_bucket
    root_physics_bucket
    data_format_reconstruction_bucket
    ReconstructionDataFormats
    DataFormatsParameters
    Field
    fairmq_bucket
    Net
    VMC # ROOT
    Geom
    common_utils_bucket
    CommonUtils
    

    INCLUDE_DIRECTORIES
    ${FAIRROOT_INCLUDE_DIR}
    ${CMAKE_SOURCE_DIR}/Common/MathUtils/include
    ${CMAKE_SOURCE_DIR}/Common/Field/include
    ${CMAKE_SOURCE_DIR}/Common/Constants/include
    ${CMAKE_SOURCE_DIR}/DataFormats/Parameters/include
    ${CMAKE_SOURCE_DIR}/Common/Utils/include
)

o2_define_bucket(
    NAME
    itsmft_base_bucket

    DEPENDENCIES
    fairroot_base_bucket
    MathCore
    Geom
    RIO
    Hist
    ParBase
    Field
    SimulationDataFormat
    CommonDataFormat
    detectors_base_bucket
    DetectorsBase

    INCLUDE_DIRECTORIES
    ${CMAKE_SOURCE_DIR}/DataFormats/simulation/include
    ${CMAKE_SOURCE_DIR}/DataFormats/common/include
    ${CMAKE_SOURCE_DIR}/Detectors/Base/include
    ${CMAKE_SOURCE_DIR}/Detectors/ITSMFT/Base/include
    ${CMAKE_SOURCE_DIR}/Common/Utils/include
)

o2_define_bucket(
    NAME
    mcsteplogger_bucket

    DEPENDENCIES
    dl
    root_base_bucket
    VMC
    EG
    Tree
    Hist
    Graf
    Gpad
    Geom
    common_boost_bucket
    Boost::unit_test_framework
    ${FairLogger_DEP}
    RapidJSON

    INCLUDE_DIRECTORIES
    ${FairLogger_INCDIR}
    ${FAIRROOT_INCLUDE_DIR}
    ${RAPIDJSON_INCLUDEDIR}/include
)

o2_define_bucket(
    NAME
    itsmft_simulation_bucket

    DEPENDENCIES
    itsmft_base_bucket
    data_format_itsmft_bucket
    Graf
    Gpad
    DetectorsBase
    SimulationDataFormat
    ITSMFTBase
    DataFormatsITSMFT

    INCLUDE_DIRECTORIES
    ${CMAKE_SOURCE_DIR}/DataFormats/simulation/include
    ${CMAKE_SOURCE_DIR}/Common/MathUtils/include
    ${CMAKE_SOURCE_DIR}/Common/Utils/include
    ${CMAKE_SOURCE_DIR}/Detectors/Base/include
    ${CMAKE_SOURCE_DIR}/Detectors/ITSMFT/common/base/include
)

o2_define_bucket(
    NAME
    itsmft_reconstruction_bucket

    DEPENDENCIES
    itsmft_base_bucket
    data_format_itsmft_bucket
    common_utils_bucket
    #
    Graf
    Gpad
    DetectorsBase
    DataFormatsITSMFT
    ITSMFTBase
    CommonUtils

    INCLUDE_DIRECTORIES
    ${ROOT_INCLUDE_DIR}
    ${CMAKE_SOURCE_DIR}/Detectors/Base/include
    ${CMAKE_SOURCE_DIR}/Detectors/ITSMFT/common/base/include
    ${CMAKE_SOURCE_DIR}/DataFormats/Detectors/ITSMFT/common/include
    ${CMAKE_SOURCE_DIR}/Common/Utils/include
)

o2_define_bucket(
    NAME
    its_base_bucket

    DEPENDENCIES
    itsmft_base_bucket
    ITSMFTBase
    DetectorsBase
    SimulationDataFormat

    INCLUDE_DIRECTORIES
    ${CMAKE_SOURCE_DIR}/Detectors/Base/include
    ${CMAKE_SOURCE_DIR}/Detectors/ITSMFT/common/base/include
    ${MS_GSL_INCLUDE_DIR}
)

o2_define_bucket(
    NAME
    its_simulation_bucket

    DEPENDENCIES
    its_base_bucket
    itsmft_simulation_bucket
    Graf
    Gpad
    ITSMFTBase
    ITSMFTSimulation
    ITSBase
    DetectorsBase
    SimulationDataFormat

    INCLUDE_DIRECTORIES
    ${CMAKE_SOURCE_DIR}/Detectors/Base/include
    ${CMAKE_SOURCE_DIR}/Detectors/ITSMFT/common/base/include
    ${CMAKE_SOURCE_DIR}/Detectors/ITSMFT/common/simulation/include
    ${CMAKE_SOURCE_DIR}/Detectors/ITSMFT/ITS/base/include
    ${CMAKE_SOURCE_DIR}/Common/Utils/include
)

o2_define_bucket(
    NAME
    its_reconstruction_bucket

    DEPENDENCIES
    its_base_bucket
    data_format_itsmft_bucket
    data_format_its_bucket
    itsmft_reconstruction_bucket
    #
    ITSMFTBase
    ITSMFTReconstruction
    ITSBase
    ITSSimulation
    DetectorsBase
    DataFormatsITS

    INCLUDE_DIRECTORIES
    ${CMAKE_SOURCE_DIR}/Detectors/Base/include
    ${CMAKE_SOURCE_DIR}/Detectors/ITSMFT/common/base/include
    ${CMAKE_SOURCE_DIR}/Detectors/ITSMFT/common/reconstruction/include
    ${CMAKE_SOURCE_DIR}/Detectors/ITSMFT/ITS/base/include
    ${CMAKE_SOURCE_DIR}/Detectors/ITSMFT/ITS/simulation/include
    ${CMAKE_SOURCE_DIR}/DataFormats/Detectors/ITSMFT/ITS/include
)

o2_define_bucket(
    NAME
    its_tracking_bucket

    DEPENDENCIES
    data_format_its_bucket
    AliTPCCommonBase_bucket
    #
    DataFormatsITS
    DetectorsBase
    ITSBase

    INCLUDE_DIRECTORIES
    ${CMAKE_SOURCE_DIR}/Detectors/Base/include
    ${CMAKE_SOURCE_DIR}/Detectors/ITSMFT/ITS/base/include
    ${CMAKE_SOURCE_DIR}/Detectors/ITSMFT/ITS/tracking/include
    ${CMAKE_SOURCE_DIR}/DataFormats/Detectors/ITSMFT/ITS/include
)

o2_define_bucket(
    NAME
    its_tracking_CUDA_bucket

    DEPENDENCIES
    #
    cuda
    cudart
    cudadevrt
    ITStracking

    INCLUDE_DIRECTORIES
    ${CUB_ROOT}
    ${CMAKE_SOURCE_DIR}/Detectors/ITSMFT/ITS/tracking/include
)

o2_define_bucket(
    NAME
    hitanalysis_bucket

    DEPENDENCIES
    ITSSimulation

    INCLUDE_DIRECTORIES
    ${FAIRROOT_INCLUDE_DIR}
    ${CMAKE_SOURCE_DIR}/Detectors/ITSMFT/ITS/base/include
    ${CMAKE_SOURCE_DIR}/Detectors/ITSMFT/common/simulation/include
    ${CMAKE_SOURCE_DIR}/DataFormats/simulation/include
    ${CMAKE_SOURCE_DIR}/Common/MathUtils/include
    ${CMAKE_SOURCE_DIR}/Common/Utils/include
   
    SYSTEMINCLUDE_DIRECTORIES
    ${Boost_INCLUDE_DIR}
    )

o2_define_bucket(
    NAME
    QC_base_bucket

    DEPENDENCIES
    ${CMAKE_THREAD_LIBS_INIT}
    Boost::unit_test_framework
    RIO
    Core
    MathMore
    Net
    Hist
    Tree
    Gpad
    MathCore
    common_boost_bucket
    fairmq_bucket
    pthread
    Boost::date_time
    Boost::timer
    ${OPTIONAL_DDS_LIBRARIES}

    INCLUDE_DIRECTORIES
    ${DDS_INCLUDE_DIR}
    ${ROOT_INCLUDE_DIR}
    ${FAIRROOT_INCLUDE_DIR}
)

o2_define_bucket(
    NAME
    QC_apps_bucket

    DEPENDENCIES
    dl
    Core
    Base
    Hist
    pthread
    fairmq_bucket
    common_boost_bucket

    INCLUDE_DIRECTORIES
    ${ROOT_INCLUDE_DIR}
    ${FAIRROOT_INCLUDE_DIR}
)

o2_define_bucket(
    NAME
    QC_viewer_bucket

    DEPENDENCIES
    QC_apps_bucket
    Core
    RIO
    Net
    Gpad
)

o2_define_bucket(
    NAME
    QC_merger_bucket

    DEPENDENCIES
    QC_apps_bucket
)

o2_define_bucket(
    NAME
    QC_producer_bucket

    DEPENDENCIES
    QC_apps_bucket

    INCLUDE_DIRECTORIES
   )

o2_define_bucket(
    NAME
    QC_workflow_bucket

    DEPENDENCIES
    QCProducer
    QCMerger
    Framework

    INCLUDE_DIRECTORIES
   )

o2_define_bucket(
    NAME
    QC_test_bucket

    DEPENDENCIES
    dl Core Base Hist fairmq_bucket
    common_boost_bucket
)

o2_define_bucket(
    NAME
    tpc_base_bucket

    DEPENDENCIES
    root_base_bucket
    fairroot_base_bucket
    common_vc_bucket
    common_math_bucket
    data_format_TPC_bucket
    ParBase
    MathUtils
    CCDB
    Core Hist Gpad
    SimulationDataFormat
    CommonDataFormat
    DataFormatsTPC

    INCLUDE_DIRECTORIES
    ${CMAKE_SOURCE_DIR}/Common/MathUtils/include
    ${CMAKE_SOURCE_DIR}/CCDB/include
    ${CMAKE_SOURCE_DIR}/DataFormats/simulation/include
    ${CMAKE_SOURCE_DIR}/DataFormats/common/include
    ${CMAKE_SOURCE_DIR}/DataFormats/Detectors/TPC/include
)

o2_define_bucket(
    NAME
    tpc_simulation_bucket

    DEPENDENCIES
    tpc_base_bucket
    data_format_TPC_bucket
    detectors_base_bucket
    TPCSpaceChargeBase_bucket
    Field
    DetectorsBase
    Generators
    TPCBase
    SimulationDataFormat
    DataFormatsTPC
    O2TPCSpaceChargeBase
    Geom
    MathCore
    MathUtils
    RIO
    Hist
    DetectorsPassive
    Gen
    Base
    TreePlayer
    Steer
    #   Core
    #    root_base_bucket
    #    fairroot_geom
    #    ${GENERATORS_LIBRARY}

    INCLUDE_DIRECTORIES
    ${FAIRROOT_INCLUDE_DIR}
    ${CMAKE_SOURCE_DIR}/Detectors/Base/include
    ${CMAKE_SOURCE_DIR}/Detectors/Passive/include
    ${CMAKE_SOURCE_DIR}/Detectors/TPC/base/include
    ${CMAKE_SOURCE_DIR}/DataFormats/simulation/include
    ${CMAKE_SOURCE_DIR}/Common/Field/include
    ${CMAKE_SOURCE_DIR}/Common/MathUtils/include
    ${CMAKE_SOURCE_DIR}/DataFormats/Detectors/TPC/include
    ${CMAKE_SOURCE_DIR}/Steer/include
    ${MS_GSL_INCLUDE_DIR}
)


o2_define_bucket(
    NAME
    tpc_reconstruction_bucket

    DEPENDENCIES
    tpc_base_bucket
    data_format_TPC_bucket
    data_format_detectors_common_bucket
    TPCFastTransformation_bucket
    DetectorsCommonDataFormats
    DetectorsBase
    TPCBase
    DataFormatsTPC
    SimulationDataFormat
    CommonDataFormat
    ReconstructionDataFormats
    Geom
    MathCore
    RIO
    Hist
    DetectorsPassive
    Gen
    Base
    TreePlayer
    O2TPCCAGPUTracking
    O2TPCFastTransformation
    TPCSimulation
    #the dependency on TPCSimulation should be removed at some point
    #perhaps 'Cluster' can be moved to base, or so

    INCLUDE_DIRECTORIES
    ${FAIRROOT_INCLUDE_DIR}
    ${CMAKE_SOURCE_DIR}/Detectors/Base/include
    ${CMAKE_SOURCE_DIR}/Detectors/Passive/include
    ${CMAKE_SOURCE_DIR}/Detectors/TPC/base/include
    ${CMAKE_SOURCE_DIR}/Detectors/TPC/simulation/include
    ${CMAKE_SOURCE_DIR}/DataFormats/simulation/include
    ${CMAKE_SOURCE_DIR}/DataFormats/common/include
    ${CMAKE_SOURCE_DIR}/DataFormats/Reconstruction/include
    ${CMAKE_SOURCE_DIR}/DataFormats/Detectors/TPC/include
    ${CMAKE_SOURCE_DIR}/DataFormats/Detectors/Common/include
    ${MS_GSL_INCLUDE_DIR}
)

include("${ALITPCCOMMON_DIR}/sources/cmake/O2Dependencies.cmake")

o2_define_bucket(
    NAME
    tpc_calibration_bucket

    DEPENDENCIES
    tpc_base_bucket
    data_format_TPC_bucket
    tpc_reconstruction_bucket
    DetectorsBase
    DataFormatsTPC
    TPCBase
    TPCReconstruction
    MathUtils

    INCLUDE_DIRECTORIES
    ${CMAKE_SOURCE_DIR}/Detectors/TPC/base/include
    ${CMAKE_SOURCE_DIR}/Detectors/TPC/reconstruction/include
    ${CMAKE_SOURCE_DIR}/Common/MathUtils/include
    ${CMAKE_SOURCE_DIR}/DataFormats/Detectors/TPC/include
)

o2_define_bucket(
    NAME
    tpc_monitor_bucket

    DEPENDENCIES
    tpc_calibration_bucket
    tpc_base_bucket
    tpc_reconstruction_bucket
    DetectorsBase
    TPCBase
    TPCCalibration
    TPCReconstruction

    INCLUDE_DIRECTORIES
    ${CMAKE_SOURCE_DIR}/Detectors/TPC/base/include
    ${CMAKE_SOURCE_DIR}/Detectors/TPC/calibration/include
    ${CMAKE_SOURCE_DIR}/Detectors/TPC/reconstruction/include
)

o2_define_bucket(
    NAME
    TPC_workflow_bucket

    DEPENDENCIES
    TPCReconstruction
    Framework
    DPLUtils

    INCLUDE_DIRECTORIES
    ${CMAKE_SOURCE_DIR}/Algorithm/include
   )

# base bucket for generators not needing any external stuff
o2_define_bucket(
    NAME
    generators_base_bucket

    DEPENDENCIES
    Base SimulationDataFormat MathCore RIO Tree
    fairroot_base_bucket
    # Gen is generator module from FairRoot
    Gen
    SimConfig

    INCLUDE_DIRECTORIES
    ${ROOT_INCLUDE_DIR}
    ${FAIRROOT_INCLUDE_DIR}
    ${CMAKE_SOURCE_DIR}/Common/SimConfig/include
)

o2_define_bucket(
    NAME
    generators_bucket

    DEPENDENCIES
    generators_base_bucket
    pythia8

    INCLUDE_DIRECTORIES
    ${PYTHIA8_INCLUDE_DIR}
)

o2_define_bucket(
    NAME
    hough_bucket

    DEPENDENCIES
    Core RIO Gpad Hist HLTbase AliHLTUtil AliHLTTPC AliHLTUtil
    common_boost_bucket
    Boost::filesystem
    dl

    INCLUDE_DIRECTORIES
    ${ROOT_INCLUDE_DIR}
)

o2_define_bucket(
    NAME
    mft_base_bucket

    DEPENDENCIES
    itsmft_base_bucket
    ITSMFTBase
    ITSMFTSimulation
    DetectorsBase
    Graf
    Gpad
    XMLIO
    common_utils_bucket

    INCLUDE_DIRECTORIES
    ${CMAKE_SOURCE_DIR}/Detectors/Base/include
    ${CMAKE_SOURCE_DIR}/Detectors/ITSMFT/common/base/include

)

o2_define_bucket(
    NAME
    mft_simulation_bucket

    DEPENDENCIES
    mft_base_bucket
    itsmft_simulation_bucket
    ITSMFTBase
    ITSMFTSimulation
    MFTBase
    DetectorsBase
    SimulationDataFormat
    common_utils_bucket

    INCLUDE_DIRECTORIES
    ${CMAKE_SOURCE_DIR}/Detectors/Base/include
    ${CMAKE_SOURCE_DIR}/Detectors/ITSMFT/common/base/include
    ${CMAKE_SOURCE_DIR}/Detectors/ITSMFT/common/simulation/include
    ${CMAKE_SOURCE_DIR}/Detectors/ITSMFT/MFT/base/include
    ${CMAKE_SOURCE_DIR}/Common/Utils/include
)

o2_define_bucket(
    NAME
    mft_reconstruction_bucket

    DEPENDENCIES
    mft_base_bucket
    itsmft_reconstruction_bucket
    data_format_mft_bucket
    ITSMFTBase
    ITSMFTReconstruction
    MFTBase
    MFTSimulation
    DetectorsBase
    DataFormatsITSMFT

    INCLUDE_DIRECTORIES
    ${CMAKE_SOURCE_DIR}/Detectors/Base/include
    ${CMAKE_SOURCE_DIR}/DataFormats/Detectors/ITSMFT/common/include
    ${CMAKE_SOURCE_DIR}/Detectors/ITSMFT/common/base/include
    ${CMAKE_SOURCE_DIR}/Detectors/ITSMFT/common/reconstruction/include
    ${CMAKE_SOURCE_DIR}/Detectors/ITSMFT/MFT/base/include
    ${CMAKE_SOURCE_DIR}/Detectors/ITSMFT/MFT/simulation/include

)

o2_define_bucket(
    NAME
    tof_base_bucket

    DEPENDENCIES
    root_base_bucket
    fairroot_base_bucket
    Geom
    MathCore
    Matrix
    Physics
    ParBase
    VMC
    Geom
    SimulationDataFormat
    CommonDataFormat

    INCLUDE_DIRECTORIES
    ${FAIRROOT_INCLUDE_DIR}
    ${CMAKE_SOURCE_DIR}/DataFormats/simulation/include
    ${CMAKE_SOURCE_DIR}/DataFormats/common/include
    ${CMAKE_SOURCE_DIR}/Common/MathUtils/include
)

o2_define_bucket(
    NAME
    trd_base_bucket

    DEPENDENCIES
    root_base_bucket
    fairroot_base_bucket
    Geom
    MathCore
    Matrix
    Physics
    ParBase
    VMC
    Geom
    SimulationDataFormat
    CommonDataFormat
    data_format_detectors_common_bucket
    DetectorsCommonDataFormats
    AliTPCCommonBase_bucket

    INCLUDE_DIRECTORIES
    ${FAIRROOT_INCLUDE_DIR}
    ${CMAKE_SOURCE_DIR}/DataFormats/simulation/include
    ${CMAKE_SOURCE_DIR}/DataFormats/common/include
    ${CMAKE_SOURCE_DIR}/Detectors/Base/include
    ${CMAKE_SOURCE_DIR}/Common/MathUtils/include
)

o2_define_bucket(
    NAME
    emcal_base_bucket

    DEPENDENCIES
    root_base_bucket
    fairroot_base_bucket
    Geom
    MathCore
    Matrix
    Physics
    ParBase
    VMC
    Geom
    SimulationDataFormat
    CommonDataFormat

    INCLUDE_DIRECTORIES
    ${FAIRROOT_INCLUDE_DIR}
    ${CMAKE_SOURCE_DIR}/DataFormats/simulation/include
    ${CMAKE_SOURCE_DIR}/DataFormats/common/include
    ${CMAKE_SOURCE_DIR}/Common/MathUtils/include
    ${CMAKE_SOURCE_DIR}/Common/Utils/include
)

o2_define_bucket(
    NAME
    passive_detector_bucket

    DEPENDENCIES
    fairroot_geom
    Field
    DetectorsBase
    SimConfig

    INCLUDE_DIRECTORIES
    ${CMAKE_SOURCE_DIR}/Common/Field/include
    ${CMAKE_SOURCE_DIR}/Detectors/Passive/include
    ${CMAKE_SOURCE_DIR}/Common/SimConfig/include
)

o2_define_bucket(
    NAME
    emcal_simulation_bucket

    DEPENDENCIES
    emcal_base_bucket
    root_base_bucket
    fairroot_geom
    RIO
    Graf
    Gpad
    Matrix
    Physics
    EMCALBase
    DetectorsBase
    detectors_base_bucket
    SimulationDataFormat

    INCLUDE_DIRECTORIES
    ${FAIRROOT_INCLUDE_DIR}
    ${CMAKE_SOURCE_DIR}/Detectors/Base/include
    ${CMAKE_SOURCE_DIR}/Detectors/EMCAL/base/include
)

o2_define_bucket(
    NAME
    tof_simulation_bucket

    DEPENDENCIES
    tof_base_bucket
    root_base_bucket
    detectors_base_bucket
    fairroot_geom
    RIO
    Graf
    Gpad
    Matrix
    Physics
    TOFBase
    DetectorsBase
    SimulationDataFormat

    INCLUDE_DIRECTORIES
    ${FAIRROOT_INCLUDE_DIR}
    ${CMAKE_SOURCE_DIR}/Detectors/Base/include
    ${CMAKE_SOURCE_DIR}/Detectors/TOF/base/include
    ${MS_GSL_INCLUDE_DIR}
)

o2_define_bucket(
    NAME
    tof_reconstruction_bucket

    DEPENDENCIES
    tof_base_bucket
    root_base_bucket
    fairroot_geom
    RIO
    Graf
    Gpad
    Matrix
    Physics
    TOFBase
    DetectorsBase
    SimulationDataFormat

    INCLUDE_DIRECTORIES
    ${FAIRROOT_INCLUDE_DIR}
    ${CMAKE_SOURCE_DIR}/Detectors/Base/include
    ${CMAKE_SOURCE_DIR}/Detectors/TOF/base/include
    ${MS_GSL_INCLUDE_DIR}
)

o2_define_bucket(
    NAME
    tof_reconstruction_bucket

    DEPENDENCIES
    tof_base_bucket
    root_base_bucket
    data_format_TOF_bucket
    fairroot_geom
    RIO
    Graf
    Gpad
    Matrix
    Physics
    TOFBase
    DetectorsBase
    SimulationDataFormat
    DataFormatsTOF

    INCLUDE_DIRECTORIES
    ${FAIRROOT_INCLUDE_DIR}
    ${CMAKE_SOURCE_DIR}/Detectors/Base/include
    ${CMAKE_SOURCE_DIR}/Detectors/TOF/base/include
#    ${CMAKE_SOURCE_DIR}/DataFormats/Detectors/TOF/include
    ${MS_GSL_INCLUDE_DIR}
)

o2_define_bucket(
    NAME
    fit_base_bucket

    DEPENDENCIES # library names
    root_base_bucket
    fairroot_geom
    root_base_bucket
    fairroot_base_bucket
    Matrix
    Physics
    Geom
    Core Hist # ROOT
    CommonDataFormat
    detectors_base_bucket
    DetectorsBase
    SimulationDataFormat

    INCLUDE_DIRECTORIES
    ${FAIRROOT_INCLUDE_DIR}
    ${ROOT_INCLUDE_DIR}
    ${CMAKE_SOURCE_DIR}/DataFormats/simulation/include
    ${CMAKE_SOURCE_DIR}/Common/MathUtils/include
    ${CMAKE_SOURCE_DIR}/Detectors/Base/include
    ${CMAKE_SOURCE_DIR}/DataFormats/simulation/include
    ${CMAKE_SOURCE_DIR}/DataFormats/common/include
    ${CMAKE_SOURCE_DIR}/Detectors/FIT/base/include

 )

o2_define_bucket(
    NAME
    fit_simulation_bucket

    DEPENDENCIES # library names
    fit_base_bucket
    root_base_bucket
    fairroot_geom
    RIO
    Graf
    Gpad
    Matrix
    Physics
    FITBase
    DetectorsBase
    detectors_base_bucket
    SimulationDataFormat
    Core Hist # ROOT
    CommonDataFormat
    detectors_base_bucket

    INCLUDE_DIRECTORIES
    ${FAIRROOT_INCLUDE_DIR}
    ${ROOT_INCLUDE_DIR}
    ${CMAKE_SOURCE_DIR}/Detectors/Base/include
    ${CMAKE_SOURCE_DIR}/Detectors/FIT/base/include
    ${CMAKE_SOURCE_DIR}/Detectors/Simulation/include
    ${CMAKE_SOURCE_DIR}/Detectors/FIT/Simulations/include
    ${CMAKE_SOURCE_DIR}/DataFormats/simulation/include
    ${CMAKE_SOURCE_DIR}/Common/MathUtils/include
)

o2_define_bucket(
    NAME
    hmpid_base_bucket

    DEPENDENCIES
    root_base_bucket
    fairroot_base_bucket
    Geom
    MathCore
    Matrix
    Physics
    ParBase
    VMC
    Geom
    SimulationDataFormat
    CommonDataFormat
    CommonUtils
    
    INCLUDE_DIRECTORIES
    ${FAIRROOT_INCLUDE_DIR}
    ${CMAKE_SOURCE_DIR}/DataFormats/simulation/include
    ${CMAKE_SOURCE_DIR}/DataFormats/common/include
    ${CMAKE_SOURCE_DIR}/Common/MathUtils/include
    ${CMAKE_SOURCE_DIR}/Detectors/HMPID/base/include
    ${CMAKE_SOURCE_DIR}/Common/Utils/include
)

o2_define_bucket(
    NAME
    zdc_base_bucket

    DEPENDENCIES
    root_base_bucket
    fairroot_base_bucket
    Geom
    VMC
    SimulationDataFormat
    CommonDataFormat

    INCLUDE_DIRECTORIES
    ${FAIRROOT_INCLUDE_DIR}
    ${CMAKE_SOURCE_DIR}/DataFormats/simulation/include
    ${CMAKE_SOURCE_DIR}/DataFormats/common/include
    ${CMAKE_SOURCE_DIR}/Common/MathUtils/include
    ${CMAKE_SOURCE_DIR}/Detectors/ZDC/base/include
)


o2_define_bucket(
    NAME
    fit_reconstruction_bucket

    DEPENDENCIES
    fit_base_bucket
    FITBase
    FITSimulation
    DetectorsBase

    INCLUDE_DIRECTORIES
    ${FAIRROOT_INCLUDE_DIR}
    ${ROOT_INCLUDE_DIR}
    ${CMAKE_SOURCE_DIR}/Detectors/Base/include
    ${CMAKE_SOURCE_DIR}/Detectors/FIT/base/include
    ${CMAKE_SOURCE_DIR}/Detectors/FIT/reconstruction/include
    ${CMAKE_SOURCE_DIR}/Detectors/FITsimulation/include
)

o2_define_bucket(
    NAME
    hmpid_simulation_bucket

    DEPENDENCIES # library names
    hmpid_base_bucket
    HMPIDBase
    root_base_bucket
    detectors_base_bucket
    fairroot_geom
    RIO
    Graf
    Gpad
    Matrix
    Physics
    DetectorsBase
    SimulationDataFormat
    Core Hist # ROOT

    INCLUDE_DIRECTORIES
    ${FAIRROOT_INCLUDE_DIR}
    ${ROOT_INCLUDE_DIR}
    ${CMAKE_SOURCE_DIR}/Detectors/Base/include
    ${CMAKE_SOURCE_DIR}/Detectors/HMPID/simulation/include
    ${CMAKE_SOURCE_DIR}/DataFormats/simulation/include
    ${CMAKE_SOURCE_DIR}/Common/MathUtils/include
)


o2_define_bucket(
    NAME
    zdc_simulation_bucket

    DEPENDENCIES # library names
    zdc_base_bucket
    ZDCBase
    detectors_base_bucket
    fairroot_geom
    RIO
    DetectorsBase
    SimulationDataFormat
    Core

    INCLUDE_DIRECTORIES
    ${FAIRROOT_INCLUDE_DIR}
    ${ROOT_INCLUDE_DIR}
    ${CMAKE_SOURCE_DIR}/Detectors/Base/include
    ${CMAKE_SOURCE_DIR}/Detectors/ZDC/simulation/include
    ${CMAKE_SOURCE_DIR}/DataFormats/simulation/include
    ${CMAKE_SOURCE_DIR}/Common/MathUtils/include
)


o2_define_bucket(
    NAME
    phos_base_bucket

    DEPENDENCIES
    root_base_bucket
    fairroot_base_bucket
    Geom
    MathCore
    Matrix
    Physics
    ParBase
    VMC
    Geom
    SimulationDataFormat

    INCLUDE_DIRECTORIES
    ${FAIRROOT_INCLUDE_DIR}
    ${CMAKE_SOURCE_DIR}/DataFormats/simulation/include
    ${CMAKE_SOURCE_DIR}/DataFormats/common/include
    ${CMAKE_SOURCE_DIR}/Common/MathUtils/include
    ${CMAKE_SOURCE_DIR}/Common/Utils/include
)

o2_define_bucket(
    NAME
    phos_simulation_bucket

    DEPENDENCIES
    phos_base_bucket
    root_base_bucket
    fairroot_geom
    detectors_base_bucket
    RIO
    Graf
    Gpad
    Matrix
    Physics
    PHOSBase
    DetectorsBase
    SimulationDataFormat


    INCLUDE_DIRECTORIES
    ${FAIRROOT_INCLUDE_DIR}
    ${CMAKE_SOURCE_DIR}/Detectors/Base/include
    ${CMAKE_SOURCE_DIR}/DataFormats/simulation/include
    ${CMAKE_SOURCE_DIR}/Detectors/PHOS/base/include
    ${CMAKE_SOURCE_DIR}/Common/MathUtils/include
   
)

o2_define_bucket(
    NAME
    phos_reconstruction_bucket

    DEPENDENCIES
    phos_base_bucket
    phos_simulation_bucket
    root_base_bucket
    PHOSBase
    fairroot_geom
    RIO
    Graf
    Gpad
    Matrix
    Physics


    INCLUDE_DIRECTORIES
    ${FAIRROOT_INCLUDE_DIR}
    ${CMAKE_SOURCE_DIR}/Detectors/Base/include
    ${CMAKE_SOURCE_DIR}/DataFormats/simulation/include
    ${CMAKE_SOURCE_DIR}/Detectors/PHOS/base/include
    ${CMAKE_SOURCE_DIR}/Detectors/PHOS/reconstruction/include
    ${CMAKE_SOURCE_DIR}/Common/MathUtils/include

)

o2_define_bucket(
    NAME
    event_visualisation_base_bucket

    DEPENDENCIES
    root_base_bucket
    EventVisualisationDataConverter
    Graf3d
    Eve
    RGL
    Gui
    CCDB

    INCLUDE_DIRECTORIES
    ${CMAKE_SOURCE_DIR}/CCDB/include
    ${CMAKE_SOURCE_DIR}/EventVisualisation/DataConverter/include

    SYSTEMINCLUDE_DIRECTORIES
    ${ROOT_INCLUDE_DIR}
)

o2_define_bucket(
    NAME
    trd_simulation_bucket

    DEPENDENCIES
    trd_base_bucket
    root_base_bucket
    fairroot_geom
    RIO
    Graf
    Gpad
    Matrix
    Physics
    TRDBase
    DetectorsBase
    detectors_base_bucket
    SimulationDataFormat
    common_utils_bucket
    CommonUtils

    INCLUDE_DIRECTORIES
    ${FAIRROOT_INCLUDE_DIR}
    ${CMAKE_SOURCE_DIR}/Detectors/Base/include
    ${CMAKE_SOURCE_DIR}/Detectors/TRD/base/include
)

# a bucket for "global" executables/macros
o2_define_bucket(
    NAME
    run_bucket

    DEPENDENCIES
    #-- buckets follow
    fairroot_base_bucket

    #-- precise modules follow
    SimConfig
    SimSetup
    DetectorsPassive
    TPCSimulation
    TPCReconstruction
    ITSSimulation
    MFTSimulation
    MCHSimulation
    MIDSimulation
    TRDSimulation
    EMCALSimulation
    TOFSimulation
    FITSimulation
    HMPIDSimulation
    PHOSSimulation
    PHOSReconstruction
    ZDCSimulation
    Field
    Generators
    DataFormatsParameters
    Framework
)

# a bucket for "global" executables/macros
o2_define_bucket(
    NAME
    digitizer_workflow_bucket

    DEPENDENCIES
    #-- buckets follow
    fairroot_base_bucket

    #-- precise modules follow
    Steer
    Framework
    DetectorsCommonDataFormats
    CommonDataFormat
    TPCSimulation
    TPCWorkflow
    DataFormatsTPC
    ITSSimulation
    MFTSimulation
    ITSMFTBase
    TOFSimulation
    TOFReconstruction
    FITSimulation
    EMCALSimulation
    HMPIDBase
    HMPIDSimulation
<<<<<<< HEAD
    MCHBase
    MCHSimulation
=======
    TRDBase
    TRDSimulation
>>>>>>> 93bed183
)

o2_define_bucket(
NAME
    event_visualisation_detectors_bucket

    DEPENDENCIES
    root_base_bucket
    EventVisualisationBase
    EventVisualisationDataConverter
    Graf3d
    Eve
    RGL
    Gui
    CCDB

    INCLUDE_DIRECTORIES
    ${CMAKE_SOURCE_DIR}/EventVisualisation/Base/include
    ${CMAKE_SOURCE_DIR}/EventVisualisation/DataConverter/include

    SYSTEMINCLUDE_DIRECTORIES
    ${ROOT_INCLUDE_DIR}
)

o2_define_bucket(
    NAME
    event_visualisation_view_bucket

    DEPENDENCIES
    root_base_bucket
    EventVisualisationBase
    EventVisualisationDetectors
    EventVisualisationDataConverter
    Graf3d
    Eve
    RGL
    Gui
    CCDB

    INCLUDE_DIRECTORIES
    ${CMAKE_SOURCE_DIR}/EventVisualisation/Base/include
    ${CMAKE_SOURCE_DIR}/EventVisualisation/Detectors/include
    ${CMAKE_SOURCE_DIR}/EventVisualisation/DataConverter/include

    SYSTEMINCLUDE_DIRECTORIES
    ${ROOT_INCLUDE_DIR}
)

o2_define_bucket(
NAME
    event_visualisation_data_converter_bucket

    DEPENDENCIES
    root_base_bucket
    Graf3d
    Eve
    RGL
    Gui
    CCDB

    INCLUDE_DIRECTORIES
    ${CMAKE_SOURCE_DIR}/CCDB/include

    SYSTEMINCLUDE_DIRECTORIES
    ${ROOT_INCLUDE_DIR}
)

o2_define_bucket(
    NAME
    Algorithm_bucket

    DEPENDENCIES
    Headers
    common_boost_bucket

    INCLUDE_DIRECTORIES
)

o2_define_bucket(
  NAME
  data_parameters_bucket

  DEPENDENCIES
  Core
  data_format_detectors_common_bucket
  DetectorsCommonDataFormats

  INCLUDE_DIRECTORIES
  ${ROOT_INCLUDE_DIR}
  ${CMAKE_SOURCE_DIR}/Detectors/Base/include
  ${CMAKE_SOURCE_DIR}/Common/Constants/include
  ${CMAKE_SOURCE_DIR}/Common/Types/include
  ${CMAKE_SOURCE_DIR}/Detectors/Common/include/DetectorsCommonDataFormats
)

o2_define_bucket(
  NAME
  common_utils_bucket

  DEPENDENCIES
  Core Tree
  ReconstructionDataFormats # for test dependency only
  common_boost_bucket
  Boost::iostreams
  DataFormatsMID

  INCLUDE_DIRECTORIES
  ${ROOT_INCLUDE_DIR}
  ${Boost_INCLUDE_DIR}
  ${CMAKE_SOURCE_DIR}/Common/Utils/include
  ${CMAKE_SOURCE_DIR}/include/ReconstructionDataFormats # for test dependency only
)

o2_define_bucket(
    NAME
    data_format_common_bucket

    DEPENDENCIES
    fairroot_base_bucket
    Core RIO

    INCLUDE_DIRECTORIES
    ${ROOT_INCLUDE_DIR}
    ${CMAKE_SOURCE_DIR}/DataFormats/common/include
    ${CMAKE_SOURCE_DIR}/Common/Constants/include
)

o2_define_bucket(
    NAME
    mch_base_bucket

    DEPENDENCIES
    root_base_bucket
    fairroot_base_bucket
)

o2_define_bucket(
    NAME
    mch_simulation_bucket

    DEPENDENCIES
    root_base_bucket
    fairroot_base_bucket
    DetectorsBase
    detectors_base_bucket
    SimulationDataFormat
    RapidJSON
    mch_mapping_interface_bucket
    mch_mapping_impl3_bucket
    MCHMappingImpl3
    
    INCLUDE_DIRECTORIES
    ${CMAKE_SOURCE_DIR}/Detectors/Base/include
    ${CMAKE_SOURCE_DIR}/DataFormats/simulation/include
    ${CMAKE_SOURCE_DIR}/Common/MathUtils/include
    ${RAPIDJSON_INCLUDEDIR}/include
    ${MS_GSL_INCLUDE_DIR}
)

o2_define_bucket(
    NAME
    mch_simulation_test_bucket

    DEPENDENCIES
    mch_simulation_bucket
    mch_mapping_impl3_bucket
    MCHMappingImpl3
    MCHSimulation
)

o2_define_bucket(
    NAME
    mch_preclustering_bucket

    DEPENDENCIES
    fairroot_base_bucket
    aliceHLTwrapper
    MCHBase

    INCLUDE_DIRECTORIES
    ${CMAKE_SOURCE_DIR}/Utilities/aliceHLTwrapper/include
    ${CMAKE_SOURCE_DIR}/Detectors/MUON/MCH/Base/include
)

o2_define_bucket(
    NAME
    data_format_itsmft_bucket

    DEPENDENCIES
    data_format_reconstruction_bucket
    #
    ReconstructionDataFormats

    INCLUDE_DIRECTORIES
    ${CMAKE_SOURCE_DIR}/DataFormats/Detectors/ITSMFT/common/include
    ${CMAKE_SOURCE_DIR}/DataFormats/Reconstruction/include
)

o2_define_bucket(
    NAME
    data_format_its_bucket

    DEPENDENCIES
    data_format_reconstruction_bucket
    #
    ReconstructionDataFormats

    INCLUDE_DIRECTORIES
    ${CMAKE_SOURCE_DIR}/DataFormats/Detectors/ITSMFT/ITS/include
    ${CMAKE_SOURCE_DIR}/DataFormats/Detectors/ITSMFT/common/include
    ${CMAKE_SOURCE_DIR}/DataFormats/Reconstruction/include
    ${CMAKE_SOURCE_DIR}/Common/Constants/include
)

o2_define_bucket(
    NAME
    data_format_mft_bucket

    DEPENDENCIES
    data_format_reconstruction_bucket
    #
    ReconstructionDataFormats

    INCLUDE_DIRECTORIES
    ${CMAKE_SOURCE_DIR}/DataFormats/Detectors/ITSMFT/MFT/include
    ${CMAKE_SOURCE_DIR}/DataFormats/Detectors/ITSMFT/common/include
    ${CMAKE_SOURCE_DIR}/DataFormats/Reconstruction/include
    ${CMAKE_SOURCE_DIR}/Common/Constants/include
)

o2_define_bucket(
    NAME
    global_tracking_bucket

    DEPENDENCIES
    data_format_simulation_bucket
    data_format_reconstruction_bucket
    data_format_common_bucket
    data_format_TPC_bucket
    data_format_TOF_bucket
    its_reconstruction_bucket
    data_format_itsmft_bucket
    common_field_bucket
    detectors_base_bucket
    its_base_bucket
    tpc_base_bucket
    tof_base_bucket
    data_parameters_bucket
    common_utils_bucket
    common_math_bucket
    #
    SimulationDataFormat
    ReconstructionDataFormats
    CommonDataFormat
    ITSReconstruction
    DataFormatsITSMFT
    DetectorsBase
    DataFormatsTPC
    DataFormatsTOF
    DataFormatsParameters
    ITSBase
    TPCBase
    TOFBase
    CommonUtils
    MathUtils
    Field
    RIO
    Core
    Geom

    INCLUDE_DIRECTORIES
    ${FAIRROOT_INCLUDE_DIR}
    ${CMAKE_SOURCE_DIR}/DataFormats/Reconstruction/include
    ${CMAKE_SOURCE_DIR}/DataFormats/common/include
    ${CMAKE_SOURCE_DIR}/DataFormats/simulation/include
    ${CMAKE_SOURCE_DIR}/Common/Field/include
    ${CMAKE_SOURCE_DIR}/DataFormats/Detectors/ITSMFT/common/include
    ${CMAKE_SOURCE_DIR}/Detectors/ITSMFT/ITS/base/include
    ${CMAKE_SOURCE_DIR}/Detectors/TPC/base/include
    ${CMAKE_SOURCE_DIR}/Detectors/TOF/base/include
    ${CMAKE_SOURCE_DIR}/Detectors/Base/include
    ${CMAKE_SOURCE_DIR}/Common/Utils/include
    ${CMAKE_SOURCE_DIR}/Common/MathUtils/include
    ${CMAKE_SOURCE_DIR}/Common/Constants/include
    ${CMAKE_SOURCE_DIR}/DataFormats/Parameters/include
    ${CMAKE_SOURCE_DIR}/DataFormats/Detectors/TPC/include
)

o2_define_bucket(
  NAME
  mch_contour_bucket

  INCLUDE_DIRECTORIES
  ${CMAKE_SOURCE_DIR}/Detectors/MUON/MCH/Contour/include
)

o2_define_bucket(
  NAME
  mch_mapping_interface_bucket

  INCLUDE_DIRECTORIES
  ${CMAKE_SOURCE_DIR}/Detectors/MUON/MCH/Mapping/Interface/include
)

o2_define_bucket(
  NAME
  mch_mapping_impl3_bucket

  DEPENDENCIES
  mch_mapping_interface_bucket

  INCLUDE_DIRECTORIES
  ${CMAKE_SOURCE_DIR}/Detectors/MUON/MCH/Mapping/Impl3/src
  ${CMAKE_BINARY_DIR}/Detectors/MUON/MCH/Mapping/Impl3 # for the mchmappingimpl3_export.h generated file

  SYSTEMINCLUDE_DIRECTORIES
  ${Boost_INCLUDE_DIR}
)

o2_define_bucket(
  NAME
  mch_mapping_segcontour_bucket

  DEPENDENCIES
  mch_contour_bucket
  mch_mapping_impl3_bucket
  Boost::program_options
  MCHMappingImpl3

  INCLUDE_DIRECTORIES
  ${CMAKE_SOURCE_DIR}/Detectors/MUON/MCH/Mapping/SegContour/include

  SYSTEMINCLUDE_DIRECTORIES
  ${Boost_INCLUDE_DIR}
)

o2_define_bucket(
  NAME
  mch_mapping_test_bucket

  DEPENDENCIES
  $<IF:$<BOOL:${benchmark_FOUND}>,benchmark::benchmark,$<0:"">>
  mch_mapping_segcontour_bucket
  MCHMappingSegContour3
  RapidJSON

  INCLUDE_DIRECTORIES
  ${RAPIDJSON_INCLUDEDIR}/include
)

o2_define_bucket(
    NAME
    data_format_mid_bucket

    DEPENDENCIES
    Boost::serialization
    common_math_bucket

    INCLUDE_DIRECTORIES
    ${CMAKE_SOURCE_DIR}/Common/MathUtils/include
    ${CMAKE_SOURCE_DIR}/DataFormats/Detectors/MUON/MID/include
)

o2_define_bucket(
    NAME
    mid_base_bucket

    DEPENDENCIES
    data_format_mid_bucket
    DataFormatsMID
)

o2_define_bucket(
    NAME
    mid_clustering_bucket

    DEPENDENCIES
    fairroot_base_bucket
    MIDBase
)

o2_define_bucket(
    NAME
    mid_clustering_test_bucket

    DEPENDENCIES
    Boost::unit_test_framework
    $<IF:$<BOOL:${benchmark_FOUND}>,benchmark::benchmark,$<0:"">>
    mid_clustering_bucket
    MIDClustering

    INCLUDE_DIRECTORIES
    ${CMAKE_SOURCE_DIR}/Detectors/MUON/MID/Clustering/src
)

o2_define_bucket(
    NAME
    mid_simulation_bucket

    DEPENDENCIES
		mid_base_bucket
    root_base_bucket
    fairroot_base_bucket
    DetectorsBase
    detectors_base_bucket
    SimulationDataFormat
		MIDBase

    INCLUDE_DIRECTORIES
    ${CMAKE_SOURCE_DIR}/Detectors/Base/include
    ${CMAKE_SOURCE_DIR}/DataFormats/simulation/include
		${CMAKE_SOURCE_DIR}/Detectors/MID/base/include
)

o2_define_bucket(
    NAME
    mid_testingSimTools_bucket

    DEPENDENCIES
    MIDBase
)

o2_define_bucket(
    NAME
    mid_tracking_bucket

    DEPENDENCIES
    fairroot_base_bucket
    MIDBase
)

o2_define_bucket(
    NAME
    mid_tracking_test_bucket

    DEPENDENCIES
    Boost::unit_test_framework
    $<IF:$<BOOL:${benchmark_FOUND}>,benchmark::benchmark,$<0:"">>
    mid_tracking_bucket
    mid_testingSimTools_bucket
    MIDTracking
    MIDTestingSimTools

    INCLUDE_DIRECTORIES
    ${CMAKE_SOURCE_DIR}/Detectors/MUON/MID/TestingSimTools/include
)


o2_define_bucket(
    NAME
    simulation_setup_bucket

    DEPENDENCIES
    ${Geant3_LIBRARIES}
    ${Geant4_LIBRARIES}
    ${Geant4VMC_LIBRARIES}
    ${VGM_LIBRARIES}
    fairroot_geom
    SimulationDataFormat
    DetectorsPassive
    pythia6 # this is needed by Geant3 and EGPythia6
    EGPythia6 # this is needed by Geant4 (TPythia6Decayer)

    INCLUDE_DIRECTORIES
    ${Geant4VMC_INCLUDE_DIRS}
    ${Geant4_INCLUDE_DIRS}
    ${Geant3_INCLUDE_DIRS}
    ${FAIRROOT_INCLUDE_DIR}
    ${ROOT_INCLUDE_DIR}
)

o2_define_bucket(
    NAME
    utility_datacompression_bucket

    DEPENDENCIES
    CommonUtils
    common_boost_bucket

    INCLUDE_DIRECTORIES
)<|MERGE_RESOLUTION|>--- conflicted
+++ resolved
@@ -1866,13 +1866,10 @@
     EMCALSimulation
     HMPIDBase
     HMPIDSimulation
-<<<<<<< HEAD
     MCHBase
     MCHSimulation
-=======
     TRDBase
     TRDSimulation
->>>>>>> 93bed183
 )
 
 o2_define_bucket(

--- conflicted
+++ resolved
@@ -38,13 +38,10 @@
   src/EMCALDigitWriterSpec.cxx
   src/HMPIDDigitizerSpec.cxx
   src/HMPIDDigitWriterSpec.cxx
-<<<<<<< HEAD
   src/MCHDigitizerSpec.cxx
   src/MCHDigitWriterSpec.cxx
-=======
   src/TRDDigitizerSpec.cxx
 # src/TRDDigitWriterSpec.cxx
->>>>>>> 93bed183
   src/GRPUpdaterSpec.cxx
 
   BUCKET_NAME ${MODULE_BUCKET_NAME}

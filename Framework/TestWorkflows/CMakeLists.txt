# Copyright CERN and copyright holders of ALICE O2. This software is distributed
# under the terms of the GNU General Public License v3 (GPL Version 3), copied
# verbatim in the file "COPYING".
#
# See http://alice-o2.web.cern.ch/license for full licensing information.
#
# In applying this license CERN does not waive the privileges and immunities
# granted to it by virtue of its status as an Intergovernmental Organization or
# submit itself to any jurisdiction.

# FIXME Is this one supposed to be a header only library (in which case the .h
# to be installed should be in include/TestWorkflows) or not a library at all ?
# o2_add_library(TestWorkflows SOURCES src/dummy.cxx
#
# set(HEADERS src/o2_sim_its_ALP3.h src/o2_sim_tpc.h )
#

o2_add_dpl_workflow(dummy-workflow
                  SOURCES src/o2DummyWorkflow.cxx
                  COMPONENT_NAME TestWorkflows)

o2_add_dpl_workflow(o2rootmessage-workflow
                  SOURCES "src/test_o2RootMessageWorkflow.cxx"
                  COMPONENT_NAME TestWorkflows)

o2_add_dpl_workflow(diamond-workflow
                  SOURCES src/o2DiamondWorkflow.cxx
                  COMPONENT_NAME TestWorkflows)

o2_add_dpl_workflow(output-wildcard-workflow
                  SOURCES src/o2OutputWildcardWorkflow.cxx
                  COMPONENT_NAME TestWorkflows)

o2_add_dpl_workflow(parallel-workflow
                  SOURCES src/o2ParallelWorkflow.cxx
                  COMPONENT_NAME TestWorkflows)

o2_add_dpl_workflow(flp-qualification
                  SOURCES src/flpQualification.cxx
                  COMPONENT_NAME TestWorkflows)

o2_add_dpl_workflow(sync-reconstruction-dummy
                  SOURCES src/o2SyncReconstructionDummy.cxx
                  COMPONENT_NAME TestWorkflows)

o2_add_dpl_workflow(aod-dummy-workflow
                  SOURCES src/o2AODDummy.cxx
                  COMPONENT_NAME TestWorkflows)

o2_add_dpl_workflow(d0-analysis
                  SOURCES src/o2D0Analysis.cxx
                  COMPONENT_NAME TestWorkflows)

o2_add_dpl_workflow(simple-tracks-analysis
                  SOURCES src/o2SimpleTracksAnalysis.cxx
                  COMPONENT_NAME TestWorkflows)

o2_add_dpl_workflow(analysis-task-example
                  SOURCES src/o2AnalysisTaskExample.cxx
                  COMPONENT_NAME TestWorkflows)

o2_add_dpl_workflow(data-query-workflow
                  SOURCES src/o2DataQueryWorkflow.cxx
                  COMPONENT_NAME TestWorkflows)

# FIXME: given its name, should this one be a test instead of an executable ?
o2_add_dpl_workflow(test_MakeDPLObjects
                  SOURCES test/test_MakeDPLObjects.cxx
                  COMPONENT_NAME TestWorkflows)

# FIXME: given its name, should this one be a test instead of an executable ?
o2_add_dpl_workflow(test_RawDeviceInjector
                  SOURCES src/test_RawDeviceInjector.cxx
                  COMPONENT_NAME TestWorkflows)

# FIXME: given its name, should this one be a test instead of an executable ?
o2_add_dpl_workflow(test_CompletionPolicies
                  SOURCES src/test_CompletionPolicies.cxx
                  COMPONENT_NAME TestWorkflows)

<<<<<<< HEAD
o2_data_file(COPY etc/exampleDataSamplingConfig.json DESTINATION etc)

o2_add_executable(datasampling-pod-and-root
=======
o2_add_dpl_workflow(datasampling-pod-and-root
>>>>>>> e1be4af2
                  SOURCES src/dataSamplingPodAndRoot.cxx
                  COMPONENT_NAME TestWorkflows)

o2_add_executable(datasampling-parallel
                  SOURCES src/dataSamplingParallel.cxx
                  PUBLIC_LINK_LIBRARIES O2::Framework
                  COMPONENT_NAME TestWorkflows)

o2_add_executable(datasampling-time-pipeline
                  SOURCES src/dataSamplingTimePipeline.cxx
                  PUBLIC_LINK_LIBRARIES O2::Framework
                  COMPONENT_NAME TestWorkflows)

o2_add_dpl_workflow(ccdb-fetch-to-timeframe
                  SOURCES src/test_CCDBFetchToTimeframe.cxx
                  COMPONENT_NAME TestWorkflows)

o2_add_dpl_workflow(datasampling-benchmark
                  SOURCES src/dataSamplingBenchmark.cxx
                  COMPONENT_NAME TestWorkflows)

# Detector specific dummy workflows
o2_add_dpl_workflow(tof-dummy-ccdb
                  SOURCES src/tof-dummy-ccdb.cxx
                  PUBLIC_LINK_LIBRARIES O2::TOFReconstruction
                  COMPONENT_NAME TestWorkflows)

if(BUILD_SIMULATION)
  o2_add_executable(
    ITSClusterizers
    COMPONENT_NAME TestWorkflows
    PUBLIC_LINK_LIBRARIES O2::ITSSimulation O2::ITSReconstruction
                          O2::DetectorsPassive O2::Generators O2::Framework
    SOURCES src/test_o2ITSCluserizer.cxx src/o2_sim_its_ALP3.cxx)

  o2_add_executable(TPCSimulation
                    COMPONENT_NAME TestWorkflows
                    PUBLIC_LINK_LIBRARIES O2::TPCSimulation
                                          O2::TPCReconstruction
                                          O2::DetectorsPassive O2::Generators
                                          O2::Framework
                    SOURCES src/test_o2TPCSimulation.cxx src/o2_sim_tpc.cxx)
endif()<|MERGE_RESOLUTION|>--- conflicted
+++ resolved
@@ -78,24 +78,18 @@
                   SOURCES src/test_CompletionPolicies.cxx
                   COMPONENT_NAME TestWorkflows)
 
-<<<<<<< HEAD
 o2_data_file(COPY etc/exampleDataSamplingConfig.json DESTINATION etc)
 
-o2_add_executable(datasampling-pod-and-root
-=======
 o2_add_dpl_workflow(datasampling-pod-and-root
->>>>>>> e1be4af2
                   SOURCES src/dataSamplingPodAndRoot.cxx
                   COMPONENT_NAME TestWorkflows)
 
-o2_add_executable(datasampling-parallel
+o2_add_dpl_workflow(datasampling-parallel
                   SOURCES src/dataSamplingParallel.cxx
-                  PUBLIC_LINK_LIBRARIES O2::Framework
                   COMPONENT_NAME TestWorkflows)
 
-o2_add_executable(datasampling-time-pipeline
+o2_add_dpl_workflow(datasampling-time-pipeline
                   SOURCES src/dataSamplingTimePipeline.cxx
-                  PUBLIC_LINK_LIBRARIES O2::Framework
                   COMPONENT_NAME TestWorkflows)
 
 o2_add_dpl_workflow(ccdb-fetch-to-timeframe

# Copyright 2019-2020 CERN and copyright holders of ALICE O2.
# See https://alice-o2.web.cern.ch/copyright for details of the copyright holders.
# All rights not expressly granted are reserved.
#
# This software is distributed under the terms of the GNU General Public
# License v3 (GPL Version 3), copied verbatim in the file "COPYING".
#
# In applying this license CERN does not waive the privileges and immunities
# granted to it by virtue of its status as an Intergovernmental Organization
# or submit itself to any jurisdiction.

o2_add_dpl_workflow(dummy-workflow
                  SOURCES src/o2DummyWorkflow.cxx
                  COMPONENT_NAME TestWorkflows)

o2_add_dpl_workflow(detect-missing-timeframe
                  SOURCES test/test_DetectMissingTimeframe.cxx
                  COMPONENT_NAME TestWorkflows)

<<<<<<< HEAD
o2_add_dpl_workflow(basic-arrow-workflow
                    SOURCES src/o2BasicArrowWorkflow.cpp
                    COMPONENT_NAME TestWorkflows)
=======
o2_add_dpl_workflow(wait-until-possible
                  SOURCES test/test_WaitUntilPossible.cxx
                  COMPONENT_NAME TestWorkflows)
>>>>>>> c123aae6

o2_add_dpl_workflow(o2rootmessage-workflow
                  SOURCES "src/test_o2RootMessageWorkflow.cxx"
                  COMPONENT_NAME TestWorkflows)

o2_add_dpl_workflow(diamond-workflow
                  SOURCES src/o2DiamondWorkflow.cxx
                  COMPONENT_NAME TestWorkflows)

o2_add_dpl_workflow(diamond-workflow-leaky
                  SOURCES src/o2DiamondWorkflowLeaky.cxx
                  COMPONENT_NAME TestWorkflows)

o2_add_dpl_workflow(output-wildcard-workflow
                  SOURCES src/o2OutputWildcardWorkflow.cxx
                  COMPONENT_NAME TestWorkflows)

o2_add_dpl_workflow(parallel-workflow
                  SOURCES src/o2ParallelWorkflow.cxx
                  COMPONENT_NAME TestWorkflows)

o2_add_dpl_workflow(sync-reconstruction-dummy
                  SOURCES src/o2SyncReconstructionDummy.cxx
                  COMPONENT_NAME TestWorkflows)

# FIXME: renable when the new ROOT is used
#o2_add_dpl_workflow(d0-analysis
#                  SOURCES src/o2D0Analysis.cxx
#                  PUBLIC_LINK_LIBRARIES O2::FrameworkRootAnalysisHelpers
#                  COMPONENT_NAME TestWorkflows)
#
#o2_add_dpl_workflow(simple-tracks-analysis
#                  SOURCES src/o2SimpleTracksAnalysis.cxx
#                  PUBLIC_LINK_LIBRARIES O2::FrameworkRootAnalysisHelpers
#                  COMPONENT_NAME TestWorkflows)

o2_add_dpl_workflow(analysis-task-example
                  SOURCES src/o2AnalysisTaskExample.cxx
                  COMPONENT_NAME TestWorkflows)

o2_add_dpl_workflow(data-query-workflow
                  SOURCES src/o2DataQueryWorkflow.cxx
                  COMPONENT_NAME TestWorkflows)

# FIXME: given its name, should this one be a test instead of an executable ?
o2_add_dpl_workflow(test_MakeDPLObjects
                  SOURCES test/test_MakeDPLObjects.cxx
                  COMPONENT_NAME TestWorkflows)

# FIXME: given its name, should this one be a test instead of an executable ?
o2_add_dpl_workflow(test_RawDeviceInjector
                  SOURCES src/test_RawDeviceInjector.cxx
                  COMPONENT_NAME TestWorkflows)

# FIXME: given its name, should this one be a test instead of an executable ?
o2_add_dpl_workflow(test_CompletionPolicies
                  SOURCES src/test_CompletionPolicies.cxx
                  COMPONENT_NAME TestWorkflows)

o2_add_dpl_workflow(ccdb-fetch-to-timeframe
                  SOURCES src/test_CCDBFetchToTimeframe.cxx
                  COMPONENT_NAME TestWorkflows)

o2_add_dpl_workflow(simple-source
                  SOURCES src/o2SimpleSource.cxx
                  COMPONENT_NAME TestWorkflows)

o2_add_dpl_workflow(simple-fairmq-source
                  SOURCES src/o2SimpleFairMQSource.cxx
                  COMPONENT_NAME TestWorkflows)

o2_add_dpl_workflow(simple-fairmq-sink
                  SOURCES src/o2SimpleFairMQSink.cxx
                  COMPONENT_NAME TestWorkflows)

o2_add_dpl_workflow(simple-sink
                  SOURCES src/o2SimpleSink.cxx
                  COMPONENT_NAME TestWorkflows)

o2_add_dpl_workflow(analysis-workflow
                  SOURCES src/o2AnalysisWorkflow.cxx
                  COMPONENT_NAME TestWorkflows)

# Detector specific dummy workflows
o2_add_dpl_workflow(tof-dummy-ccdb
                  SOURCES src/tof-dummy-ccdb.cxx
                  PUBLIC_LINK_LIBRARIES O2::TOFReconstruction
                  COMPONENT_NAME TestWorkflows)

# Detector specific dummy workflows
o2_add_dpl_workflow(test-ccdb-fetcher
                    SOURCES src/test_CCDBFetcher.cxx
                    PUBLIC_LINK_LIBRARIES O2::DataFormatsTOF O2::Framework
                    COMPONENT_NAME TestWorkflows)

add_executable(o2-test-deadlock src/o2DeadlockReproducer.cxx)
target_link_libraries(o2-test-deadlock PUBLIC FairMQ::FairMQ)
add_test(NAME o2-test-deadlock COMMAND o2-test-deadlock --channel-config "name=data,type=sub,method=bind,address=ipc://127.0.0.1,rateLogging=0" --id foo --transport zeromq --control static)<|MERGE_RESOLUTION|>--- conflicted
+++ resolved
@@ -17,15 +17,13 @@
                   SOURCES test/test_DetectMissingTimeframe.cxx
                   COMPONENT_NAME TestWorkflows)
 
-<<<<<<< HEAD
-o2_add_dpl_workflow(basic-arrow-workflow
-                    SOURCES src/o2BasicArrowWorkflow.cpp
-                    COMPONENT_NAME TestWorkflows)
-=======
 o2_add_dpl_workflow(wait-until-possible
                   SOURCES test/test_WaitUntilPossible.cxx
                   COMPONENT_NAME TestWorkflows)
->>>>>>> c123aae6
+
+o2_add_dpl_workflow(basic-arrow-workflow
+                  SOURCES src/o2BasicArrowWorkflow.cpp
+                  COMPONENT_NAME TestWorkflows)
 
 o2_add_dpl_workflow(o2rootmessage-workflow
                   SOURCES "src/test_o2RootMessageWorkflow.cxx"

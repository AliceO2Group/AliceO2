--- conflicted
+++ resolved
@@ -92,12 +92,8 @@
     }};
   DeviceSpecHelpers::prepareArguments(false, false,
                                       dataProcessorInfos,
-<<<<<<< HEAD
                                       devices, executions, controls,
                                       "workflow-id");
-=======
-                                      devices, executions, controls, "workflow-id");
->>>>>>> 2b19ec21
   dumpDeviceSpec2DDS(ss, devices, executions);
   BOOST_CHECK_EQUAL(ss.str(), R"EXPECTED(<topology id="o2-dataflow">
    <decltask id="A">

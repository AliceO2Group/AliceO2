<!-- doxy
\page refFrameworkCoreCOOKBOOK Core COOKBOOK
/doxy -->

# Data Processing Layer Cookbook

This is a work in progress entrypoint for common DPL related tasks.

#### Utilities for working with `DataRef`

Get payload size:
```cpp
size_t payloadSize = DataRefUtils::getPayloadSize(ref);
```

Extract a header from the header stack:
```cpp
const HeaderType* header = DataRefUtils::getHeader<HeaderType*>(ref);
```

Get the payload of messageable type as `gsl::span`
```cpp
auto data = DataRefUtils::as<T>(ref);
for (const auto& element : data) {
  // do something on element, remember it's const
}
```

#### How do I report failure for a given Algorithm?

Whenever the driver process spots an error message, i.e. an error printed via `LOG(ERROR)` facility, when the driver process quits, it will exit with a exit code of 1. This includes any exception reported by the default exception handler.

This comes handy, for example in tests.

### Debugging on your laptop

The way the DPL currently works is that the driver executable you launch,
will then take care of spawning one device per `DataProcessorSpec` in
a separate process. This means that in order to debug your code you need to
make sure gdb / lldb are actually debugging the right child process.

For `gdb` you can use the `follow-fork-mode` setting. See
[here](https://sourceware.org/gdb/onlinedocs/gdb/Forks.html) for the full
documentation. This is unfortunately not available in
[lldb](https://bugs.llvm.org/show_bug.cgi?id=17972).

Alternatively you can start your driver executable with the `-s` / `--stop`
command line option which will immediately stop execution of the children after
the fork, allowing you to attach to them, e.g. for gdb using:

```bash
attach <pid>
```

or the `lldb` equivalent:

```bash
attach -pid <pid>
```
Note: On some systems, attaching might fail due to missing permission, and `gdb`
has to be started with `sudo`.

In case you are building the DPL with the support for the debug GUI, you can
also attach a debugger to the running process by clicking on the
DataProcessorSpec you want to debug, which will show the Device inspector on
the right, and there click on the "Attach debugger" button. By default this
will start lldb in a Terminal.app window on mac, or GDB in an xterm elsewhere.
You can customise this behavior by setting the environment variable
`O2DPLDEBUG` to the command you want to run for the debugger and use the
environment variable `O2DEBUGGEDPID` to get the PID of the DataProcessor
currently selected. You can do this multiple times for all the devices you
wish to debug, but remember that you will need to quit the debugger if you want
DPL to exit.

On linux you might need to start the debugger with `sudo` to have the permission
to attach, e.g. set O2DPLDEBUG to
```bash
export O2DPLDEBUG='xterm -hold -e sudo gdb attach $O2DEBUGGEDPID &'
```
Be sure to use single quotes to avoid direct expansion of O2DEBUGGEDPID variable.
The `&` character add the end is needed to start gdb in a separate process.


### Debug GUI

The demonstator also includes a simple GUI to help debugging problems:

![](https://user-images.githubusercontent.com/10544/29307499-75bb8550-81a2-11e7-9aa6-96b7613288b5.png)

The GUI provides the following facilities:

* Graph view with all the connections between DataProcessors
* One log window  per DataProcessor, allowing filtering and  triggering on log
  messages
* Metrics inspector

### Integrating with non-DPL devices

Given the Data Processing Layer comes somewhat later in the design of O2, it's possible that you already have some topology of devices which you want to integrate, without having to port them to the DPL itself. Alternatively, your devices might not satisfy the requirements of the Data Processing Layer and therefore require a "raw" `FairMQDevice`, fully customised to your needs. This is fully supported and we provide means to ingest foreign, non-DPL FairMQDevices produced, messages into a DPL workflow. This is done via the help of a "proxy" data processor which connects to the foreign device, receives its inputs, optionally converts them to a format understood by the Data Processing Layer, and then pumps them to the right Data Processor Specs. In order to have such a device in your workflow, you can use the [`specifyExternalFairMQDeviceProxy`][specifyExternalFairMQDeviceProxy] helper to instanciate it. For an example of how to use it you can look at
[`Framework/TestWorkflows/src/test_RawDeviceInjector.cxx`][rawDeviceInjectorExample]. The `specifyExternalFairMQDeviceProxy` takes four arguments:

```cpp
specifyExternalFairMQDeviceProxy("foreign-source",
                {outspec},
                "type=sub,method=connect,address=tcp://localhost:5450,rateLogging=1",
                o2DataModelAdaptor(outspec, 0, 1)
               ),
```

the first one is the usual `DataProcessorSpec` name, the second one is a list of outputs which we will create from the non-DPL device, the third one is a string to connect to the existing topology and a the fourth one is a function of the kind `o2::framework::InjectorFunction` which does the actual conversion. In this particular case we use the `o2DataModelAdaptor()` helper to create such an translation function since we know that our input is already respecting the O2 Data Model and most of the heavylifing can be done automatically.

Sending out the results of a computation can be done in a similar manner. Use

```cpp
ConfigParamSpec{"channel-config", VariantType::String, "<channel-configuration>", "Out-of-band channel config"}
```

to create an out-of-band channel as specified in `channel-configuration` and hen use the `RawDeviceService` to get the raw FairMQDevice and send data hrough such a channel.

## Customizing workflows creation (WIP)

Sometimes it's handy to customise or generalise the workflow creation based on
external inputs. For example you might want to change the number of workers for
a given task or disable part of the topology if a given detector should not be
enabled. 

This can be done by implementing the function:

```cpp
void customize(std::vector<o2::framework::ConfigParamSpec> &workflowOptions)
```

**before** including the `Framework/runDataProcessing.h` (this will most likely 
change in the future). Each ConfigParamSpec will be added to the configuration
mechanism (e.g. the command line options) allowing you to modify them. Such options
will then be made available at workflow creation time via the `ConfigContext`
passed to the `defineDataProcessing` function, using the `ConfigContext::options()`
getter.

## Completion policies (WIP)

By default the data processing of a given record happens when all the fields of
that record are present. So if your Data Processor declares it will consume
`TRACKS` and `CLUSTERS`, for any given time interval both need to be produced
by some other data processor before the computation declared in yours can happen.

Sometimes it's however desirable to customise such a behavior, so that some action
on the record can happen even if it's not complete. For example you might want
to start computing some quantity as a given message arrives and then complete the
computation once the record is complete. This is done by specifying by customising 
the data processing CompletionPolicy. This can be done using the usual **Customization
mechanism** where a:

```cpp
void customize(std::vector<CompletionPolicy> &policies);
```

function is provided before including `runDataProcessing.h`.

Each `CompletionPolicy` requires the user to specify the `matcher` to select
which device is affected by it, and a `callback` to decide what action
expressed by a `CompletionOp` to take on a given input record.

Possible actions include:

* `CompletionPolicy::CompletionOp::Consume`: run the data processing callback and 
  mark the available fields in the input as consumed.
* `CompletionPolicy::CompletionOp::Process`: run the data processing callback, but do
  not consume the field, which will be available when the next message for the field
* `CompletionPolicy::CompletionOp::Wait`: hold on the record but do not process it yet.
* `CompletionPolicy::CompletionOp::Drop`: drop the current available fields from the record.

The default completion policy is to consume all inputs when they are all present.

When the computation is dispatched with a partially completea `InputRecord`,
the user can check for the validity of any of its parts via the `InputRecord::isValid()`
API.

## Customizing deployment configuration (WIP)

By default every device instanciated by the Data Processing Layer connects to
the others using the PUB/SUB paradigm. This might or might not be desiderable
for some or even all of the connections. For this reason there is now a way to
customise the connections based on the ids of the devices being instanciated.

In order to do so, one needs to implement the function

```cpp
customize(std::vector<o2::framework::ChannelConfigurationPolicy> &policies)
```

**before** including `Framework/runDataProcessing.h` (this will most likely
change in the future). You can then extend the policies vector with your own 
`ChannelConfigurationPolicy`. For each device to device edge, the system will
invoke the `ChannelConfigurationPolicy::match` callback with the ids of the
producer and of the consumer as arguments. If the callback returns `true`,
the `ChannelConfigurationPolicy::modifyInput` and
`ChannelConfigurationPolicy::modifyOutput` will be invoked passing the input and 
output channel associated to the two devices, giving the opportunity to modify 
the matching channels.

## Getting objects from the CCDB

In order to get objects from the CCDB one can specify the `Lifetime::Condition`
for the required input spec. That will retrieve the object not from another
data processor but it will do a request to a CCDB server. The actual URL for
the server can be specified via the `--condition-backend <backend-url>` option.
It is also possible to specify a given timestamp for the object via the option
`--condition-timestamp <timestamp>`. The final url is completed by the value of
the the Origin and Description of the `InputSpec` to be:

```bash
<backend-url>/<origin>/<description>/<timestamp>
```

If the timestamp is not specified, DPL will look it up in the `DataProcessingHeader`.

# Future features

## Lifetime support

While initially foreseen in the design, Lifetime for Inputs / Outputs has not
yet being implemented correctly. However, once that happens, the following behaviors 
will be implemented (naming foreseen to change). Once implemented it will be possible
to specify the following Lifetime types:

* Timeframe: an input that gets processed only once.
* Condition: an input that is cache on considered valid for multiple computations,
             according to its IOV.
* Transient: an output which is not actually sent. Useful to use the same mechanism
             of the Message Passing API to create
* QA: an output which once send is also proposed as input to the subsequent computation,
      allowing for accumulating data (e.g. histograms).
* SubTimeframe: an input which gets processed only once which has a
                granularity of less than a timeframe. Within one computation
                multiple of these can be created. They get sent as soon as
                they go out of scope.

## Wildcard support for InputSpec / OutputSpec

In order to reduce the amount of code which one has to write to define inputs
and outputs, we plan to make the InputSpecs and OutputSpecs as veritable
matchers, supporting wildcards. For example if your Algorithm supports
processing clusters coming from multiple detectors, it will be possible to
specify:

```cpp
InputSpec{"*", "CLUSTERS"}
```

If the user wants to get both clusters and tracks coming from the same detector,
it will be possible to write:

```cpp
InputSpec{"*", "CLUSTERS"}, InputSpec{"*", "TRACKS"}
```

i.e. the first message which arrives will define the wildcard for all the other input
spec in the definition.

### Data flow parallelism

Data flow parallelism is simply expressed by tuning the data flow, adding explicitly the parallel data paths, using the appropriate `InputSpec` and `OutputSpec`.

E.g.:

```cpp
DataProcessorSpec{
  "tpc_processor_1",
  Inputs{},
  Outputs{{"TPC", "CLUSTERS", SubSpec(0)}},
  // ...
},
DataProcessorSpec{
  "tpc_processor_2",
  Inputs{},
  Outputs{{"TPC", "CLUSTERS", SubSpec(1)}},
  // ...
}
// ...
DataProcessorSpec{
  "tpc_processor_18",
  Inputs{},
  Outputs{{"TPC", "CLUSTERS", SubSpec(17)}},
  // ...
}
```

or alternatively the parallel workflows part could be generated programmatically:

```cpp
parallel(
  DataProcessorSpec{
    "tpc_processor",
    {InputSpec{"c", "TPC", "CLUSTERS"}}
  },
  18,
  [](DataProcessorSpec &spec, size_t idx) {
    spec.outputs[0].subSpec = idx; // Each of the 18 DataProcessorSpecs should have a different subSpec
  }
)
```

Similarly this can be done for a component that merges inputs from multiple parallel devices, this time by modifying programmatically the `Inputs`:

```cpp
// ...
DataProcessorSpec{
  "merger",
  mergeInputs({"a", "TST", "A", 0, Lifetime::Timeframe},
              4,
              [](InputSpec &input, size_t index) {
                 input.subSpec = index;
              }
          ),
  {},
  AlgorithmSpec{[](InitContext &setup) {
     return [](ProcessingContext &ctx) {
  // Create a single output.
    LOG(DEBUG) << "Invoked" << std::endl;
  };
}
// ...
```

When one declares a parallel set of devices you can retrieve the rank (i.e. parallel id) or the number of parallel devices by using the `ParalleContext`, which can be retrieved from the `ServiceRegistry` (see also the `Services` section below), e.g.:

```cpp
size_t whoAmI = services.get<ParallelContext>().index1D();
size_t howManyAreWe = services.get<ParallelContext>().index1DSize();
```

### Time pipelining

A second type of parallelism is time based pipelining. This assumes that the data can be subdivided in subsequent "time periods" that are independent one from the other and which are each identified by some timestamp entity. In this particular case it could result handy that some part of the workflow are actually processing different time periods. This can be expressed via the `timePipeline`, directive, e.g.:

```cpp
// ...
timePipeline(DataProcessorSpec{
  "processor",
  {InputSpec{"a", "TST", "A"}},
  {OutputSpec{"TST", "B"}},
  AlgorithmSpec{[](ProcessingContext &ctx) {
    };
  }
}, 2);
// ...
```

which will result in two devices, one for even time periods, the other one for
odd timeperiods.


### Disabling monitoring

Sometimes (e.g. when running a child inside valgrind) it might be useful to disable metrics which might pollute STDOUT. In order to disable monitoring you can use the `no-op://` backend:

```bash
some-workflow --monitoring-backend=no-op://
```

notice that the GUI will not function properly if you do so.

<<<<<<< HEAD
### Vectorised input

Sometimes data processing requires to group together multiple messages in one single multipart vector, so that they can be multiplexed on the same InputSpec. This is in particular the case for the RAW data coming out of the (Sub)TFBuilder.
In order to do so you need to make sure that the sender sends all the parts to be multiplexed in a single go. On the receiving side, you will get a single entry in the InputRecord and you can get the number of combined parts via `InputRecord::getNoParts()`. You can each of the parts by providing the entra parameter parts to the `InputRecord::get()` method.
=======
### Using command line options in DataProcessorSpec

Command line options for a given DataProcessorSpec are defined as a std::vector\<ConfigParamSpec\>.

A ConfigParamSpec is defined by the 4 arguments
  * name
  * type
  * default
  * help

or with a constructor using only 3 arguments (without the default value).

E.g.
```cpp
  { {"opt1", VariantType::String, "def1", {"Command line option 1"}},    // constructor with default value def1
    {"opt2", VariantType::Int, {"Command line option 2"}},               // constructor without default value  
    {"opt3", VariantType::Float, 10., {"Command line option 3"}} }
```
    
(the available VariantType are listed in Framework/Variant.h).

The options are internally filled into an object of type ConfigParamRegistry and forwarded to the InitCallback of the respective AlgorithmSpec as part of the argument of type InitContext. The ConfigParamRegistry is finally accessed with InitContext::options().

E.g.
```cpp
ConfigParamRegistry opts = ic.options();  // with InitContext ic;
```


ConfigParamRegistry has the two methods `isSet(key)` and `get<T>(key)`.  

To read the option value use the `get<T>` method with the appropriate type `T`, e.g.

```cpp
  auto vopt1 = ic.options().get<std::string>("opt1");
  auto vopt2 = ic.options().get<std::int>("opt2");
```

To test wether the option `key` was set on the command line the method `isSet(key)` can be used. However be aware that the method `isSet(key)` with an option defined with a default value (constructor with
4 arguments) will always return `true`. If the option was set on the command line, then it will have the respective set value. If it is not set on the command line then it will have the default value. On
the other hand an option defined without a default value (constructor with 3 arguments) will only be recognized as set if it indeed was set on the command line. If it was not set, then its value will be
undefined. Thus to read an option without default value do e.g.

```cpp
  std::string vopt1("");
  if (ic.options().isSet("opt1")) {
    vopt1 = ic.options().get<std::string>("opt1");
  }
```
>>>>>>> 424587b2
<|MERGE_RESOLUTION|>--- conflicted
+++ resolved
@@ -361,12 +361,11 @@
 
 notice that the GUI will not function properly if you do so.
 
-<<<<<<< HEAD
 ### Vectorised input
 
 Sometimes data processing requires to group together multiple messages in one single multipart vector, so that they can be multiplexed on the same InputSpec. This is in particular the case for the RAW data coming out of the (Sub)TFBuilder.
 In order to do so you need to make sure that the sender sends all the parts to be multiplexed in a single go. On the receiving side, you will get a single entry in the InputRecord and you can get the number of combined parts via `InputRecord::getNoParts()`. You can each of the parts by providing the entra parameter parts to the `InputRecord::get()` method.
-=======
+
 ### Using command line options in DataProcessorSpec
 
 Command line options for a given DataProcessorSpec are defined as a std::vector\<ConfigParamSpec\>.
@@ -415,5 +414,4 @@
   if (ic.options().isSet("opt1")) {
     vopt1 = ic.options().get<std::string>("opt1");
   }
-```
->>>>>>> 424587b2
+```
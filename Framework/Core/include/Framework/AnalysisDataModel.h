// Copyright 2019-2020 CERN and copyright holders of ALICE O2.
// See https://alice-o2.web.cern.ch/copyright for details of the copyright holders.
// All rights not expressly granted are reserved.
//
// This software is distributed under the terms of the GNU General Public
// License v3 (GPL Version 3), copied verbatim in the file "COPYING".
//
// In applying this license CERN does not waive the privileges and immunities
// granted to it by virtue of its status as an Intergovernmental Organization
// or submit itself to any jurisdiction.
#ifndef O2_FRAMEWORK_ANALYSISDATAMODEL_H_
#define O2_FRAMEWORK_ANALYSISDATAMODEL_H_

#include "Framework/ASoA.h"

#include <cmath>
#include <bitset>
#include <numeric>
#include <utility> // std::move

#include "Framework/DataTypes.h"
#include "CommonConstants/MathConstants.h"
#include "CommonConstants/PhysicsConstants.h"
#include "CommonConstants/GeomConstants.h"
#include "CommonConstants/ZDCConstants.h"
#include "SimulationDataFormat/MCGenProperties.h"

namespace o2
{
namespace aod
{
// This is required to register SOA_TABLEs inside
// the o2::aod namespace.
// DECLARE_SOA_METADATA();
DECLARE_SOA_VERSIONING();

namespace bc
{
DECLARE_SOA_COLUMN(RunNumber, runNumber, int);          //! Run number
DECLARE_SOA_COLUMN(GlobalBC, globalBC, uint64_t);       //! Bunch crossing number (globally unique in this run)
DECLARE_SOA_COLUMN(TriggerMask, triggerMask, uint64_t); //! CTP trigger mask
DECLARE_SOA_COLUMN(InputMask, inputMask, uint64_t);     //! CTP input mask
} // namespace bc

DECLARE_SOA_TABLE(BCs_000, "AOD", "BC", //! Root of data model for tables pointing to a bunch crossing
                  o2::soa::Index<>,
                  bc::RunNumber, bc::GlobalBC,
                  bc::TriggerMask);
DECLARE_SOA_TABLE_VERSIONED(BCs_001, "AOD", "BC", 1, //! Root of data model for tables pointing to a bunch crossing, version 1
                            o2::soa::Index<>,
                            bc::RunNumber, bc::GlobalBC,
                            bc::TriggerMask, bc::InputMask);

using BCs = BCs_001; // current version
using BC = BCs::iterator;

namespace timestamp
{
DECLARE_SOA_COLUMN(Timestamp, timestamp, uint64_t); //! Timestamp of a BC in ms (epoch style)
} // namespace timestamp

DECLARE_SOA_TABLE(Timestamps, "AOD", "TIMESTAMPS", //! Table which holds the timestamp of a BC
                  timestamp::Timestamp);
} // namespace aod
namespace soa
{
extern template struct Join<aod::BCs, aod::Timestamps>;
}
namespace aod
{
using BCsWithTimestamps = soa::Join<aod::BCs, aod::Timestamps>;

namespace collision
{
DECLARE_SOA_INDEX_COLUMN(BC, bc);                              //! Most probably BC to where this collision has occured
DECLARE_SOA_COLUMN(PosX, posX, float);                         //! X Vertex position in cm
DECLARE_SOA_COLUMN(PosY, posY, float);                         //! Y Vertex position in cm
DECLARE_SOA_COLUMN(PosZ, posZ, float);                         //! Z Vertex position in cm
DECLARE_SOA_COLUMN(CovXX, covXX, float);                       //! Vertex covariance matrix
DECLARE_SOA_COLUMN(CovXY, covXY, float);                       //! Vertex covariance matrix
DECLARE_SOA_COLUMN(CovXZ, covXZ, float);                       //! Vertex covariance matrix
DECLARE_SOA_COLUMN(CovYY, covYY, float);                       //! Vertex covariance matrix
DECLARE_SOA_COLUMN(CovYZ, covYZ, float);                       //! Vertex covariance matrix
DECLARE_SOA_COLUMN(CovZZ, covZZ, float);                       //! Vertex covariance matrix
DECLARE_SOA_COLUMN(Flags, flags, uint16_t);                    //! Run 2: see CollisionFlagsRun2 | Run 3: see Vertex::Flags
DECLARE_SOA_COLUMN(Chi2, chi2, float);                         //! Chi2 of vertex fit
DECLARE_SOA_COLUMN(NumContrib, numContrib, uint16_t);          //! Number of tracks used for the vertex
DECLARE_SOA_COLUMN(CollisionTime, collisionTime, float);       //! Collision time in ns relative to BC stored in bc()
DECLARE_SOA_COLUMN(CollisionTimeRes, collisionTimeRes, float); //! Resolution of collision time
} // namespace collision

DECLARE_SOA_TABLE(Collisions_000, "AOD", "COLLISION", //! Time and vertex information of collision
                  o2::soa::Index<>, collision::BCId,
                  collision::PosX, collision::PosY, collision::PosZ,
                  collision::CovXX, collision::CovXY, collision::CovXZ, collision::CovYY, collision::CovYZ, collision::CovZZ,
                  collision::Flags, collision::Chi2, collision::NumContrib,
                  collision::CollisionTime, collision::CollisionTimeRes);

DECLARE_SOA_TABLE_VERSIONED(Collisions_001, "AOD", "COLLISION", 1, //! Time and vertex information of collision
                            o2::soa::Index<>, collision::BCId,
                            collision::PosX, collision::PosY, collision::PosZ,
                            collision::CovXX, collision::CovXY, collision::CovYY, collision::CovXZ, collision::CovYZ, collision::CovZZ,
                            collision::Flags, collision::Chi2, collision::NumContrib,
                            collision::CollisionTime, collision::CollisionTimeRes);

using Collisions = Collisions_001; // current version
using Collision = Collisions::iterator;

// NOTE Relation between Collisions and BC table
// (important for pp in case of ambiguous assignment)
// A collision entry points to the entry in the BC table based on the calculated BC from the collision time
// To study other compatible triggers with the collision time, check the tutorial: compatibleBCs.cxx

namespace track
{
// TRACKPAR TABLE definition
DECLARE_SOA_INDEX_COLUMN(Collision, collision);    //! Collision to which this track belongs
DECLARE_SOA_COLUMN(TrackType, trackType, uint8_t); //! Type of track. See enum TrackTypeEnum. This cannot be used to decide which detector has contributed to this track. Use hasITS, hasTPC, etc.
DECLARE_SOA_COLUMN(X, x, float);                   //!
DECLARE_SOA_COLUMN(Alpha, alpha, float);           //!
DECLARE_SOA_COLUMN(Y, y, float);                   //!
DECLARE_SOA_COLUMN(Z, z, float);                   //!
DECLARE_SOA_COLUMN(Snp, snp, float);               //!
DECLARE_SOA_COLUMN(Tgl, tgl, float);               //!
DECLARE_SOA_COLUMN(Signed1Pt, signed1Pt, float);   //! (sign of charge)/Pt in c/GeV. Use pt() and sign() instead
DECLARE_SOA_EXPRESSION_COLUMN(Phi, phi, float,     //! Phi of the track, in radians within [0, 2pi)
                              ifnode(nasin(aod::track::snp) + aod::track::alpha < 0.0f, nasin(aod::track::snp) + aod::track::alpha + o2::constants::math::TwoPI,
                                     ifnode(nasin(aod::track::snp) + aod::track::alpha >= o2::constants::math::TwoPI, nasin(aod::track::snp) + aod::track::alpha - o2::constants::math::TwoPI,
                                            nasin(aod::track::snp) + aod::track::alpha)));
DECLARE_SOA_EXPRESSION_COLUMN(Eta, eta, float, //! Pseudorapidity
                              -1.f * nlog(ntan(o2::constants::math::PIQuarter - 0.5f * natan(aod::track::tgl))));
DECLARE_SOA_EXPRESSION_COLUMN(Pt, pt, float, //! Transverse momentum of the track in GeV/c
                              ifnode(nabs(aod::track::signed1Pt) <= o2::constants::math::Almost0, o2::constants::math::VeryBig, nabs(1.f / aod::track::signed1Pt)));
DECLARE_SOA_DYNAMIC_COLUMN(IsWithinBeamPipe, isWithinBeamPipe, //! Is the track within the beam pipe (= successfully propagated to a collision vertex)
                           [](float x) -> bool { return (std::fabs(x) < o2::constants::geom::XBeamPipeOuterRef); });
DECLARE_SOA_DYNAMIC_COLUMN(Sign, sign, //! Charge: positive: 1, negative: -1
                           [](float signed1Pt) -> short { return (signed1Pt > 0) ? 1 : -1; });
DECLARE_SOA_DYNAMIC_COLUMN(Px, px, //! Momentum in x-direction in GeV/c
                           [](float signed1Pt, float snp, float alpha) -> float {
                             auto pt = 1.f / std::abs(signed1Pt);
                             // FIXME: GCC & clang should optimize to sincosf
                             float cs = cosf(alpha), sn = sinf(alpha);
                             auto r = std::sqrt((1.f - snp) * (1.f + snp));
                             return pt * (r * cs - snp * sn);
                           });
DECLARE_SOA_DYNAMIC_COLUMN(Py, py, //! Momentum in y-direction in GeV/c
                           [](float signed1Pt, float snp, float alpha) -> float {
                             auto pt = 1.f / std::abs(signed1Pt);
                             // FIXME: GCC & clang should optimize to sincosf
                             float cs = cosf(alpha), sn = sinf(alpha);
                             auto r = std::sqrt((1.f - snp) * (1.f + snp));
                             return pt * (snp * cs + r * sn);
                           });
DECLARE_SOA_DYNAMIC_COLUMN(Pz, pz, //! Momentum in z-direction in GeV/c
                           [](float signed1Pt, float tgl) -> float {
                             auto pt = 1.f / std::abs(signed1Pt);
                             return pt * tgl;
                           });
DECLARE_SOA_DYNAMIC_COLUMN(PVector, pVector, //! Momentum vector in x,y,z-directions in GeV/c
                           [](float signed1Pt, float snp, float alpha, float tgl) -> std::array<float, 3> {
                             const auto pt = 1.f / std::abs(signed1Pt);
                             // FIXME: GCC & clang should optimize to sincosf
                             const float cs = cosf(alpha), sn = sinf(alpha);
                             const auto r = std::sqrt((1.f - snp) * (1.f + snp));
                             const auto px = pt * (r * cs - snp * sn);
                             const auto py = pt * (snp * cs + r * sn);
                             const auto pz = pt * tgl;
                             return std::array<float, 3>{px, py, pz};
                           });
DECLARE_SOA_EXPRESSION_COLUMN(P, p, float, //! Momentum in Gev/c
                              ifnode(nabs(aod::track::signed1Pt) <= o2::constants::math::Almost0, o2::constants::math::VeryBig, 0.5f * (ntan(o2::constants::math::PIQuarter - 0.5f * natan(aod::track::tgl)) + 1.f / ntan(o2::constants::math::PIQuarter - 0.5f * natan(aod::track::tgl))) / nabs(aod::track::signed1Pt)));
DECLARE_SOA_DYNAMIC_COLUMN(Energy, energy, //! Track energy, computed under the mass assumption given as input
                           [](float signed1Pt, float tgl, float mass) -> float {
                             const auto pt = 1.f / std::abs(signed1Pt);
                             const auto p = 0.5f * (std::tan(o2::constants::math::PIQuarter - 0.5f * std::atan(tgl)) + 1.f / std::tan(o2::constants::math::PIQuarter - 0.5f * std::atan(tgl))) * pt;
                             return std::sqrt(p * p + mass * mass);
                           });
DECLARE_SOA_DYNAMIC_COLUMN(Rapidity, rapidity, //! Track rapidity, computed under the mass assumption given as input
                           [](float signed1Pt, float tgl, float mass) -> float {
                             const auto pt = 1.f / std::abs(signed1Pt);
                             const auto pz = pt * tgl;
                             const auto p = 0.5f * (std::tan(o2::constants::math::PIQuarter - 0.5f * std::atan(tgl)) + 1.f / std::tan(o2::constants::math::PIQuarter - 0.5f * std::atan(tgl))) * pt;
                             const auto energy = std::sqrt(p * p + mass * mass);
                             return 0.5f * std::log((energy + pz) / (energy - pz));
                           });

// TRACKPARCOV TABLE definition
DECLARE_SOA_COLUMN(SigmaY, sigmaY, float);        //! Covariance matrix
DECLARE_SOA_COLUMN(SigmaZ, sigmaZ, float);        //! Covariance matrix
DECLARE_SOA_COLUMN(SigmaSnp, sigmaSnp, float);    //! Covariance matrix
DECLARE_SOA_COLUMN(SigmaTgl, sigmaTgl, float);    //! Covariance matrix
DECLARE_SOA_COLUMN(Sigma1Pt, sigma1Pt, float);    //! Covariance matrix
DECLARE_SOA_COLUMN(RhoZY, rhoZY, int8_t);         //! Covariance matrix in compressed form
DECLARE_SOA_COLUMN(RhoSnpY, rhoSnpY, int8_t);     //! Covariance matrix in compressed form
DECLARE_SOA_COLUMN(RhoSnpZ, rhoSnpZ, int8_t);     //! Covariance matrix in compressed form
DECLARE_SOA_COLUMN(RhoTglY, rhoTglY, int8_t);     //! Covariance matrix in compressed form
DECLARE_SOA_COLUMN(RhoTglZ, rhoTglZ, int8_t);     //! Covariance matrix in compressed form
DECLARE_SOA_COLUMN(RhoTglSnp, rhoTglSnp, int8_t); //! Covariance matrix in compressed form
DECLARE_SOA_COLUMN(Rho1PtY, rho1PtY, int8_t);     //! Covariance matrix in compressed form
DECLARE_SOA_COLUMN(Rho1PtZ, rho1PtZ, int8_t);     //! Covariance matrix in compressed form
DECLARE_SOA_COLUMN(Rho1PtSnp, rho1PtSnp, int8_t); //! Covariance matrix in compressed form
DECLARE_SOA_COLUMN(Rho1PtTgl, rho1PtTgl, int8_t); //! Covariance matrix in compressed form

DECLARE_SOA_EXPRESSION_COLUMN(CYY, cYY, float, //!
                              aod::track::sigmaY* aod::track::sigmaY);
DECLARE_SOA_EXPRESSION_COLUMN(CZY, cZY, float, //!
                              (aod::track::rhoZY / 128.f) * (aod::track::sigmaZ * aod::track::sigmaY));
DECLARE_SOA_EXPRESSION_COLUMN(CZZ, cZZ, float, //!
                              aod::track::sigmaZ* aod::track::sigmaZ);
DECLARE_SOA_EXPRESSION_COLUMN(CSnpY, cSnpY, float, //!
                              (aod::track::rhoSnpY / 128.f) * (aod::track::sigmaSnp * aod::track::sigmaY));
DECLARE_SOA_EXPRESSION_COLUMN(CSnpZ, cSnpZ, float, //!
                              (aod::track::rhoSnpZ / 128.f) * (aod::track::sigmaSnp * aod::track::sigmaZ));
DECLARE_SOA_EXPRESSION_COLUMN(CSnpSnp, cSnpSnp, float, //!
                              aod::track::sigmaSnp* aod::track::sigmaSnp);
DECLARE_SOA_EXPRESSION_COLUMN(CTglY, cTglY, float, //!
                              (aod::track::rhoTglY / 128.f) * (aod::track::sigmaTgl * aod::track::sigmaY));
DECLARE_SOA_EXPRESSION_COLUMN(CTglZ, cTglZ, float, //!
                              (aod::track::rhoTglZ / 128.f) * (aod::track::sigmaTgl * aod::track::sigmaZ));
DECLARE_SOA_EXPRESSION_COLUMN(CTglSnp, cTglSnp, float, //!
                              (aod::track::rhoTglSnp / 128.f) * (aod::track::sigmaTgl * aod::track::sigmaSnp));
DECLARE_SOA_EXPRESSION_COLUMN(CTglTgl, cTglTgl, float, //!
                              aod::track::sigmaTgl* aod::track::sigmaTgl);
DECLARE_SOA_EXPRESSION_COLUMN(C1PtY, c1PtY, float, //!
                              (aod::track::rho1PtY / 128.f) * (aod::track::sigma1Pt * aod::track::sigmaY));
DECLARE_SOA_EXPRESSION_COLUMN(C1PtZ, c1PtZ, float, //!
                              (aod::track::rho1PtZ / 128.f) * (aod::track::sigma1Pt * aod::track::sigmaZ));
DECLARE_SOA_EXPRESSION_COLUMN(C1PtSnp, c1PtSnp, float, //!
                              (aod::track::rho1PtSnp / 128.f) * (aod::track::sigma1Pt * aod::track::sigmaSnp));
DECLARE_SOA_EXPRESSION_COLUMN(C1PtTgl, c1PtTgl, float, //!
                              (aod::track::rho1PtTgl / 128.f) * (aod::track::sigma1Pt * aod::track::sigmaTgl));
DECLARE_SOA_EXPRESSION_COLUMN(C1Pt21Pt2, c1Pt21Pt2, float, //!
                              aod::track::sigma1Pt* aod::track::sigma1Pt);

// TRACKEXTRA TABLE definition
DECLARE_SOA_COLUMN(TPCInnerParam, tpcInnerParam, float);                                      //! Momentum at inner wall of the TPC
DECLARE_SOA_COLUMN(Flags, flags, uint32_t);                                                   //! Track flags. Run 2: see TrackFlagsRun2Enum | Run 3: see TrackFlags
DECLARE_SOA_COLUMN(ITSClusterSizes, itsClusterSizes, uint32_t);                               //! Clusters sizes, four bits per a layer, starting from the innermost
DECLARE_SOA_COLUMN(ITSClusterMap, itsClusterMap, uint8_t);                                    //! Old cluster ITS cluster map, kept for version 0 compatibility
DECLARE_SOA_COLUMN(TPCNClsFindable, tpcNClsFindable, uint8_t);                                //! Findable TPC clusters for this track geometry
DECLARE_SOA_COLUMN(TPCNClsFindableMinusFound, tpcNClsFindableMinusFound, int8_t);             //! TPC Clusters: Findable - Found
DECLARE_SOA_COLUMN(TPCNClsFindableMinusCrossedRows, tpcNClsFindableMinusCrossedRows, int8_t); //! TPC Clusters: Findable - crossed rows
DECLARE_SOA_COLUMN(TPCNClsShared, tpcNClsShared, uint8_t);                                    //! Number of shared TPC clusters
DECLARE_SOA_COLUMN(TRDPattern, trdPattern, uint8_t);                                          //! Contributor to the track on TRD layer in bits 0-5, starting from the innermost, bit 6 indicates a potentially split tracklet, bit 7 if the track crossed a padrow
DECLARE_SOA_COLUMN(ITSChi2NCl, itsChi2NCl, float);                                            //! Chi2 / cluster for the ITS track segment
DECLARE_SOA_COLUMN(TPCChi2NCl, tpcChi2NCl, float);                                            //! Chi2 / cluster for the TPC track segment
DECLARE_SOA_COLUMN(TRDChi2, trdChi2, float);                                                  //! Chi2 for the TRD track segment
DECLARE_SOA_COLUMN(TOFChi2, tofChi2, float);                                                  //! Chi2 for the TOF track segment
DECLARE_SOA_COLUMN(TPCSignal, tpcSignal, float);                                              //! dE/dx signal in the TPC
DECLARE_SOA_COLUMN(TRDSignal, trdSignal, float);                                              //! PID signal in the TRD
DECLARE_SOA_COLUMN(Length, length, float);                                                    //! Track length
DECLARE_SOA_COLUMN(TOFExpMom, tofExpMom, float);                                              //! TOF expected momentum obtained in tracking, used to compute the expected times
DECLARE_SOA_COLUMN(TrackEtaEMCAL, trackEtaEmcal, float);                                      //!
DECLARE_SOA_COLUMN(TrackPhiEMCAL, trackPhiEmcal, float);                                      //!
DECLARE_SOA_COLUMN(TrackTime, trackTime, float);                                              //! Estimated time of the track in ns wrt collision().bc() or ambiguoustrack.bcSlice()[0]
DECLARE_SOA_COLUMN(TrackTimeRes, trackTimeRes, float);                                        //! Resolution of the track time in ns (see TrackFlags::TrackTimeResIsRange)

// expression columns changing between versions have to be declared in different namespaces

DECLARE_SOA_EXPRESSION_COLUMN(DetectorMap, detectorMap, uint8_t, //! Detector map: see enum DetectorMapEnum
                              ifnode(aod::track::itsClusterMap > (uint8_t)0, static_cast<uint8_t>(o2::aod::track::ITS), (uint8_t)0x0) |
                                ifnode(aod::track::tpcNClsFindable > (uint8_t)0, static_cast<uint8_t>(o2::aod::track::TPC), (uint8_t)0x0) |
                                ifnode(aod::track::trdPattern > (uint8_t)0, static_cast<uint8_t>(o2::aod::track::TRD), (uint8_t)0x0) |
                                ifnode((aod::track::tofChi2 >= 0.f) && (aod::track::tofExpMom > 0.f), static_cast<uint8_t>(o2::aod::track::TOF), (uint8_t)0x0));

namespace v001
{
DECLARE_SOA_EXPRESSION_COLUMN(DetectorMap, detectorMap, uint8_t, //! Detector map version 1, see enum DetectorMapEnum
                              ifnode(aod::track::itsClusterSizes > (uint32_t)0, static_cast<uint8_t>(o2::aod::track::ITS), (uint8_t)0x0) |
                                ifnode(aod::track::tpcNClsFindable > (uint8_t)0, static_cast<uint8_t>(o2::aod::track::TPC), (uint8_t)0x0) |
                                ifnode(aod::track::trdPattern > (uint8_t)0, static_cast<uint8_t>(o2::aod::track::TRD), (uint8_t)0x0) |
                                ifnode((aod::track::tofChi2 >= 0.f) && (aod::track::tofExpMom > 0.f), static_cast<uint8_t>(o2::aod::track::TOF), (uint8_t)0x0));
DECLARE_SOA_DYNAMIC_COLUMN(ITSClusterMap, itsClusterMap, //! ITS cluster map, one bit per a layer, starting from the innermost
                           [](uint32_t itsClusterSizes) -> uint8_t {
                             uint8_t clmap = 0;
                             for (unsigned int layer = 0; layer < 7; layer++) {
                               if ((itsClusterSizes >> (layer * 4)) & 0xf) {
                                 clmap |= (1 << layer);
                               }
                             }
                             return clmap;
                           });
DECLARE_SOA_DYNAMIC_COLUMN(ITSNCls, itsNCls, //! Number of ITS clusters
                           [](uint32_t itsClusterSizes) -> uint8_t {
                             uint8_t itsNcls = 0;
                             for (int layer = 0; layer < 7; layer++) {
                               if ((itsClusterSizes >> (layer * 4)) & 0xf)
                                 itsNcls++;
                             }
                             return itsNcls;
                           });
DECLARE_SOA_DYNAMIC_COLUMN(ITSNClsInnerBarrel, itsNClsInnerBarrel, //! Number of ITS clusters in the Inner Barrel
                           [](uint32_t itsClusterSizes) -> uint8_t {
                             uint8_t itsNclsInnerBarrel = 0;
                             for (int layer = 0; layer < 3; layer++) {
                               if ((itsClusterSizes >> (layer * 4)) & 0xf)
                                 itsNclsInnerBarrel++;
                             }
                             return itsNclsInnerBarrel;
                           });
DECLARE_SOA_DYNAMIC_COLUMN(ITSClsSizeInLayer, itsClsSizeInLayer, //! Size of the ITS cluster in a given layer
                           [](uint32_t itsClusterSizes, int layer) -> uint8_t {
                             if (layer >= 7) {
                               return 0;
                             }
                             return (itsClusterSizes >> (layer * 4)) & 0xf;
                           });
<<<<<<< HEAD
DECLARE_SOA_DYNAMIC_COLUMN(IsITSAfterburner, isITSAfterburner, //! If the track used the afterburner in the ITS
                           [](uint8_t detectorMap, float itsChi2Ncl) -> bool {
                             return (detectorMap & o2::aod::track::ITS) && (itsChi2Ncl < 0.f);
                           });
=======

namespace extensions
{
using TPCTimeErrEncoding = o2::aod::track::extensions::TPCTimeErrEncoding;
DECLARE_SOA_DYNAMIC_COLUMN(TPCDeltaTFwd, tpcDeltaTFwd, //! Delta Forward of track time in TPC time bis
                           [](float timeErr, uint32_t trackType) -> float {
                             if (!(trackType & TrackFlags::TrackTimeAsym)) {
                               return TPCTimeErrEncoding::invalidValue;
                             }
                             TPCTimeErrEncoding enc;
                             enc.encoding.timeErr = timeErr;
                             return enc.getDeltaTFwd();
                           });

DECLARE_SOA_DYNAMIC_COLUMN(TPCDeltaTBwd, tpcDeltaTBwd, //! Delta Backward of track time in TPC time bis
                           [](float timeErr, uint32_t trackType) -> float {
                             if (!(trackType & TrackFlags::TrackTimeAsym)) {
                               return TPCTimeErrEncoding::invalidValue;
                             }
                             TPCTimeErrEncoding p;
                             p.encoding.timeErr = timeErr;
                             return p.getDeltaTBwd();
                           });
} // namespace extensions
>>>>>>> 52d98c8e
} // namespace v001

DECLARE_SOA_DYNAMIC_COLUMN(HasITS, hasITS, //! Flag to check if track has a ITS match
                           [](uint8_t detectorMap) -> bool { return detectorMap & o2::aod::track::ITS; });
DECLARE_SOA_DYNAMIC_COLUMN(HasTPC, hasTPC, //! Flag to check if track has a TPC match
                           [](uint8_t detectorMap) -> bool { return detectorMap & o2::aod::track::TPC; });
DECLARE_SOA_DYNAMIC_COLUMN(HasTRD, hasTRD, //! Flag to check if track has a TRD match
                           [](uint8_t detectorMap) -> bool { return detectorMap & o2::aod::track::TRD; });
DECLARE_SOA_DYNAMIC_COLUMN(HasTOF, hasTOF, //! Flag to check if track has a TOF measurement
                           [](uint8_t detectorMap) -> bool { return detectorMap & o2::aod::track::TOF; });
DECLARE_SOA_DYNAMIC_COLUMN(IsPVContributor, isPVContributor, //! Run 3: Has this track contributed to the collision vertex fit
                           [](uint8_t flags) -> bool { return (flags & o2::aod::track::PVContributor) == o2::aod::track::PVContributor; });
DECLARE_SOA_DYNAMIC_COLUMN(PIDForTracking, pidForTracking, //! PID hypothesis used during tracking. See the constants in the class PID in PID.h
                           [](uint32_t flags) -> uint32_t { return flags >> 28; });
DECLARE_SOA_DYNAMIC_COLUMN(TPCNClsFound, tpcNClsFound, //! Number of found TPC clusters
                           [](uint8_t tpcNClsFindable, int8_t tpcNClsFindableMinusFound) -> int16_t { return (int16_t)tpcNClsFindable - tpcNClsFindableMinusFound; });
DECLARE_SOA_DYNAMIC_COLUMN(TPCNClsCrossedRows, tpcNClsCrossedRows, //! Number of crossed TPC Rows
                           [](uint8_t tpcNClsFindable, int8_t TPCNClsFindableMinusCrossedRows) -> int16_t { return (int16_t)tpcNClsFindable - TPCNClsFindableMinusCrossedRows; });
DECLARE_SOA_DYNAMIC_COLUMN(ITSNCls, itsNCls, //! Number of ITS clusters
                           [](uint8_t itsClusterMap) -> uint8_t {
                             uint8_t itsNcls = 0;
                             constexpr uint8_t bit = 1;
                             for (int layer = 0; layer < 7; layer++) {
                               if (itsClusterMap & (bit << layer))
                                 itsNcls++;
                             }
                             return itsNcls;
                           });
DECLARE_SOA_DYNAMIC_COLUMN(ITSNClsInnerBarrel, itsNClsInnerBarrel, //! Number of ITS clusters in the Inner Barrel
                           [](uint8_t itsClusterMap) -> uint8_t {
                             uint8_t itsNclsInnerBarrel = 0;
                             constexpr uint8_t bit = 1;
                             for (int layer = 0; layer < 3; layer++) {
                               if (itsClusterMap & (bit << layer))
                                 itsNclsInnerBarrel++;
                             }
                             return itsNclsInnerBarrel;
                           });
DECLARE_SOA_DYNAMIC_COLUMN(TPCFoundOverFindableCls, tpcFoundOverFindableCls, //! Ratio of found over findable clusters
                           [](uint8_t tpcNClsFindable, int8_t tpcNClsFindableMinusFound) -> float {
                             int16_t tpcNClsFound = (int16_t)tpcNClsFindable - tpcNClsFindableMinusFound;
                             return (float)tpcNClsFound / (float)tpcNClsFindable;
                           });

DECLARE_SOA_DYNAMIC_COLUMN(TPCCrossedRowsOverFindableCls, tpcCrossedRowsOverFindableCls, //! Ratio  crossed rows over findable clusters
                           [](uint8_t tpcNClsFindable, int8_t tpcNClsFindableMinusCrossedRows) -> float {
                             int16_t tpcNClsCrossedRows = (int16_t)tpcNClsFindable - tpcNClsFindableMinusCrossedRows;
                             return (float)tpcNClsCrossedRows / (float)tpcNClsFindable;
                           });

DECLARE_SOA_DYNAMIC_COLUMN(TPCFractionSharedCls, tpcFractionSharedCls, //! Fraction of shared TPC clusters
                           [](uint8_t tpcNClsShared, uint8_t tpcNClsFindable, int8_t tpcNClsFindableMinusFound) -> float {
                             int16_t tpcNClsFound = (int16_t)tpcNClsFindable - tpcNClsFindableMinusFound;
                             return (float)tpcNClsShared / (float)tpcNClsFound;
                           });

DECLARE_SOA_DYNAMIC_COLUMN(TRDHasNeighbor, trdPattern, //! Flag to check if at least one tracklet of a TRD Track has a neighboring tracklet
                           [](uint8_t trdPattern) -> bool { return trdPattern & o2::aod::track::HasNeighbor; });

DECLARE_SOA_DYNAMIC_COLUMN(TRDHasCrossing, trdPattern, //! Flag to check if at least one tracklet of a TRD Track crossed a padrow
                           [](uint8_t trdPattern) -> bool { return trdPattern & o2::aod::track::HasCrossing; });

DECLARE_SOA_DYNAMIC_COLUMN(TRDNLayers, trdPattern, //! Number of TRD tracklets in a Track
                           [](uint8_t trdPattern) -> std::size_t { return std::bitset<6>(trdPattern).count(); });
} // namespace track

DECLARE_SOA_TABLE_FULL(StoredTracks, "Tracks", "AOD", "TRACK", //! On disk version of the track parameters at collision vertex
                       o2::soa::Index<>, track::CollisionId, track::TrackType,
                       track::X, track::Alpha,
                       track::Y, track::Z, track::Snp, track::Tgl,
                       track::Signed1Pt, track::IsWithinBeamPipe<track::X>,
                       track::Px<track::Signed1Pt, track::Snp, track::Alpha>,
                       track::Py<track::Signed1Pt, track::Snp, track::Alpha>,
                       track::Pz<track::Signed1Pt, track::Tgl>,
                       track::PVector<track::Signed1Pt, track::Snp, track::Alpha, track::Tgl>,
                       track::Energy<track::Signed1Pt, track::Tgl>,
                       track::Rapidity<track::Signed1Pt, track::Tgl>,
                       track::Sign<track::Signed1Pt>,
                       o2::soa::Marker<1>);

DECLARE_SOA_EXTENDED_TABLE(Tracks, StoredTracks, "TRACK", //! Track parameters at collision vertex
                           aod::track::Pt,
                           aod::track::P,
                           aod::track::Eta,
                           aod::track::Phi);

DECLARE_SOA_TABLE_FULL(StoredTracksIU, "Tracks_IU", "AOD", "TRACK_IU", //! On disk version of the track parameters at inner most update (e.g. ITS) as it comes from the tracking
                       o2::soa::Index<>, track::CollisionId, track::TrackType,
                       track::X, track::Alpha,
                       track::Y, track::Z, track::Snp, track::Tgl,
                       track::Signed1Pt, track::IsWithinBeamPipe<track::X>,
                       track::Px<track::Signed1Pt, track::Snp, track::Alpha>,
                       track::Py<track::Signed1Pt, track::Snp, track::Alpha>,
                       track::Pz<track::Signed1Pt, track::Tgl>,
                       track::PVector<track::Signed1Pt, track::Snp, track::Alpha, track::Tgl>,
                       track::Energy<track::Signed1Pt, track::Tgl>,
                       track::Rapidity<track::Signed1Pt, track::Tgl>,
                       track::Sign<track::Signed1Pt>,
                       o2::soa::Marker<2>);

DECLARE_SOA_EXTENDED_TABLE(TracksIU, StoredTracksIU, "TRACK_IU", //! Track parameters at inner most update (e.g. ITS) as it comes from the tracking
                           aod::track::Pt,
                           aod::track::P,
                           aod::track::Eta,
                           aod::track::Phi);

DECLARE_SOA_TABLE_FULL(StoredTracksCov, "TracksCov", "AOD", "TRACKCOV", //! On disk version of the TracksCov table at collision vertex
                       track::SigmaY, track::SigmaZ, track::SigmaSnp, track::SigmaTgl, track::Sigma1Pt,
                       track::RhoZY, track::RhoSnpY, track::RhoSnpZ, track::RhoTglY, track::RhoTglZ,
                       track::RhoTglSnp, track::Rho1PtY, track::Rho1PtZ, track::Rho1PtSnp, track::Rho1PtTgl, o2::soa::Marker<1>);

DECLARE_SOA_EXTENDED_TABLE(TracksCov, StoredTracksCov, "TRACKCOV", //! Track covariance matrix at collision vertex
                           aod::track::CYY,
                           aod::track::CZY,
                           aod::track::CZZ,
                           aod::track::CSnpY,
                           aod::track::CSnpZ,
                           aod::track::CSnpSnp,
                           aod::track::CTglY,
                           aod::track::CTglZ,
                           aod::track::CTglSnp,
                           aod::track::CTglTgl,
                           aod::track::C1PtY,
                           aod::track::C1PtZ,
                           aod::track::C1PtSnp,
                           aod::track::C1PtTgl,
                           aod::track::C1Pt21Pt2);

DECLARE_SOA_TABLE_FULL(StoredTracksCovIU, "TracksCov_IU", "AOD", "TRACKCOV_IU", //! On disk version of the TracksCov table at inner most update (e.g. ITS) as it comes from the tracking
                       track::SigmaY, track::SigmaZ, track::SigmaSnp, track::SigmaTgl, track::Sigma1Pt,
                       track::RhoZY, track::RhoSnpY, track::RhoSnpZ, track::RhoTglY, track::RhoTglZ,
                       track::RhoTglSnp, track::Rho1PtY, track::Rho1PtZ, track::Rho1PtSnp, track::Rho1PtTgl, o2::soa::Marker<2>);

DECLARE_SOA_EXTENDED_TABLE(TracksCovIU, StoredTracksCovIU, "TRACKCOV_IU", //! Track covariance matrix at inner most update (e.g. ITS) as it comes from the tracking
                           aod::track::CYY,
                           aod::track::CZY,
                           aod::track::CZZ,
                           aod::track::CSnpY,
                           aod::track::CSnpZ,
                           aod::track::CSnpSnp,
                           aod::track::CTglY,
                           aod::track::CTglZ,
                           aod::track::CTglSnp,
                           aod::track::CTglTgl,
                           aod::track::C1PtY,
                           aod::track::C1PtZ,
                           aod::track::C1PtSnp,
                           aod::track::C1PtTgl,
                           aod::track::C1Pt21Pt2);

DECLARE_SOA_TABLE_FULL(StoredTracksExtra_000, "TracksExtra", "AOD", "TRACKEXTRA", //! On disk version of TracksExtra, version 0
                       track::TPCInnerParam, track::Flags, track::ITSClusterMap,
                       track::TPCNClsFindable, track::TPCNClsFindableMinusFound, track::TPCNClsFindableMinusCrossedRows,
                       track::TPCNClsShared, track::TRDPattern, track::ITSChi2NCl,
                       track::TPCChi2NCl, track::TRDChi2, track::TOFChi2,
                       track::TPCSignal, track::TRDSignal, track::Length, track::TOFExpMom,
                       track::PIDForTracking<track::Flags>,
                       track::IsPVContributor<track::Flags>,
                       track::HasITS<track::DetectorMap>, track::HasTPC<track::DetectorMap>,
                       track::HasTRD<track::DetectorMap>, track::HasTOF<track::DetectorMap>,
                       track::TPCNClsFound<track::TPCNClsFindable, track::TPCNClsFindableMinusFound>,
                       track::TPCNClsCrossedRows<track::TPCNClsFindable, track::TPCNClsFindableMinusCrossedRows>,
                       track::ITSNCls<track::ITSClusterMap>, track::ITSNClsInnerBarrel<track::ITSClusterMap>,
                       track::TPCCrossedRowsOverFindableCls<track::TPCNClsFindable, track::TPCNClsFindableMinusCrossedRows>,
                       track::TPCFoundOverFindableCls<track::TPCNClsFindable, track::TPCNClsFindableMinusFound>,
                       track::TPCFractionSharedCls<track::TPCNClsShared, track::TPCNClsFindable, track::TPCNClsFindableMinusFound>,
                       track::TrackEtaEMCAL, track::TrackPhiEMCAL, track::TrackTime, track::TrackTimeRes);

DECLARE_SOA_TABLE_FULL_VERSIONED(StoredTracksExtra_001, "TracksExtra", "AOD", "TRACKEXTRA", 1, // On disk version of TracksExtra, version 1
                                 track::TPCInnerParam, track::Flags, track::ITSClusterSizes,
                                 track::TPCNClsFindable, track::TPCNClsFindableMinusFound, track::TPCNClsFindableMinusCrossedRows,
                                 track::TPCNClsShared, track::v001::extensions::TPCDeltaTFwd<track::TrackTimeRes, track::Flags>, track::v001::extensions::TPCDeltaTBwd<track::TrackTimeRes, track::Flags>,
                                 track::TRDPattern, track::ITSChi2NCl, track::TPCChi2NCl, track::TRDChi2, track::TOFChi2,
                                 track::TPCSignal, track::TRDSignal, track::Length, track::TOFExpMom,
                                 track::PIDForTracking<track::Flags>,
                                 track::IsPVContributor<track::Flags>,
                                 track::HasITS<track::v001::DetectorMap>, track::HasTPC<track::v001::DetectorMap>,
                                 track::HasTRD<track::v001::DetectorMap>, track::HasTOF<track::v001::DetectorMap>,
                                 track::TPCNClsFound<track::TPCNClsFindable, track::TPCNClsFindableMinusFound>,
                                 track::TPCNClsCrossedRows<track::TPCNClsFindable, track::TPCNClsFindableMinusCrossedRows>,
                                 track::v001::ITSClusterMap<track::ITSClusterSizes>, track::v001::ITSNCls<track::ITSClusterSizes>, track::v001::ITSNClsInnerBarrel<track::ITSClusterSizes>,
                                 track::v001::ITSClsSizeInLayer<track::ITSClusterSizes>,
                                 track::v001::IsITSAfterburner<track::v001::DetectorMap, track::ITSChi2NCl>,
                                 track::TPCCrossedRowsOverFindableCls<track::TPCNClsFindable, track::TPCNClsFindableMinusCrossedRows>,
                                 track::TPCFoundOverFindableCls<track::TPCNClsFindable, track::TPCNClsFindableMinusFound>,
                                 track::TPCFractionSharedCls<track::TPCNClsShared, track::TPCNClsFindable, track::TPCNClsFindableMinusFound>,
                                 track::TrackEtaEMCAL, track::TrackPhiEMCAL, track::TrackTime, track::TrackTimeRes);

DECLARE_SOA_EXTENDED_TABLE(TracksExtra_000, StoredTracksExtra_000, "TRACKEXTRA", //! Additional track information (clusters, PID, etc.)
                           track::DetectorMap);
DECLARE_SOA_EXTENDED_TABLE(TracksExtra_001, StoredTracksExtra_001, "TRACKEXTRA", //! Additional track information (clusters, PID, etc.)
                           track::v001::DetectorMap);

using StoredTracksExtra = StoredTracksExtra_001;
using TracksExtra = TracksExtra_001;

using Track = Tracks::iterator;
using TrackIU = TracksIU::iterator;
using TrackCov = TracksCov::iterator;
using TrackCovIU = TracksCovIU::iterator;
using TrackExtra = TracksExtra::iterator;

} // namespace aod
namespace soa
{
extern template struct soa::Join<aod::Tracks, aod::TracksExtra>;
extern template struct soa::Join<aod::Tracks, aod::TracksCov, aod::TracksExtra>;
extern template struct soa::Join<aod::TracksExtension, aod::StoredTracks>;
} // namespace soa
namespace aod
{
using FullTracks = soa::Join<Tracks, TracksExtra>;
using FullTrack = FullTracks::iterator;

namespace trackqa
{
// TRACKQA TABLE COLUMNS
DECLARE_SOA_INDEX_COLUMN(Track, track);                              //! track to which this QA information belongs
DECLARE_SOA_COLUMN(TPCTime0, tpcTime0, float);                       //! tpc only time0 (mTime0 in TPC track)
DECLARE_SOA_COLUMN(TPCDCAR, tpcdcaR, int16_t);                       //! tpc only DCAr
DECLARE_SOA_COLUMN(TPCDCAZ, tpcdcaZ, int16_t);                       //! tpc only DCAz
DECLARE_SOA_COLUMN(TPCClusterByteMask, tpcClusterByteMask, uint8_t); //! tracklet bitmask - track defining 8 tracklets (152=8*19 rows) bit set if nCluster>thr (default 5)
DECLARE_SOA_COLUMN(TPCdEdxMax0R, tpcdEdxMax0R, uint8_t);             //! TPC dEdxQMax -ROC0/dEdx
DECLARE_SOA_COLUMN(TPCdEdxMax1R, tpcdEdxMax1R, uint8_t);             //! TPC dEdxQMax -ROC1/dEdx
DECLARE_SOA_COLUMN(TPCdEdxMax2R, tpcdEdxMax2R, uint8_t);             //! TPC dEdxQMax -ROC2/dEdx
DECLARE_SOA_COLUMN(TPCdEdxMax3R, tpcdEdxMax3R, uint8_t);             //! TPC dEdxQMax -ROC3/dEdx
DECLARE_SOA_COLUMN(TPCdEdxTot0R, tpcdEdxTot0R, uint8_t);             //! TPC dEdxQtot -ROC0/dEdx
DECLARE_SOA_COLUMN(TPCdEdxTot1R, tpcdEdxTot1R, uint8_t);             //! TPC dEdxQtot -ROC1/dEdx
DECLARE_SOA_COLUMN(TPCdEdxTot2R, tpcdEdxTot2R, uint8_t);             //! TPC dEdxQtot -ROC2/dEdx
DECLARE_SOA_COLUMN(TPCdEdxTot3R, tpcdEdxTot3R, uint8_t);             //! TPC dEdxQtot -ROC3/dEdx
} // namespace trackqa

DECLARE_SOA_TABLE(TracksQA, "AOD", "TRACKQA", //! trackQA information - sampled QA information currently for the TPC
                  o2::soa::Index<>, trackqa::TrackId, trackqa::TPCTime0, trackqa::TPCDCAR, trackqa::TPCDCAZ, trackqa::TPCClusterByteMask,
                  //                  o2::soa::Index<>, trackqa::TrackId, trackqa::TPCDCAR, trackqa::TPCDCAZ, trackqa::TPCClusterByteMask,
                  trackqa::TPCdEdxMax0R, trackqa::TPCdEdxMax1R, trackqa::TPCdEdxMax2R, trackqa::TPCdEdxMax3R,
                  trackqa::TPCdEdxTot0R, trackqa::TPCdEdxTot1R, trackqa::TPCdEdxTot2R, trackqa::TPCdEdxTot3R);

using TrackQA = TracksQA::iterator;

namespace fwdtrack
{
// FwdTracks and MFTTracks Columns definitions
DECLARE_SOA_INDEX_COLUMN(Collision, collision);                                              //!
DECLARE_SOA_COLUMN(TrackType, trackType, uint8_t);                                           //! Type of track. See enum ForwardTrackTypeEnum
DECLARE_SOA_COLUMN(X, x, float);                                                             //! TrackParFwd parameter x
DECLARE_SOA_COLUMN(Y, y, float);                                                             //! TrackParFwd parameter y
DECLARE_SOA_COLUMN(Z, z, float);                                                             //! TrackParFwd propagation parameter z
DECLARE_SOA_COLUMN(Phi, phi, float);                                                         //! TrackParFwd parameter phi; (i.e. pt pointing direction)
DECLARE_SOA_COLUMN(Tgl, tgl, float);                                                         //! TrackParFwd parameter tan(\lamba); (\lambda = 90 - \theta_{polar})
DECLARE_SOA_COLUMN(Signed1Pt, signed1Pt, float);                                             //! TrackParFwd parameter: charged inverse transverse momentum; (q/pt)
DECLARE_SOA_COLUMN(NClusters, nClusters, int8_t);                                            //! Number of clusters
DECLARE_SOA_COLUMN(MFTClusterSizesAndTrackFlags, mftClusterSizesAndTrackFlags, uint64_t);    //! Cluster sizes per track, stored per layer (each 6 bits). Remaining 4 bits for MFT flags
DECLARE_SOA_COLUMN(Chi2, chi2, float);                                                       //! Track chi^2
DECLARE_SOA_COLUMN(PDca, pDca, float);                                                       //! PDca for MUONStandalone
DECLARE_SOA_COLUMN(RAtAbsorberEnd, rAtAbsorberEnd, float);                                   //! RAtAbsorberEnd for MUONStandalone tracks and GlobalMuonTrackstracks
DECLARE_SOA_COLUMN(Chi2MatchMCHMID, chi2MatchMCHMID, float);                                 //! MCH-MID Match Chi2 for MUONStandalone tracks
DECLARE_SOA_COLUMN(Chi2MatchMCHMFT, chi2MatchMCHMFT, float);                                 //! MCH-MFT Match Chi2 for GlobalMuonTracks
DECLARE_SOA_COLUMN(MatchScoreMCHMFT, matchScoreMCHMFT, float);                               //! MCH-MFT Machine Learning Matching Score for GlobalMuonTracks
DECLARE_SOA_SELF_INDEX_COLUMN_FULL(MCHTrack, matchMCHTrack, int, "FwdTracks_MatchMCHTrack"); //! Index of matching MCH track for GlobalMuonTracks and GlobalForwardTracks
DECLARE_SOA_COLUMN(MCHBitMap, mchBitMap, uint16_t);                                          //! Fired muon trackig chambers bitmap
DECLARE_SOA_COLUMN(MIDBitMap, midBitMap, uint8_t);                                           //! MID bitmap: non-bending plane (4bit), bending plane (4bit)
DECLARE_SOA_COLUMN(MIDBoards, midBoards, uint32_t);                                          //! Local boards on each MID plane (8 bits per plane)
DECLARE_SOA_COLUMN(TrackTime, trackTime, float);                                             //! Estimated time of the track in ns wrt collision().bc() or ambiguoustrack.bcSlice()[0]
DECLARE_SOA_COLUMN(TrackTimeRes, trackTimeRes, float);                                       //! Resolution of the track time in ns
DECLARE_SOA_DYNAMIC_COLUMN(Sign, sign,                                                       //! Sign of the track eletric charge
                           [](float signed1Pt) -> short { return (signed1Pt > 0) ? 1 : -1; });
DECLARE_SOA_DYNAMIC_COLUMN(IsCA, isCA, //! Returns true if used track-finding algorithm was Cellular Automaton
                           [](uint64_t mftClusterSizesAndTrackFlags) -> bool { return mftClusterSizesAndTrackFlags & (0x1ULL << 60); });
DECLARE_SOA_EXPRESSION_COLUMN(Eta, eta, float, //!
                              -1.f * nlog(ntan(o2::constants::math::PIQuarter - 0.5f * natan(aod::fwdtrack::tgl))));
DECLARE_SOA_EXPRESSION_COLUMN(Pt, pt, float, //!
                              ifnode(nabs(aod::fwdtrack::signed1Pt) < o2::constants::math::Almost0, o2::constants::math::VeryBig, nabs(1.f / aod::fwdtrack::signed1Pt)));
DECLARE_SOA_EXPRESSION_COLUMN(P, p, float, //!
                              ifnode((nabs(aod::fwdtrack::signed1Pt) < o2::constants::math::Almost0) || (nabs(o2::constants::math::PIQuarter - 0.5f * natan(aod::fwdtrack::tgl)) < o2::constants::math::Almost0), o2::constants::math::VeryBig, 0.5f * (ntan(o2::constants::math::PIQuarter - 0.5f * natan(aod::fwdtrack::tgl)) + 1.f / ntan(o2::constants::math::PIQuarter - 0.5f * natan(aod::fwdtrack::tgl))) / nabs(aod::fwdtrack::signed1Pt)));
DECLARE_SOA_DYNAMIC_COLUMN(Px, px, //!
                           [](float pt, float phi) -> float {
                             return pt * std::cos(phi);
                           });
DECLARE_SOA_DYNAMIC_COLUMN(Py, py, //!
                           [](float pt, float phi) -> float {
                             return pt * std::sin(phi);
                           });
DECLARE_SOA_DYNAMIC_COLUMN(Pz, pz, //!
                           [](float pt, float tgl) -> float {
                             return pt * tgl;
                           });
DECLARE_SOA_DYNAMIC_COLUMN(MIDBoardCh1, midBoardCh1, //!
                           [](uint32_t midBoards) -> int {
                             return static_cast<int>(midBoards & 0xFF);
                           });
DECLARE_SOA_DYNAMIC_COLUMN(MIDBoardCh2, midBoardCh2, //!
                           [](uint32_t midBoards) -> int {
                             return static_cast<int>((midBoards >> 8) & 0xFF);
                           });
DECLARE_SOA_DYNAMIC_COLUMN(MIDBoardCh3, midBoardCh3, //!
                           [](uint32_t midBoards) -> int {
                             return static_cast<int>((midBoards >> 16) & 0xFF);
                           });
DECLARE_SOA_DYNAMIC_COLUMN(MIDBoardCh4, midBoardCh4, //!
                           [](uint32_t midBoards) -> int {
                             return static_cast<int>((midBoards >> 24) & 0xFF);
                           });

namespace v001
{
DECLARE_SOA_DYNAMIC_COLUMN(NClusters, nClusters, //! Number of MFT clusters
                           [](uint64_t mftClusterSizesAndTrackFlags) -> int8_t {
                             int8_t nClusters = 0;
                             for (int layer = 0; layer < 10; layer++) {
                               if ((mftClusterSizesAndTrackFlags >> (layer * 6)) & 0x3F) {
                                 nClusters++;
                               }
                             }
                             return nClusters;
                           });
} // namespace v001

// FwdTracksCov columns definitions
DECLARE_SOA_COLUMN(SigmaX, sigmaX, float);        //! Covariance matrix
DECLARE_SOA_COLUMN(SigmaY, sigmaY, float);        //! Covariance matrix
DECLARE_SOA_COLUMN(SigmaPhi, sigmaPhi, float);    //! Covariance matrix
DECLARE_SOA_COLUMN(SigmaTgl, sigmaTgl, float);    //! Covariance matrix
DECLARE_SOA_COLUMN(Sigma1Pt, sigma1Pt, float);    //! Covariance matrix
DECLARE_SOA_COLUMN(RhoXY, rhoXY, int8_t);         //! Covariance matrix in compressed form
DECLARE_SOA_COLUMN(RhoPhiX, rhoPhiX, int8_t);     //! Covariance matrix in compressed form
DECLARE_SOA_COLUMN(RhoPhiY, rhoPhiY, int8_t);     //! Covariance matrix in compressed form
DECLARE_SOA_COLUMN(RhoTglX, rhoTglX, int8_t);     //! Covariance matrix in compressed form
DECLARE_SOA_COLUMN(RhoTglY, rhoTglY, int8_t);     //! Covariance matrix in compressed form
DECLARE_SOA_COLUMN(RhoTglPhi, rhoTglPhi, int8_t); //! Covariance matrix in compressed form
DECLARE_SOA_COLUMN(Rho1PtX, rho1PtX, int8_t);     //! Covariance matrix in compressed form
DECLARE_SOA_COLUMN(Rho1PtY, rho1PtY, int8_t);     //! Covariance matrix in compressed form
DECLARE_SOA_COLUMN(Rho1PtPhi, rho1PtPhi, int8_t); //! Covariance matrix in compressed form
DECLARE_SOA_COLUMN(Rho1PtTgl, rho1PtTgl, int8_t); //! Covariance matrix in compressed form

DECLARE_SOA_EXPRESSION_COLUMN(CXX, cXX, float, //!
                              aod::fwdtrack::sigmaX* aod::fwdtrack::sigmaX);
DECLARE_SOA_EXPRESSION_COLUMN(CXY, cXY, float, //!
                              (aod::fwdtrack::rhoXY / 128.f) * (aod::fwdtrack::sigmaX * aod::fwdtrack::sigmaY));
DECLARE_SOA_EXPRESSION_COLUMN(CYY, cYY, float, //!
                              aod::fwdtrack::sigmaY* aod::fwdtrack::sigmaY);
DECLARE_SOA_EXPRESSION_COLUMN(CPhiX, cPhiX, float, //!
                              (aod::fwdtrack::rhoPhiX / 128.f) * (aod::fwdtrack::sigmaPhi * aod::fwdtrack::sigmaX));
DECLARE_SOA_EXPRESSION_COLUMN(CPhiY, cPhiY, float, //!
                              (aod::fwdtrack::rhoPhiY / 128.f) * (aod::fwdtrack::sigmaPhi * aod::fwdtrack::sigmaY));
DECLARE_SOA_EXPRESSION_COLUMN(CPhiPhi, cPhiPhi, float, //!
                              aod::fwdtrack::sigmaPhi* aod::fwdtrack::sigmaPhi);
DECLARE_SOA_EXPRESSION_COLUMN(CTglX, cTglX, float, //!
                              (aod::fwdtrack::rhoTglX / 128.f) * (aod::fwdtrack::sigmaTgl * aod::fwdtrack::sigmaX));
DECLARE_SOA_EXPRESSION_COLUMN(CTglY, cTglY, float, //!
                              (aod::fwdtrack::rhoTglY / 128.f) * (aod::fwdtrack::sigmaTgl * aod::fwdtrack::sigmaY));
DECLARE_SOA_EXPRESSION_COLUMN(CTglPhi, cTglPhi, float, //!
                              (aod::fwdtrack::rhoTglPhi / 128.f) * (aod::fwdtrack::sigmaTgl * aod::fwdtrack::sigmaPhi));
DECLARE_SOA_EXPRESSION_COLUMN(CTglTgl, cTglTgl, float, //!
                              aod::fwdtrack::sigmaTgl* aod::fwdtrack::sigmaTgl);
DECLARE_SOA_EXPRESSION_COLUMN(C1PtY, c1PtY, float, //!
                              (aod::fwdtrack::rho1PtY / 128.f) * (aod::fwdtrack::sigma1Pt * aod::fwdtrack::sigmaY));
DECLARE_SOA_EXPRESSION_COLUMN(C1PtX, c1PtX, float, //!
                              (aod::fwdtrack::rho1PtX / 128.f) * (aod::fwdtrack::sigma1Pt * aod::fwdtrack::sigmaX));
DECLARE_SOA_EXPRESSION_COLUMN(C1PtPhi, c1PtPhi, float, //!
                              (aod::fwdtrack::rho1PtPhi / 128.f) * (aod::fwdtrack::sigma1Pt * aod::fwdtrack::sigmaPhi));
DECLARE_SOA_EXPRESSION_COLUMN(C1PtTgl, c1PtTgl, float, //!
                              (aod::fwdtrack::rho1PtTgl / 128.f) * (aod::fwdtrack::sigma1Pt * aod::fwdtrack::sigmaTgl));
DECLARE_SOA_EXPRESSION_COLUMN(C1Pt21Pt2, c1Pt21Pt2, float, //!
                              aod::fwdtrack::sigma1Pt* aod::fwdtrack::sigma1Pt);
} // namespace fwdtrack

// MFTStandalone tracks
DECLARE_SOA_TABLE_FULL(StoredMFTTracks_000, "MFTTracks", "AOD", "MFTTRACK", //! On disk version of MFTTracks, version 0
                       o2::soa::Index<>, fwdtrack::CollisionId,
                       fwdtrack::X, fwdtrack::Y, fwdtrack::Z, fwdtrack::Phi, fwdtrack::Tgl,
                       fwdtrack::Signed1Pt, fwdtrack::NClusters,
                       fwdtrack::Px<fwdtrack::Pt, fwdtrack::Phi>,
                       fwdtrack::Py<fwdtrack::Pt, fwdtrack::Phi>,
                       fwdtrack::Pz<fwdtrack::Pt, fwdtrack::Tgl>,
                       fwdtrack::Sign<fwdtrack::Signed1Pt>, fwdtrack::Chi2,
                       fwdtrack::TrackTime, fwdtrack::TrackTimeRes);

DECLARE_SOA_TABLE_FULL_VERSIONED(StoredMFTTracks_001, "MFTTracks", "AOD", "MFTTRACK", 1, //! On disk version of MFTTracks, version 1
                                 o2::soa::Index<>, fwdtrack::CollisionId,
                                 fwdtrack::X, fwdtrack::Y, fwdtrack::Z, fwdtrack::Phi, fwdtrack::Tgl,
                                 fwdtrack::Signed1Pt, fwdtrack::v001::NClusters<fwdtrack::MFTClusterSizesAndTrackFlags>, fwdtrack::MFTClusterSizesAndTrackFlags, fwdtrack::IsCA<fwdtrack::MFTClusterSizesAndTrackFlags>,
                                 fwdtrack::Px<fwdtrack::Pt, fwdtrack::Phi>,
                                 fwdtrack::Py<fwdtrack::Pt, fwdtrack::Phi>,
                                 fwdtrack::Pz<fwdtrack::Pt, fwdtrack::Tgl>,
                                 fwdtrack::Sign<fwdtrack::Signed1Pt>, fwdtrack::Chi2,
                                 fwdtrack::TrackTime, fwdtrack::TrackTimeRes);

DECLARE_SOA_EXTENDED_TABLE(MFTTracks_000, StoredMFTTracks_000, "MFTTRACK", //! Additional MFTTracks information (Pt, Eta, P), version 0
                           aod::fwdtrack::Pt,
                           aod::fwdtrack::Eta,
                           aod::fwdtrack::P);

DECLARE_SOA_EXTENDED_TABLE(MFTTracks_001, StoredMFTTracks_001, "MFTTRACK", //! Additional MFTTracks information (Pt, Eta, P), version 1
                           aod::fwdtrack::Pt,
                           aod::fwdtrack::Eta,
                           aod::fwdtrack::P);

using MFTTracks = MFTTracks_001;
using StoredMFTTracks = StoredMFTTracks_001;

using MFTTrack = MFTTracks::iterator;

namespace fwdtrack // Index to MFTtrack column must be defined after table definition.
{
DECLARE_SOA_INDEX_COLUMN(MFTTrack, matchMFTTrack); //! ID of matching MFT track for GlobalMuonTracks and GlobalForwardTracks
}

// Tracks including MCH and/or MCH (plus optionally MFT)          //!
DECLARE_SOA_TABLE_FULL(StoredFwdTracks, "FwdTracks", "AOD", "FWDTRACK",
                       o2::soa::Index<>, fwdtrack::CollisionId, fwdtrack::TrackType,
                       fwdtrack::X, fwdtrack::Y, fwdtrack::Z, fwdtrack::Phi, fwdtrack::Tgl,
                       fwdtrack::Signed1Pt, fwdtrack::NClusters, fwdtrack::PDca, fwdtrack::RAtAbsorberEnd,
                       fwdtrack::Px<fwdtrack::Pt, fwdtrack::Phi>,
                       fwdtrack::Py<fwdtrack::Pt, fwdtrack::Phi>,
                       fwdtrack::Pz<fwdtrack::Pt, fwdtrack::Tgl>,
                       fwdtrack::Sign<fwdtrack::Signed1Pt>,
                       fwdtrack::Chi2, fwdtrack::Chi2MatchMCHMID, fwdtrack::Chi2MatchMCHMFT,
                       fwdtrack::MatchScoreMCHMFT, fwdtrack::MFTTrackId, fwdtrack::MCHTrackId,
                       fwdtrack::MCHBitMap, fwdtrack::MIDBitMap, fwdtrack::MIDBoards,
                       fwdtrack::TrackTime, fwdtrack::TrackTimeRes);

DECLARE_SOA_EXTENDED_TABLE(FwdTracks, StoredFwdTracks, "FWDTRACK", //!
                           aod::fwdtrack::Eta,                     // NOTE the order is different here than in MFTTracks as table extension has to be unique
                           aod::fwdtrack::Pt,
                           aod::fwdtrack::P);

DECLARE_SOA_TABLE_FULL(StoredFwdTracksCov, "FwdTracksCov", "AOD", "FWDTRACKCOV", //!
                       fwdtrack::SigmaX, fwdtrack::SigmaY, fwdtrack::SigmaPhi, fwdtrack::SigmaTgl, fwdtrack::Sigma1Pt,
                       fwdtrack::RhoXY, fwdtrack::RhoPhiY, fwdtrack::RhoPhiX, fwdtrack::RhoTglX, fwdtrack::RhoTglY,
                       fwdtrack::RhoTglPhi, fwdtrack::Rho1PtX, fwdtrack::Rho1PtY, fwdtrack::Rho1PtPhi, fwdtrack::Rho1PtTgl);

DECLARE_SOA_EXTENDED_TABLE(FwdTracksCov, StoredFwdTracksCov, "FWDTRACKCOV", //!
                           aod::fwdtrack::CXX,
                           aod::fwdtrack::CXY,
                           aod::fwdtrack::CYY,
                           aod::fwdtrack::CPhiX,
                           aod::fwdtrack::CPhiY,
                           aod::fwdtrack::CPhiPhi,
                           aod::fwdtrack::CTglX,
                           aod::fwdtrack::CTglY,
                           aod::fwdtrack::CTglPhi,
                           aod::fwdtrack::CTglTgl,
                           aod::fwdtrack::C1PtX,
                           aod::fwdtrack::C1PtY,
                           aod::fwdtrack::C1PtPhi,
                           aod::fwdtrack::C1PtTgl,
                           aod::fwdtrack::C1Pt21Pt2);

using FwdTrack = FwdTracks::iterator;
using FwdTrackCovFwd = FwdTracksCov::iterator;

} // namespace aod
namespace soa
{
extern template struct Join<aod::FwdTracks, aod::FwdTracksCov>;
}
namespace aod
{
using FullFwdTracks = soa::Join<FwdTracks, FwdTracksCov>;
using FullFwdTrack = FullFwdTracks::iterator;

// Some tracks cannot be uniquely identified with a collision. Some tracks cannot be assigned to a collision at all.
// Those tracks have -1 as collision index and have an entry in the AmbiguousTracks table.
// The estimated track time is used to assign BCs which are compatible with this track. Those are stored as a slice.
// All collisions compatible with these BCs may then have produced the ambiguous track.
// In the future possibly the DCA information can be exploited to reduce the possible collisions and then this table will be extended.
namespace ambiguous
{
DECLARE_SOA_INDEX_COLUMN(Track, track);       //! Track index
DECLARE_SOA_INDEX_COLUMN(MFTTrack, mfttrack); //! MFTTrack index
DECLARE_SOA_INDEX_COLUMN(FwdTrack, fwdtrack); //! FwdTrack index
DECLARE_SOA_SLICE_INDEX_COLUMN(BC, bc);       //! BC index (slice for 1 to N entries)
} // namespace ambiguous

DECLARE_SOA_TABLE(AmbiguousTracks, "AOD", "AMBIGUOUSTRACK", //! Table for tracks which are not uniquely associated with a collision
                  o2::soa::Index<>, ambiguous::TrackId, ambiguous::BCIdSlice);

using AmbiguousTrack = AmbiguousTracks::iterator;

DECLARE_SOA_TABLE(AmbiguousMFTTracks, "AOD", "AMBIGUOUSMFTTR", //! Table for MFT tracks which are not uniquely associated with a collision
                  o2::soa::Index<>, ambiguous::MFTTrackId, ambiguous::BCIdSlice);

using AmbiguousMFTTrack = AmbiguousMFTTracks::iterator;

DECLARE_SOA_TABLE(AmbiguousFwdTracks, "AOD", "AMBIGUOUSFWDTR", //! Table for Fwd tracks which are not uniquely associated with a collision
                  o2::soa::Index<>, ambiguous::FwdTrackId, ambiguous::BCIdSlice);

using AmbiguousFwdTrack = AmbiguousFwdTracks::iterator;

// Forward Tracks Cluster information
namespace fwdtrkcl
{
DECLARE_SOA_INDEX_COLUMN(FwdTrack, fwdtrack); //! Track index
DECLARE_SOA_COLUMN(X, x, float);              //! Cluster x coordinate
DECLARE_SOA_COLUMN(Y, y, float);              //! Cluster y coordinate
DECLARE_SOA_COLUMN(Z, z, float);              //! Cluster z coordinate
DECLARE_SOA_COLUMN(ClInfo, clInfo, uint16_t); //! Encoded detection element of cluster and cluster type along x and y
DECLARE_SOA_DYNAMIC_COLUMN(DEId, deId, [](uint16_t info) -> uint16_t { return (info & 0x7FF); });
DECLARE_SOA_DYNAMIC_COLUMN(IsGoodX, isGoodX, [](uint16_t info) -> bool { return ((info & 0x800) >> 11); });
DECLARE_SOA_DYNAMIC_COLUMN(IsGoodY, isGoodY, [](uint16_t info) -> bool { return ((info & 0x1000) >> 12); });
} // namespace fwdtrkcl

DECLARE_SOA_TABLE(FwdTrkCls, "AOD", "FWDTRKCL", //! Forward Track Cluster information
                  o2::soa::Index<>,
                  fwdtrkcl::FwdTrackId,
                  fwdtrkcl::X,
                  fwdtrkcl::Y,
                  fwdtrkcl::Z,
                  fwdtrkcl::ClInfo,
                  fwdtrkcl::DEId<fwdtrkcl::ClInfo>,
                  fwdtrkcl::IsGoodX<fwdtrkcl::ClInfo>,
                  fwdtrkcl::IsGoodY<fwdtrkcl::ClInfo>);

using FwdTrkCl = FwdTrkCls::iterator;

// HMPID information
namespace hmpid
{
DECLARE_SOA_INDEX_COLUMN(Track, track);                            //! Track index
DECLARE_SOA_COLUMN(HMPIDSignal, hmpidSignal, float);               //! Signal of the HMPID
DECLARE_SOA_COLUMN(HMPIDDistance, hmpidDistance, float);           //! Distance between the matched HMPID signal and the propagated track
DECLARE_SOA_COLUMN(HMPIDXTrack, hmpidXTrack, float);               //! Extrapolated track point x coordinate
DECLARE_SOA_COLUMN(HMPIDYTrack, hmpidYTrack, float);               //! Extrapolated track point y coordinate
DECLARE_SOA_COLUMN(HMPIDXMip, hmpidXMip, float);                   //! Matched MIP track point x coordinate
DECLARE_SOA_COLUMN(HMPIDYMip, hmpidYMip, float);                   //! Matched MIP track point y coordinate
DECLARE_SOA_COLUMN(HMPIDNPhotons, hmpidNPhotons, int);             //! Number of detected photons in HMPID
DECLARE_SOA_COLUMN(HMPIDQMip, hmpidQMip, float);                   //! Matched MIP cluster charge
DECLARE_SOA_COLUMN(HMPIDClusSize, hmpidClusSize, int);             //! Matched MIP cluster size
DECLARE_SOA_COLUMN(HMPIDMom, hmpidMom, float);                     //! Track momentum at the HMPID
DECLARE_SOA_COLUMN(HMPIDPhotsCharge, hmpidPhotsCharge, float[10]); //! Photon cluster charge
} // namespace hmpid

DECLARE_SOA_TABLE(HMPID_000, "AOD", "HMPID", //! HMPID information
                  o2::soa::Index<>,
                  hmpid::TrackId,
                  hmpid::HMPIDSignal,
                  hmpid::HMPIDDistance,
                  hmpid::HMPIDNPhotons,
                  hmpid::HMPIDQMip);

DECLARE_SOA_TABLE_VERSIONED(HMPID_001, "AOD", "HMPID", 1, //! HMPID information  version 1
                            o2::soa::Index<>,
                            hmpid::TrackId,
                            hmpid::HMPIDSignal,
                            hmpid::HMPIDXTrack,
                            hmpid::HMPIDYTrack,
                            hmpid::HMPIDXMip,
                            hmpid::HMPIDYMip,
                            hmpid::HMPIDNPhotons,
                            hmpid::HMPIDQMip,
                            hmpid::HMPIDClusSize,
                            hmpid::HMPIDMom,
                            hmpid::HMPIDPhotsCharge);

using HMPIDs = HMPID_001;
using HMPID = HMPIDs::iterator;

namespace calo
{
DECLARE_SOA_INDEX_COLUMN(BC, bc);                    //! BC index
DECLARE_SOA_COLUMN(CellNumber, cellNumber, int16_t); //!
DECLARE_SOA_COLUMN(Amplitude, amplitude, float);     //!
DECLARE_SOA_COLUMN(Time, time, float);               //!
DECLARE_SOA_COLUMN(CellType, cellType, int8_t);      //!
DECLARE_SOA_COLUMN(CaloType, caloType, int8_t);      //!
} // namespace calo

DECLARE_SOA_TABLE(Calos, "AOD", "CALO", //! Calorimeter cells
                  o2::soa::Index<>, calo::BCId, calo::CellNumber, calo::Amplitude,
                  calo::Time, calo::CellType, calo::CaloType);
using Calo = Calos::iterator;

namespace calotrigger
{
DECLARE_SOA_INDEX_COLUMN(BC, bc);                      //! BC index
DECLARE_SOA_COLUMN(FastOrAbsID, fastOrAbsID, int16_t); //! FastOR absolute ID
DECLARE_SOA_COLUMN(LnAmplitude, lnAmplitude, int16_t); //! L0 amplitude (ADC) := Peak Amplitude
DECLARE_SOA_COLUMN(TriggerBits, triggerBits, int32_t); //! Online trigger bits
DECLARE_SOA_COLUMN(CaloType, caloType, int8_t);        //! Calorimeter type (-1 is undefined, 0 is PHOS, 1 is EMCAL)
} // namespace calotrigger

DECLARE_SOA_TABLE(CaloTriggers, "AOD", "CALOTRIGGER", //! Trigger information from the calorimeter detectors
                  o2::soa::Index<>, calotrigger::BCId, calotrigger::FastOrAbsID,
                  calotrigger::LnAmplitude, calotrigger::TriggerBits, calotrigger::CaloType);
using CaloTrigger = CaloTriggers::iterator;

namespace cpvcluster
{
DECLARE_SOA_INDEX_COLUMN(BC, bc);                          //! BC index
DECLARE_SOA_COLUMN(PosX, posX, float);                     //! X position in cm
DECLARE_SOA_COLUMN(PosZ, posZ, float);                     //! Z position in cm
DECLARE_SOA_COLUMN(Amplitude, amplitude, float);           //! Signal amplitude
DECLARE_SOA_COLUMN(ClusterStatus, clusterStatus, uint8_t); //! 8 bits packed cluster status (bits 0-4 = pads mult, bits 5-6 = (module number - 2), bit 7 = isUnfolded)
DECLARE_SOA_DYNAMIC_COLUMN(PadMult, padMult, [](uint8_t status) -> uint8_t {
  return status & 0b00011111;
}); //! Multiplicity of pads in cluster
DECLARE_SOA_DYNAMIC_COLUMN(ModuleNumber, moduleNumber, [](uint8_t status) -> uint8_t {
  return 2 + ((status & 0b01100000) >> 5);
}); //! CPV module number (2, 3 or 4)
DECLARE_SOA_DYNAMIC_COLUMN(IsUnfolded, isUnfolded, [](uint8_t status) -> bool {
  return (status & 0b01100000) >> 7;
}); //! Number of local maxima in cluster
} // namespace cpvcluster

DECLARE_SOA_TABLE(CPVClusters, "AOD", "CPVCLUSTER", //! CPV clusters
                  o2::soa::Index<>, cpvcluster::BCId, cpvcluster::PosX, cpvcluster::PosZ, cpvcluster::Amplitude,
                  cpvcluster::ClusterStatus, cpvcluster::PadMult<cpvcluster::ClusterStatus>,
                  cpvcluster::ModuleNumber<cpvcluster::ClusterStatus>, cpvcluster::IsUnfolded<cpvcluster::ClusterStatus>);
using CPVCluster = CPVClusters::iterator;

namespace zdc
{
DECLARE_SOA_INDEX_COLUMN(BC, bc);                               //! BC index, to be used by both legacy and new table
DECLARE_SOA_COLUMN(EnergyZEM1, energyZEM1, float);              //!
DECLARE_SOA_COLUMN(EnergyZEM2, energyZEM2, float);              //!
DECLARE_SOA_COLUMN(EnergyCommonZNA, energyCommonZNA, float);    //!
DECLARE_SOA_COLUMN(EnergyCommonZNC, energyCommonZNC, float);    //!
DECLARE_SOA_COLUMN(EnergyCommonZPA, energyCommonZPA, float);    //!
DECLARE_SOA_COLUMN(EnergyCommonZPC, energyCommonZPC, float);    //!
DECLARE_SOA_COLUMN(EnergySectorZNA, energySectorZNA, float[4]); //!
DECLARE_SOA_COLUMN(EnergySectorZNC, energySectorZNC, float[4]); //!
DECLARE_SOA_COLUMN(EnergySectorZPA, energySectorZPA, float[4]); //!
DECLARE_SOA_COLUMN(EnergySectorZPC, energySectorZPC, float[4]); //!
DECLARE_SOA_COLUMN(TimeZEM1, timeZEM1, float);                  //!
DECLARE_SOA_COLUMN(TimeZEM2, timeZEM2, float);                  //!
DECLARE_SOA_COLUMN(TimeZNA, timeZNA, float);                    //!
DECLARE_SOA_COLUMN(TimeZNC, timeZNC, float);                    //!
DECLARE_SOA_COLUMN(TimeZPA, timeZPA, float);                    //!
DECLARE_SOA_COLUMN(TimeZPC, timeZPC, float);                    //!
// New summarized table, minimal disk footprint, per channel like other detectors
DECLARE_SOA_COLUMN(Energy, energy, std::vector<float>);       //! Energy of non-zero channels. The channel IDs are given in ChannelE (at the same index)
DECLARE_SOA_COLUMN(ChannelE, channelE, std::vector<uint8_t>); //! Channel IDs which have reconstructed energy. There are at maximum 26 channels.
DECLARE_SOA_COLUMN(Amplitude, amplitude, std::vector<float>); //! Amplitudes of non-zero channels. The channel IDs are given in ChannelT (at the same index)
DECLARE_SOA_COLUMN(Time, time, std::vector<float>);           //! Times of non-zero channels. The channel IDs are given in ChannelT (at the same index)
DECLARE_SOA_COLUMN(ChannelT, channelT, std::vector<uint8_t>); //! Channel IDs which had non-zero amplitudes. There are at maximum 26 channels.
// Dynamic columns to take into account packed information; replace old getters
DECLARE_SOA_DYNAMIC_COLUMN(DyEnergyZEM1, energyZEM1, //! return ZEM1 energy
                           [](gsl::span<const uint8_t> channelE, gsl::span<const float> energy) -> float {
                             auto ne = channelE.size();
                             auto thisenergy = -std::numeric_limits<float>::infinity();
                             for (uint64_t ie = 0; ie < channelE.size(); ie++) {
                               if (channelE[ie] == o2::zdc::IdZEM1) {
                                 thisenergy = energy[ie];
                                 break; // avoid unnecessary looping
                               }
                             }
                             return thisenergy;
                           });
DECLARE_SOA_DYNAMIC_COLUMN(DyEnergyZEM2, energyZEM2, //! return ZEM2 energy
                           [](gsl::span<const uint8_t> channelE, gsl::span<const float> energy) -> float {
                             auto thisenergy = -std::numeric_limits<float>::infinity();
                             for (uint64_t ie = 0; ie < channelE.size(); ie++) {
                               if (channelE[ie] == o2::zdc::IdZEM2) {
                                 thisenergy = energy[ie];
                                 break; // avoid unnecessary looping
                               }
                             }
                             return thisenergy;
                           });
DECLARE_SOA_DYNAMIC_COLUMN(DyEnergyCommonZNA, energyCommonZNA, //! return common ZNA energy
                           [](gsl::span<const uint8_t> channelE, gsl::span<const float> energy) -> float {
                             auto thisenergy = -std::numeric_limits<float>::infinity();
                             for (uint64_t ie = 0; ie < channelE.size(); ie++) {
                               if (channelE[ie] == o2::zdc::IdZNAC) {
                                 thisenergy = energy[ie];
                                 break; // avoid unnecessary looping
                               }
                             }
                             return thisenergy;
                           });
DECLARE_SOA_DYNAMIC_COLUMN(DyEnergyCommonZNC, energyCommonZNC, //! return common ZNC energy
                           [](gsl::span<const uint8_t> channelE, gsl::span<const float> energy) -> float {
                             auto thisenergy = -std::numeric_limits<float>::infinity();
                             for (uint64_t ie = 0; ie < channelE.size(); ie++) {
                               if (channelE[ie] == o2::zdc::IdZNCC) {
                                 thisenergy = energy[ie];
                                 break; // avoid unnecessary looping
                               }
                             }
                             return thisenergy;
                           });
DECLARE_SOA_DYNAMIC_COLUMN(DyEnergyCommonZPA, energyCommonZPA, //! return common ZPA energy
                           [](gsl::span<const uint8_t> channelE, gsl::span<const float> energy) -> float {
                             auto thisenergy = -std::numeric_limits<float>::infinity();
                             for (uint64_t ie = 0; ie < channelE.size(); ie++) {
                               if (channelE[ie] == o2::zdc::IdZPAC) {
                                 thisenergy = energy[ie];
                                 break; // avoid unnecessary looping
                               }
                             }
                             return thisenergy;
                           });
DECLARE_SOA_DYNAMIC_COLUMN(DyEnergyCommonZPC, energyCommonZPC, //! return common ZPC energy
                           [](gsl::span<const uint8_t> channelE, gsl::span<const float> energy) -> float {
                             auto thisenergy = -std::numeric_limits<float>::infinity();
                             for (uint64_t ie = 0; ie < channelE.size(); ie++) {
                               if (channelE[ie] == o2::zdc::IdZPCC) {
                                 thisenergy = energy[ie];
                                 break; // avoid unnecessary looping
                               }
                             }
                             return thisenergy;
                           });
DECLARE_SOA_DYNAMIC_COLUMN(DyEnergySectorZNA, energySectorZNA, //! return sector ZNA energy (array of 4 floats)
                           [](gsl::span<const uint8_t> channelE, gsl::span<const float> energy) -> std::array<float, 4> {
                             std::array<float, 4> thisenergy = {
                               -std::numeric_limits<float>::infinity(),
                               -std::numeric_limits<float>::infinity(),
                               -std::numeric_limits<float>::infinity(),
                               -std::numeric_limits<float>::infinity()};
                             for (uint64_t ie = 0; ie < channelE.size(); ie++) {
                               if (channelE[ie] == o2::zdc::IdZNA1)
                                 thisenergy[0] = energy[ie];
                               if (channelE[ie] == o2::zdc::IdZNA2)
                                 thisenergy[1] = energy[ie];
                               if (channelE[ie] == o2::zdc::IdZNA3)
                                 thisenergy[2] = energy[ie];
                               if (channelE[ie] == o2::zdc::IdZNA4)
                                 thisenergy[3] = energy[ie];
                             }
                             return thisenergy;
                           });
DECLARE_SOA_DYNAMIC_COLUMN(DyEnergySectorZNC, energySectorZNC, //! return sector ZNC energy (array of 4 floats)
                           [](gsl::span<const uint8_t> channelE, gsl::span<const float> energy) -> std::array<float, 4> {
                             std::array<float, 4> thisenergy = {
                               -std::numeric_limits<float>::infinity(),
                               -std::numeric_limits<float>::infinity(),
                               -std::numeric_limits<float>::infinity(),
                               -std::numeric_limits<float>::infinity()};
                             for (uint64_t ie = 0; ie < channelE.size(); ie++) {
                               if (channelE[ie] == o2::zdc::IdZNC1)
                                 thisenergy[0] = energy[ie];
                               if (channelE[ie] == o2::zdc::IdZNC2)
                                 thisenergy[1] = energy[ie];
                               if (channelE[ie] == o2::zdc::IdZNC3)
                                 thisenergy[2] = energy[ie];
                               if (channelE[ie] == o2::zdc::IdZNC4)
                                 thisenergy[3] = energy[ie];
                             }
                             return thisenergy;
                           });
DECLARE_SOA_DYNAMIC_COLUMN(DyEnergySectorZPA, energySectorZPA, //! return sector ZPA energy (array of 4 floats)
                           [](gsl::span<const uint8_t> channelE, gsl::span<const float> energy) -> std::array<float, 4> {
                             std::array<float, 4> thisenergy = {
                               -std::numeric_limits<float>::infinity(),
                               -std::numeric_limits<float>::infinity(),
                               -std::numeric_limits<float>::infinity(),
                               -std::numeric_limits<float>::infinity()};
                             for (uint64_t ie = 0; ie < channelE.size(); ie++) {
                               if (channelE[ie] == o2::zdc::IdZPA1)
                                 thisenergy[0] = energy[ie];
                               if (channelE[ie] == o2::zdc::IdZPA2)
                                 thisenergy[1] = energy[ie];
                               if (channelE[ie] == o2::zdc::IdZPA3)
                                 thisenergy[2] = energy[ie];
                               if (channelE[ie] == o2::zdc::IdZPA4)
                                 thisenergy[3] = energy[ie];
                             }
                             return thisenergy;
                           });
DECLARE_SOA_DYNAMIC_COLUMN(DyEnergySectorZPC, energySectorZPC, //! return sector ZPC energy (array of 4 floats)
                           [](gsl::span<const uint8_t> channelE, gsl::span<const float> energy) -> std::array<float, 4> {
                             std::array<float, 4> thisenergy = {
                               -std::numeric_limits<float>::infinity(),
                               -std::numeric_limits<float>::infinity(),
                               -std::numeric_limits<float>::infinity(),
                               -std::numeric_limits<float>::infinity()};
                             for (uint64_t ie = 0; ie < channelE.size(); ie++) {
                               if (channelE[ie] == o2::zdc::IdZPC1)
                                 thisenergy[0] = energy[ie];
                               if (channelE[ie] == o2::zdc::IdZPC2)
                                 thisenergy[1] = energy[ie];
                               if (channelE[ie] == o2::zdc::IdZPC3)
                                 thisenergy[2] = energy[ie];
                               if (channelE[ie] == o2::zdc::IdZPC4)
                                 thisenergy[3] = energy[ie];
                             }
                             return thisenergy;
                           });
DECLARE_SOA_DYNAMIC_COLUMN(DyTimeZEM1, timeZEM1, //! return ZEM1 time information
                           [](gsl::span<const uint8_t> channelT, gsl::span<const float> time) -> float {
                             auto thistime = -std::numeric_limits<float>::infinity();
                             for (uint64_t ie = 0; ie < channelT.size(); ie++) {
                               if (channelT[ie] == o2::zdc::IdZEM1) {
                                 thistime = time[ie];
                                 break; // avoid unnecessary looping
                               }
                             }
                             return thistime;
                           });
DECLARE_SOA_DYNAMIC_COLUMN(DyTimeZEM2, timeZEM2, //! return ZEM2 time information
                           [](gsl::span<const uint8_t> channelT, gsl::span<const float> time) -> float {
                             auto thistime = -std::numeric_limits<float>::infinity();
                             for (uint64_t ie = 0; ie < channelT.size(); ie++) {
                               if (channelT[ie] == o2::zdc::IdZEM2) {
                                 thistime = time[ie];
                                 break; // avoid unnecessary looping
                               }
                             }
                             return thistime;
                           });
DECLARE_SOA_DYNAMIC_COLUMN(DyTimeZNA, timeZNA, //! return ZNA time information
                           [](gsl::span<const uint8_t> channelT, gsl::span<const float> time) -> float {
                             auto thistime = -std::numeric_limits<float>::infinity();
                             for (uint64_t ie = 0; ie < channelT.size(); ie++) {
                               if (channelT[ie] == o2::zdc::IdZNAC) {
                                 thistime = time[ie];
                                 break; // avoid unnecessary looping
                               }
                             }
                             return thistime;
                           });
DECLARE_SOA_DYNAMIC_COLUMN(DyTimeZNC, timeZNC, //! return ZNC time information
                           [](gsl::span<const uint8_t> channelT, gsl::span<const float> time) -> float {
                             auto thistime = -std::numeric_limits<float>::infinity();
                             for (uint64_t ie = 0; ie < channelT.size(); ie++) {
                               if (channelT[ie] == o2::zdc::IdZNCC) {
                                 thistime = time[ie];
                                 break; // avoid unnecessary looping
                               }
                             }
                             return thistime;
                           });
DECLARE_SOA_DYNAMIC_COLUMN(DyTimeZPA, timeZPA, //! return ZPA time information
                           [](gsl::span<const uint8_t> channelT, gsl::span<const float> time) -> float {
                             auto thistime = -std::numeric_limits<float>::infinity();
                             for (uint64_t ie = 0; ie < channelT.size(); ie++) {
                               if (channelT[ie] == o2::zdc::IdZPAC) {
                                 thistime = time[ie];
                                 break; // avoid unnecessary looping
                               }
                             }
                             return thistime;
                           });
DECLARE_SOA_DYNAMIC_COLUMN(DyTimeZPC, timeZPC, //! return ZPC time information
                           [](gsl::span<const uint8_t> channelT, gsl::span<const float> time) -> float {
                             auto thistime = -std::numeric_limits<float>::infinity();
                             for (uint64_t ie = 0; ie < channelT.size(); ie++) {
                               if (channelT[ie] == o2::zdc::IdZPCC) {
                                 thistime = time[ie];
                                 break; // avoid unnecessary looping
                               }
                             }
                             return thistime;
                           });

DECLARE_SOA_DYNAMIC_COLUMN(DyAmplitudeZEM1, amplitudeZEM1, //! return ZEM1 amplitude
                           [](gsl::span<const uint8_t> channelT, gsl::span<const float> amplitude) -> float {
                             auto thisamplitude = -std::numeric_limits<float>::infinity();
                             for (uint64_t ie = 0; ie < channelT.size(); ie++) {
                               if (channelT[ie] == o2::zdc::IdZEM1) {
                                 thisamplitude = amplitude[ie];
                                 break; // avoid unnecessary looping
                               }
                             }
                             return thisamplitude;
                           });
DECLARE_SOA_DYNAMIC_COLUMN(DyAmplitudeZEM2, amplitudeZEM2, //! return ZEM2 amplitude
                           [](gsl::span<const uint8_t> channelT, gsl::span<const float> amplitude) -> float {
                             auto thisamplitude = -std::numeric_limits<float>::infinity();
                             for (uint64_t ie = 0; ie < channelT.size(); ie++) {
                               if (channelT[ie] == o2::zdc::IdZEM2) {
                                 thisamplitude = amplitude[ie];
                                 break; // avoid unnecessary looping
                               }
                             }
                             return thisamplitude;
                           });
DECLARE_SOA_DYNAMIC_COLUMN(DyAmplitudeZNA, amplitudeZNA, //! return ZNA amplitude
                           [](gsl::span<const uint8_t> channelT, gsl::span<const float> amplitude) -> float {
                             auto thisamplitude = -std::numeric_limits<float>::infinity();
                             for (uint64_t ie = 0; ie < channelT.size(); ie++) {
                               if (channelT[ie] == o2::zdc::IdZNAC) {
                                 thisamplitude = amplitude[ie];
                                 break; // avoid unnecessary looping
                               }
                             }
                             return thisamplitude;
                           });
DECLARE_SOA_DYNAMIC_COLUMN(DyAmplitudeZNC, amplitudeZNC, //! return ZNC amplitude
                           [](gsl::span<const uint8_t> channelT, gsl::span<const float> amplitude) -> float {
                             auto thisamplitude = -std::numeric_limits<float>::infinity();
                             for (uint64_t ie = 0; ie < channelT.size(); ie++) {
                               if (channelT[ie] == o2::zdc::IdZNCC) {
                                 thisamplitude = amplitude[ie];
                                 break; // avoid unnecessary looping
                               }
                             }
                             return thisamplitude;
                           });
DECLARE_SOA_DYNAMIC_COLUMN(DyAmplitudeZPA, amplitudeZPA, //! return ZPA amplitude
                           [](gsl::span<const uint8_t> channelT, gsl::span<const float> amplitude) -> float {
                             auto thisamplitude = -std::numeric_limits<float>::infinity();
                             for (uint64_t ie = 0; ie < channelT.size(); ie++) {
                               if (channelT[ie] == o2::zdc::IdZPAC) {
                                 thisamplitude = amplitude[ie];
                                 break; // avoid unnecessary looping
                               }
                             }
                             return thisamplitude;
                           });
DECLARE_SOA_DYNAMIC_COLUMN(DyAmplitudeZPC, amplitudeZPC, //! return ZPC amplitude
                           [](gsl::span<const uint8_t> channelT, gsl::span<const float> amplitude) -> float {
                             auto thisamplitude = -std::numeric_limits<float>::infinity();
                             for (uint64_t ie = 0; ie < channelT.size(); ie++) {
                               if (channelT[ie] == o2::zdc::IdZPCC) {
                                 thisamplitude = amplitude[ie];
                                 break; // avoid unnecessary looping
                               }
                             }
                             return thisamplitude;
                           });
} // namespace zdc

DECLARE_SOA_TABLE(Zdcs_000, "AOD", "ZDC", //! ZDC information
                  o2::soa::Index<>, zdc::BCId, zdc::EnergyZEM1, zdc::EnergyZEM2,
                  zdc::EnergyCommonZNA, zdc::EnergyCommonZNC, zdc::EnergyCommonZPA, zdc::EnergyCommonZPC,
                  zdc::EnergySectorZNA, zdc::EnergySectorZNC, zdc::EnergySectorZPA, zdc::EnergySectorZPC,
                  zdc::TimeZEM1, zdc::TimeZEM2, zdc::TimeZNA, zdc::TimeZNC, zdc::TimeZPA, zdc::TimeZPC);

// new version of tables: different names for dynamic columns, but same getters
DECLARE_SOA_TABLE_VERSIONED(Zdcs_001, "AOD", "ZDC", 1, //! ZDC information, version 1, std::vector format
                            o2::soa::Index<>, zdc::BCId, zdc::Energy, zdc::ChannelE, zdc::Amplitude, zdc::Time, zdc::ChannelT,
                            zdc::DyEnergyZEM1<zdc::ChannelE, zdc::Energy>, zdc::DyEnergyZEM2<zdc::ChannelE, zdc::Energy>,
                            zdc::DyEnergyCommonZNA<zdc::ChannelE, zdc::Energy>, zdc::DyEnergyCommonZNC<zdc::ChannelE, zdc::Energy>,
                            zdc::DyEnergyCommonZPA<zdc::ChannelE, zdc::Energy>, zdc::DyEnergyCommonZPC<zdc::ChannelE, zdc::Energy>,
                            zdc::DyEnergySectorZNA<zdc::ChannelE, zdc::Energy>, zdc::DyEnergySectorZNC<zdc::ChannelE, zdc::Energy>,
                            zdc::DyEnergySectorZPA<zdc::ChannelE, zdc::Energy>, zdc::DyEnergySectorZPC<zdc::ChannelE, zdc::Energy>,
                            zdc::DyTimeZEM1<zdc::ChannelT, zdc::Time>, zdc::DyTimeZEM2<zdc::ChannelT, zdc::Time>,
                            zdc::DyTimeZNA<zdc::ChannelT, zdc::Time>, zdc::DyTimeZNC<zdc::ChannelT, zdc::Time>,
                            zdc::DyTimeZPA<zdc::ChannelT, zdc::Time>, zdc::DyTimeZPC<zdc::ChannelT, zdc::Time>,
                            zdc::DyAmplitudeZEM1<zdc::ChannelT, zdc::Amplitude>, zdc::DyAmplitudeZEM2<zdc::ChannelT, zdc::Amplitude>,
                            zdc::DyAmplitudeZNA<zdc::ChannelT, zdc::Amplitude>, zdc::DyAmplitudeZNC<zdc::ChannelT, zdc::Amplitude>,
                            zdc::DyAmplitudeZPA<zdc::ChannelT, zdc::Amplitude>, zdc::DyAmplitudeZPC<zdc::ChannelT, zdc::Amplitude>); //
using Zdcs = Zdcs_001;                                                                                                               //! new version
using Zdc = Zdcs::iterator;

namespace fv0a
{
DECLARE_SOA_INDEX_COLUMN(BC, bc);                             //! BC index
DECLARE_SOA_COLUMN(Amplitude, amplitude, std::vector<float>); //! Amplitudes of non-zero channels. The channel IDs are given in Channel (at the same index)
DECLARE_SOA_COLUMN(Channel, channel, std::vector<uint8_t>);   //! Channel IDs which had non-zero amplitudes. There are at maximum 48 channels.
DECLARE_SOA_COLUMN(Time, time, float);                        //! Time in ns
DECLARE_SOA_COLUMN(TriggerMask, triggerMask, uint8_t);        //!
} // namespace fv0a

DECLARE_SOA_TABLE(FV0As, "AOD", "FV0A", //!
                  o2::soa::Index<>, fv0a::BCId, fv0a::Amplitude, fv0a::Channel, fv0a::Time, fv0a::TriggerMask);
using FV0A = FV0As::iterator;

// V0C table for Run2 only
namespace fv0c
{
DECLARE_SOA_INDEX_COLUMN(BC, bc);                             //! BC index
DECLARE_SOA_COLUMN(Amplitude, amplitude, std::vector<float>); //! Amplitudes of non-zero channels. The channel IDs are given in Channel (at the same index)
DECLARE_SOA_COLUMN(Channel, channel, std::vector<uint8_t>);   //! Channel IDs which had non-zero amplitudes. There are at maximum 32 channels.
DECLARE_SOA_COLUMN(Time, time, float);                        //! Time in ns
} // namespace fv0c

DECLARE_SOA_TABLE(FV0Cs, "AOD", "FV0C", //! Only for RUN 2 converted data: V0C table
                  o2::soa::Index<>, fv0c::BCId, fv0c::Amplitude, fv0a::Channel, fv0c::Time);
using FV0C = FV0Cs::iterator;

namespace ft0
{
DECLARE_SOA_INDEX_COLUMN(BC, bc);                               //! BC index
DECLARE_SOA_COLUMN(AmplitudeA, amplitudeA, std::vector<float>); //! Amplitudes of non-zero channels on the A-side. The channel IDs are given in ChannelA (at the same index)
DECLARE_SOA_COLUMN(ChannelA, channelA, std::vector<uint8_t>);   //! Channel IDs on the A side which had non-zero amplitudes. There are at maximum 96 channels.
DECLARE_SOA_COLUMN(AmplitudeC, amplitudeC, std::vector<float>); //! Amplitudes of non-zero channels on the C-side. The channel IDs are given in ChannelC (at the same index)
DECLARE_SOA_COLUMN(ChannelC, channelC, std::vector<uint8_t>);   //! Channel IDs on the C side which had non-zero amplitudes. There are at maximum 112 channels.
DECLARE_SOA_COLUMN(TimeA, timeA, float);                        //! Average A-side time
DECLARE_SOA_COLUMN(TimeC, timeC, float);                        //! Average C-side time
DECLARE_SOA_COLUMN(TriggerMask, triggerMask, uint8_t);          //!
DECLARE_SOA_DYNAMIC_COLUMN(PosZ, posZ,                          //! Z position calculated from timeA and timeC in cm
                           [](float timeA, float timeC) -> float {
                             return o2::constants::physics::LightSpeedCm2NS * (timeC - timeA) / 2;
                           });
DECLARE_SOA_DYNAMIC_COLUMN(CollTime, collTime, //! Collision time, one need also check validation (code below) for timeA and timeC
                           [](float timeA, float timeC) -> float {
                             return (timeA + timeC) / 2;
                           });
DECLARE_SOA_DYNAMIC_COLUMN(IsValidTimeA, isValidTimeA, //! Checks if time from A side was calculated, and if is not dummy
                           [](float timeA) -> bool {
                             return timeA < 30.f; // Due to HW limitations time can be only within range (-25,25) ns, dummy time is around 32 ns
                           });
DECLARE_SOA_DYNAMIC_COLUMN(IsValidTimeC, isValidTimeC, //! Checks if time from C side was calculated
                           [](float timeC) -> bool {
                             return timeC < 30.f; // Due to HW limitations time can be only within range (-25,25) ns, dummy time is around 32 ns
                           });
DECLARE_SOA_DYNAMIC_COLUMN(IsValidTime, isValidTime, //! Checks if times from A and C side were calculated simultaneously
                           [](float timeA, float timeC) -> bool {
                             return (timeA < 30.f) && (timeC < 30.f); // Due to HW limitations time can be only within range (-25,25) ns, dummy time is around 32 ns
                           });
DECLARE_SOA_DYNAMIC_COLUMN(SumAmpA, sumAmpA, //! Calculates sum of positive amplitudes from side A
                           [](gsl::span<const float> vecAmpA) -> float {
                             return std::accumulate(vecAmpA.begin(), vecAmpA.end(), 0.f, [](auto&& sum, auto&& curr) { return sum + (curr > 0 ? curr : 0); });
                           });
DECLARE_SOA_DYNAMIC_COLUMN(SumAmpC, sumAmpC, //! Calculates sum of positive amplitudes from side C
                           [](gsl::span<const float> vecAmpC) -> float {
                             return std::accumulate(vecAmpC.begin(), vecAmpC.end(), 0.f, [](auto&& sum, auto&& curr) { return sum + (curr > 0 ? curr : 0); });
                           });

} // namespace ft0

DECLARE_SOA_TABLE(FT0s, "AOD", "FT0", //!
                  o2::soa::Index<>, ft0::BCId,
                  ft0::AmplitudeA, ft0::ChannelA, ft0::AmplitudeC, ft0::ChannelC, ft0::TimeA, ft0::TimeC,
                  ft0::TriggerMask, ft0::PosZ<ft0::TimeA, ft0::TimeC>, ft0::CollTime<ft0::TimeA, ft0::TimeC>,
                  ft0::IsValidTimeA<ft0::TimeA>, ft0::IsValidTimeC<ft0::TimeC>, ft0::IsValidTime<ft0::TimeA, ft0::TimeC>,
                  ft0::SumAmpA<ft0::AmplitudeA>, ft0::SumAmpC<ft0::AmplitudeC>);
using FT0 = FT0s::iterator;

namespace fdd
{
DECLARE_SOA_INDEX_COLUMN(BC, bc);                     //! BC index
DECLARE_SOA_COLUMN(AmplitudeA, amplitudeA, float[4]); //! Amplitude in adjacent pairs A-side
DECLARE_SOA_COLUMN(AmplitudeC, amplitudeC, float[4]); //! Amplitude in adjacent pairs C-side

DECLARE_SOA_COLUMN(ChargeA, chargeA, int16_t[8]); //! Amplitude per channel A-side
DECLARE_SOA_COLUMN(ChargeC, chargeC, int16_t[8]); //! Amplitude per channel C-side

DECLARE_SOA_COLUMN(TimeA, timeA, float);               //!
DECLARE_SOA_COLUMN(TimeC, timeC, float);               //!
DECLARE_SOA_COLUMN(TriggerMask, triggerMask, uint8_t); //!
} // namespace fdd

DECLARE_SOA_TABLE(FDDs_000, "AOD", "FDD", //! FDD table, version 000
                  o2::soa::Index<>, fdd::BCId,
                  fdd::AmplitudeA, fdd::AmplitudeC,
                  fdd::TimeA, fdd::TimeC,
                  fdd::TriggerMask);

DECLARE_SOA_TABLE_VERSIONED(FDDs_001, "AOD", "FDD", 1, //! FDD table, version 001
                            o2::soa::Index<>,
                            fdd::BCId,
                            fdd::ChargeA, fdd::ChargeC,
                            fdd::TimeA, fdd::TimeC,
                            fdd::TriggerMask);

using FDDs = FDDs_001; //! this defines the current default version
using FDD = FDDs::iterator;

namespace v0
{
DECLARE_SOA_INDEX_COLUMN_FULL(PosTrack, posTrack, int, Tracks, "_Pos"); //! Positive track
DECLARE_SOA_INDEX_COLUMN_FULL(NegTrack, negTrack, int, Tracks, "_Neg"); //! Negative track
DECLARE_SOA_INDEX_COLUMN(Collision, collision);                         //! Collision index
DECLARE_SOA_COLUMN(V0Type, v0Type, uint8_t);                            //! custom bitmap for various selections (see below)

DECLARE_SOA_DYNAMIC_COLUMN(IsStandardV0, isStandardV0, //! is standard V0
                           [](uint8_t V0Type) -> bool { return V0Type & (1 << 0); });
DECLARE_SOA_DYNAMIC_COLUMN(IsPhotonV0, isPhotonV0, //! is TPC-only V0 for which the photon-mass-hypothesis was good
                           [](uint8_t V0Type) -> bool { return V0Type & (1 << 1); });
DECLARE_SOA_DYNAMIC_COLUMN(IsCollinearV0, isCollinearV0, //! is V0 for which the photon-mass-hypothesis was good and was fitted collinearly
                           [](uint8_t V0Type) -> bool { return V0Type & (1 << 2); });

} // namespace v0

DECLARE_SOA_TABLE(V0s_000, "AOD", "V0", //! Run 2 V0 table (version 000)
                  o2::soa::Index<>,
                  v0::PosTrackId, v0::NegTrackId);
DECLARE_SOA_TABLE_VERSIONED(V0s_001, "AOD", "V0", 1, //! Run 3 V0 table (version 001)
                            o2::soa::Index<>, v0::CollisionId,
                            v0::PosTrackId, v0::NegTrackId);
DECLARE_SOA_TABLE_VERSIONED(V0s_002, "AOD", "V0", 2, //! Run 3 V0 table (version 002)
                            o2::soa::Index<>, v0::CollisionId,
                            v0::PosTrackId, v0::NegTrackId,
                            v0::V0Type,
                            v0::IsStandardV0<v0::V0Type>,
                            v0::IsPhotonV0<v0::V0Type>,
                            v0::IsCollinearV0<v0::V0Type>);

using V0s = V0s_002; //! this defines the current default version
using V0 = V0s::iterator;

namespace cascade
{
DECLARE_SOA_INDEX_COLUMN(V0, v0);                                   //! V0 index
DECLARE_SOA_INDEX_COLUMN_FULL(Bachelor, bachelor, int, Tracks, ""); //! Bachelor track index
DECLARE_SOA_INDEX_COLUMN(Collision, collision);                     //! Collision index
} // namespace cascade

DECLARE_SOA_TABLE(Cascades_000, "AOD", "CASCADE", //! Run 2 cascade table
                  o2::soa::Index<>, cascade::V0Id, cascade::BachelorId);
DECLARE_SOA_TABLE_VERSIONED(Cascades_001, "AOD", "CASCADE", 1, //! Run 3 cascade table
                            o2::soa::Index<>, cascade::CollisionId, cascade::V0Id, cascade::BachelorId);

using Cascades = Cascades_001; //! this defines the current default version
using Cascade = Cascades::iterator;

namespace decay3body
{
DECLARE_SOA_INDEX_COLUMN_FULL(Track0, track0, int, Tracks, "_0"); //! Track 0 index
DECLARE_SOA_INDEX_COLUMN_FULL(Track1, track1, int, Tracks, "_1"); //! Track 1 index
DECLARE_SOA_INDEX_COLUMN_FULL(Track2, track2, int, Tracks, "_2"); //! Track 2 index
DECLARE_SOA_INDEX_COLUMN(Collision, collision);                   //! Collision index
} // namespace decay3body

DECLARE_SOA_TABLE(Decay3Bodys, "AOD", "DECAY3BODY", //! Run 2 cascade table
                  o2::soa::Index<>, decay3body::CollisionId, decay3body::Track0Id, decay3body::Track1Id, decay3body::Track2Id);

using Decay3Bodys = Decay3Bodys; //! this defines the current default version
using Decay3Body = Decay3Bodys::iterator;

namespace strangenesstracking
{
DECLARE_SOA_INDEX_COLUMN(Track, track);                                 //! Strange track index
DECLARE_SOA_INDEX_COLUMN_FULL(ITSTrack, itsTrack, int, Tracks, "_ITS"); //! ITS index
DECLARE_SOA_INDEX_COLUMN(Cascade, cascade);                             //! Cascade index
DECLARE_SOA_INDEX_COLUMN(V0, v0);                                       //! V0 index
DECLARE_SOA_INDEX_COLUMN(Decay3Body, decay3Body);                       //! Decay 3 body index

DECLARE_SOA_COLUMN(DecayX, decayX, float);             //! X coordinate of decay vertex
DECLARE_SOA_COLUMN(DecayY, decayY, float);             //! Y coordinate of decay vertex
DECLARE_SOA_COLUMN(DecayZ, decayZ, float);             //! Z coordinate of decay vertex
DECLARE_SOA_COLUMN(XiMass, xiMass, float);             //! Xi mass
DECLARE_SOA_COLUMN(OmegaMass, omegaMass, float);       //! Omega mass
DECLARE_SOA_COLUMN(H3Lmass, h3Lmass, float);           //! H3L mass
DECLARE_SOA_COLUMN(H4Lmass, h4Lmass, float);           //! H4L mass
DECLARE_SOA_COLUMN(He4Lmass, he4Lmass, float);         //! He4L mass
DECLARE_SOA_COLUMN(MatchingChi2, matchingChi2, float); //! Matching Chi2
DECLARE_SOA_COLUMN(TopologyChi2, topologyChi2, float); //! Topology Chi2
DECLARE_SOA_COLUMN(ITSclsSize, itsClsSize, float);     //! Average ITS cluster size
} // namespace strangenesstracking

/// Strangeness tracks
DECLARE_SOA_TABLE_FULL(TrackedCascades, "TrackedCascade", "AOD", "TRACKEDCASCADE", //! Strangeness tracking cascade table
                       o2::soa::Index<>,
                       strangenesstracking::TrackId,
                       strangenesstracking::ITSTrackId,
                       strangenesstracking::CascadeId,
                       strangenesstracking::DecayX,
                       strangenesstracking::DecayY,
                       strangenesstracking::DecayZ,
                       strangenesstracking::XiMass,
                       strangenesstracking::OmegaMass,
                       strangenesstracking::MatchingChi2,
                       strangenesstracking::TopologyChi2,
                       strangenesstracking::ITSclsSize);

DECLARE_SOA_TABLE_FULL(TrackedV0s, "TrackedV0", "AOD", "TRACKEDV0", //! Strangeness tracking V0 table
                       o2::soa::Index<>,
                       strangenesstracking::TrackId,
                       strangenesstracking::ITSTrackId,
                       strangenesstracking::V0Id,
                       strangenesstracking::DecayX,
                       strangenesstracking::DecayY,
                       strangenesstracking::DecayZ,
                       strangenesstracking::H3Lmass,
                       strangenesstracking::H4Lmass,
                       strangenesstracking::MatchingChi2,
                       strangenesstracking::TopologyChi2,
                       strangenesstracking::ITSclsSize);

DECLARE_SOA_TABLE_FULL(Tracked3Bodys, "Tracked3Body", "AOD", "TRACKED3BODY", //! Strangeness tracking 3-body decay table
                       o2::soa::Index<>,
                       strangenesstracking::TrackId,
                       strangenesstracking::ITSTrackId,
                       strangenesstracking::Decay3BodyId,
                       strangenesstracking::DecayX,
                       strangenesstracking::DecayY,
                       strangenesstracking::DecayZ,
                       strangenesstracking::H3Lmass,
                       strangenesstracking::He4Lmass,
                       strangenesstracking::MatchingChi2,
                       strangenesstracking::TopologyChi2,
                       strangenesstracking::ITSclsSize);

using TrackedCascades = TrackedCascades;
using TrackedCascade = TrackedCascades::iterator;
using TrackedV0s = TrackedV0s;
using TrackedV0 = TrackedV0s::iterator;
using Tracked3Bodys = Tracked3Bodys;
using Tracked3body = Tracked3Bodys::iterator;

namespace origin
{
DECLARE_SOA_COLUMN(DataframeID, dataframeID, uint64_t); //! Data frame ID (what is usually found in directory name in the AO2D.root, i.e. DF_XXX)
} // namespace origin

DECLARE_SOA_TABLE(Origins, "AOD", "ORIGIN", //! Table which contains the IDs of all dataframes merged into this dataframe
                  o2::soa::Index<>, origin::DataframeID);

using Origin = Origins::iterator;

// ---- Run 2 tables ----
namespace run2
{
DECLARE_SOA_COLUMN(EventCuts, eventCuts, uint32_t);                   //! Event selection flags. Check enum Run2EventSelectionCut
DECLARE_SOA_COLUMN(TriggerMaskNext50, triggerMaskNext50, uint64_t);   //! 50 further trigger classes after bc.triggerMask()
DECLARE_SOA_COLUMN(L0TriggerInputMask, l0TriggerInputMask, uint32_t); //! CTP L0 trigger input mask
DECLARE_SOA_COLUMN(SPDClustersL0, spdClustersL0, uint16_t);           //! Number of clusters in the first layer of the SPD
DECLARE_SOA_COLUMN(SPDClustersL1, spdClustersL1, uint16_t);           //! Number of clusters in the second layer of the SPD
DECLARE_SOA_COLUMN(SPDFiredChipsL0, spdFiredChipsL0, uint16_t);       //! Fired chips in the first layer of the SPD (offline)
DECLARE_SOA_COLUMN(SPDFiredChipsL1, spdFiredChipsL1, uint16_t);       //! Fired chips in the second layer of the SPD (offline)
DECLARE_SOA_COLUMN(SPDFiredFastOrL0, spdFiredFastOrL0, uint16_t);     //! Fired FASTOR signals in the first layer of the SPD (online)
DECLARE_SOA_COLUMN(SPDFiredFastOrL1, spdFiredFastOrL1, uint16_t);     //! Fired FASTOR signals in the first layer of the SPD (online)
DECLARE_SOA_COLUMN(V0TriggerChargeA, v0TriggerChargeA, uint16_t);     //! V0A trigger charge
DECLARE_SOA_COLUMN(V0TriggerChargeC, v0TriggerChargeC, uint16_t);     //! V0C trigger charge
} // namespace run2

DECLARE_SOA_TABLE(Run2BCInfos, "AOD", "RUN2BCINFO", run2::EventCuts, //! Legacy information for Run 2 event selection
                  run2::TriggerMaskNext50, run2::L0TriggerInputMask,
                  run2::SPDClustersL0, run2::SPDClustersL1,
                  run2::SPDFiredChipsL0, run2::SPDFiredChipsL1,
                  run2::SPDFiredFastOrL0, run2::SPDFiredFastOrL1,
                  run2::V0TriggerChargeA, run2::V0TriggerChargeC);
using Run2BCInfo = Run2BCInfos::iterator;

// ---- MC tables ----
namespace mccollision
{
DECLARE_SOA_INDEX_COLUMN(BC, bc);                            //! BC index
DECLARE_SOA_COLUMN(GeneratorsID, generatorsID, short);       //! disentangled generator IDs should be accessed using getGeneratorId, getSubGeneratorId and getSourceId
DECLARE_SOA_COLUMN(PosX, posX, float);                       //! X vertex position in cm
DECLARE_SOA_COLUMN(PosY, posY, float);                       //! Y vertex position in cm
DECLARE_SOA_COLUMN(PosZ, posZ, float);                       //! Z vertex position in cm
DECLARE_SOA_COLUMN(T, t, float);                             //! Collision time relative to given bc in ns
DECLARE_SOA_COLUMN(Weight, weight, float);                   //! MC weight
DECLARE_SOA_COLUMN(ImpactParameter, impactParameter, float); //! Impact parameter for A-A
DECLARE_SOA_DYNAMIC_COLUMN(GetGeneratorId, getGeneratorId,   //! The global generator ID which might have been assigned by the user
                           [](short generatorsID) -> int { return o2::mcgenid::getGeneratorId(generatorsID); });
DECLARE_SOA_DYNAMIC_COLUMN(GetSubGeneratorId, getSubGeneratorId, //! A specific sub-generator ID in case the generator has some sub-generator logic
                           [](short generatorsID) -> int { return o2::mcgenid::getSubGeneratorId(generatorsID); });
DECLARE_SOA_DYNAMIC_COLUMN(GetSourceId, getSourceId, //! The source ID to differentiate between signals and background in an embedding simulation
                           [](short generatorsID) -> int { return o2::mcgenid::getSourceId(generatorsID); });

} // namespace mccollision

DECLARE_SOA_TABLE(McCollisions, "AOD", "MCCOLLISION", //! MC collision table
                  o2::soa::Index<>, mccollision::BCId,
                  mccollision::GeneratorsID,
                  mccollision::PosX, mccollision::PosY, mccollision::PosZ,
                  mccollision::T, mccollision::Weight,
                  mccollision::ImpactParameter,
                  mccollision::GetGeneratorId<mccollision::GeneratorsID>,
                  mccollision::GetSubGeneratorId<mccollision::GeneratorsID>,
                  mccollision::GetSourceId<mccollision::GeneratorsID>);

using McCollision = McCollisions::iterator;

namespace mcparticle
{
DECLARE_SOA_INDEX_COLUMN(McCollision, mcCollision);                                     //! MC collision of this particle
DECLARE_SOA_COLUMN(PdgCode, pdgCode, int);                                              //! PDG code
DECLARE_SOA_COLUMN(StatusCode, statusCode, int);                                        //! Generators status code or physics process. Do not use directly. Use dynamic columns getGenStatusCode() or getProcess()
DECLARE_SOA_COLUMN(Flags, flags, uint8_t);                                              //! ALICE specific flags, see MCParticleFlags. Do not use directly. Use the dynamic columns, e.g. producedByGenerator()
DECLARE_SOA_SELF_INDEX_COLUMN_FULL(Mother0, mother0, int, "McParticles_Mother0");       //! Track index of the first mother
DECLARE_SOA_SELF_INDEX_COLUMN_FULL(Mother1, mother1, int, "McParticles_Mother1");       //! Track index of the last mother
DECLARE_SOA_SELF_INDEX_COLUMN_FULL(Daughter0, daughter0, int, "McParticles_Daughter0"); //! Track index of the first daugther
DECLARE_SOA_SELF_INDEX_COLUMN_FULL(Daughter1, daughter1, int, "McParticles_Daughter1"); //! Track index of the last daugther
DECLARE_SOA_SELF_ARRAY_INDEX_COLUMN(Mothers, mothers);                                  //! Mother tracks (possible empty) array. Iterate over mcParticle.mothers_as<aod::McParticles>())
DECLARE_SOA_SELF_SLICE_INDEX_COLUMN(Daughters, daughters);                              //! Daughter tracks (possibly empty) slice. Check for non-zero with mcParticle.has_daughters(). Iterate over mcParticle.daughters_as<aod::McParticles>())
DECLARE_SOA_COLUMN(Weight, weight, float);                                              //! MC weight
DECLARE_SOA_COLUMN(Px, px, float);                                                      //! Momentum in x in GeV/c
DECLARE_SOA_COLUMN(Py, py, float);                                                      //! Momentum in y in GeV/c
DECLARE_SOA_COLUMN(Pz, pz, float);                                                      //! Momentum in z in GeV/c
DECLARE_SOA_COLUMN(E, e, float);                                                        //! Energy
DECLARE_SOA_COLUMN(Vx, vx, float);                                                      //! X production vertex in cm
DECLARE_SOA_COLUMN(Vy, vy, float);                                                      //! Y production vertex in cm
DECLARE_SOA_COLUMN(Vz, vz, float);                                                      //! Z production vertex in cm
DECLARE_SOA_COLUMN(Vt, vt, float);                                                      //! Production time
DECLARE_SOA_DYNAMIC_COLUMN(ProducedByGenerator, producedByGenerator,                    //! True if particle produced by the generator (==TMCProcess::kPrimary); False if by the transport code
                           [](uint8_t flags) -> bool { return (flags & o2::aod::mcparticle::enums::ProducedByTransport) == 0x0; });
DECLARE_SOA_DYNAMIC_COLUMN(FromBackgroundEvent, fromBackgroundEvent, //! Particle from background event
                           [](uint8_t flags) -> bool { return (flags & o2::aod::mcparticle::enums::FromBackgroundEvent) == o2::aod::mcparticle::enums::FromBackgroundEvent; });
DECLARE_SOA_DYNAMIC_COLUMN(GetProcess, getProcess, //! The VMC physics code (as int) that generated this particle (see header TMCProcess.h in ROOT)
                           [](uint8_t flags, int statusCode) -> int { if ((flags & o2::aod::mcparticle::enums::ProducedByTransport) == 0x0) { return 0 /*TMCProcess::kPrimary*/; } else { return statusCode; } });
DECLARE_SOA_DYNAMIC_COLUMN(GetGenStatusCode, getGenStatusCode, //! The native status code put by the generator, or -1 if a particle produced during transport
                           [](uint8_t flags, int statusCode) -> int { if ((flags & o2::aod::mcparticle::enums::ProducedByTransport) == 0x0) { return o2::mcgenstatus::getGenStatusCode(statusCode); } else { return -1; } });
DECLARE_SOA_DYNAMIC_COLUMN(GetHepMCStatusCode, getHepMCStatusCode, //! The HepMC status code put by the generator, or -1 if a particle produced during transport
                           [](uint8_t flags, int statusCode) -> int { if ((flags & o2::aod::mcparticle::enums::ProducedByTransport) == 0x0) { return o2::mcgenstatus::getHepMCStatusCode(statusCode); } else { return -1; } });
DECLARE_SOA_DYNAMIC_COLUMN(IsPhysicalPrimary, isPhysicalPrimary, //! True if particle is considered a physical primary according to the ALICE definition
                           [](uint8_t flags) -> bool { return (flags & o2::aod::mcparticle::enums::PhysicalPrimary) == o2::aod::mcparticle::enums::PhysicalPrimary; });
DECLARE_SOA_DYNAMIC_COLUMN(PVector, pVector, //! Momentum vector in x,y,z-directions in GeV/c
                           [](float px, float py, float pz) -> std::array<float, 3> { return std::array<float, 3>{px, py, pz}; });

DECLARE_SOA_EXPRESSION_COLUMN(Phi, phi, float, //! Phi in the range [0, 2pi)
                              o2::constants::math::PI + natan2(-1.0f * aod::mcparticle::py, -1.0f * aod::mcparticle::px));
DECLARE_SOA_EXPRESSION_COLUMN(Eta, eta, float, //! Pseudorapidity, conditionally defined to avoid FPEs
                              ifnode((nsqrt(aod::mcparticle::px * aod::mcparticle::px +
                                            aod::mcparticle::py * aod::mcparticle::py +
                                            aod::mcparticle::pz * aod::mcparticle::pz) -
                                      aod::mcparticle::pz) < static_cast<float>(1e-7),
                                     ifnode(aod::mcparticle::pz < 0.f, -100.f, 100.f),
                                     0.5f * nlog((nsqrt(aod::mcparticle::px * aod::mcparticle::px +
                                                        aod::mcparticle::py * aod::mcparticle::py +
                                                        aod::mcparticle::pz * aod::mcparticle::pz) +
                                                  aod::mcparticle::pz) /
                                                 (nsqrt(aod::mcparticle::px * aod::mcparticle::px +
                                                        aod::mcparticle::py * aod::mcparticle::py +
                                                        aod::mcparticle::pz * aod::mcparticle::pz) -
                                                  aod::mcparticle::pz))));
DECLARE_SOA_EXPRESSION_COLUMN(Pt, pt, float, //! Transverse momentum in GeV/c
                              nsqrt(aod::mcparticle::px* aod::mcparticle::px +
                                    aod::mcparticle::py * aod::mcparticle::py));
DECLARE_SOA_EXPRESSION_COLUMN(P, p, float, //! Total momentum in GeV/c
                              nsqrt(aod::mcparticle::px* aod::mcparticle::px +
                                    aod::mcparticle::py * aod::mcparticle::py +
                                    aod::mcparticle::pz * aod::mcparticle::pz));
DECLARE_SOA_EXPRESSION_COLUMN(Y, y, float, //! Particle rapidity, conditionally defined to avoid FPEs
                              ifnode((aod::mcparticle::e - aod::mcparticle::pz) < static_cast<float>(1e-7),
                                     ifnode(aod::mcparticle::pz < 0.f, -100.f, 100.f),
                                     0.5f * nlog((aod::mcparticle::e + aod::mcparticle::pz) /
                                                 (aod::mcparticle::e - aod::mcparticle::pz))));
} // namespace mcparticle

DECLARE_SOA_TABLE_FULL(StoredMcParticles_000, "McParticles", "AOD", "MCPARTICLE", //! MC particle table, version 000
                       o2::soa::Index<>, mcparticle::McCollisionId,
                       mcparticle::PdgCode, mcparticle::StatusCode, mcparticle::Flags,
                       mcparticle::Mother0Id, mcparticle::Mother1Id,
                       mcparticle::Daughter0Id, mcparticle::Daughter1Id, mcparticle::Weight,
                       mcparticle::Px, mcparticle::Py, mcparticle::Pz, mcparticle::E,
                       mcparticle::Vx, mcparticle::Vy, mcparticle::Vz, mcparticle::Vt,
                       mcparticle::PVector<mcparticle::Px, mcparticle::Py, mcparticle::Pz>,
                       mcparticle::ProducedByGenerator<mcparticle::Flags>,
                       mcparticle::FromBackgroundEvent<mcparticle::Flags>,
                       mcparticle::GetGenStatusCode<mcparticle::Flags, mcparticle::StatusCode>,
                       mcparticle::GetHepMCStatusCode<mcparticle::Flags, mcparticle::StatusCode>,
                       mcparticle::GetProcess<mcparticle::Flags, mcparticle::StatusCode>,
                       mcparticle::IsPhysicalPrimary<mcparticle::Flags>);

DECLARE_SOA_TABLE_FULL_VERSIONED(StoredMcParticles_001, "McParticles", "AOD", "MCPARTICLE", 1, //! MC particle table, version 001
                                 o2::soa::Index<>, mcparticle::McCollisionId,
                                 mcparticle::PdgCode, mcparticle::StatusCode, mcparticle::Flags,
                                 mcparticle::MothersIds, mcparticle::DaughtersIdSlice, mcparticle::Weight,
                                 mcparticle::Px, mcparticle::Py, mcparticle::Pz, mcparticle::E,
                                 mcparticle::Vx, mcparticle::Vy, mcparticle::Vz, mcparticle::Vt,
                                 mcparticle::PVector<mcparticle::Px, mcparticle::Py, mcparticle::Pz>,
                                 mcparticle::ProducedByGenerator<mcparticle::Flags>,
                                 mcparticle::FromBackgroundEvent<mcparticle::Flags>,
                                 mcparticle::GetGenStatusCode<mcparticle::Flags, mcparticle::StatusCode>,
                                 mcparticle::GetHepMCStatusCode<mcparticle::Flags, mcparticle::StatusCode>,
                                 mcparticle::GetProcess<mcparticle::Flags, mcparticle::StatusCode>,
                                 mcparticle::IsPhysicalPrimary<mcparticle::Flags>);

DECLARE_SOA_EXTENDED_TABLE(McParticles_000, StoredMcParticles_000, "MCPARTICLE", //! Basic MC particle properties
                           mcparticle::Phi,
                           mcparticle::Eta,
                           mcparticle::Pt,
                           mcparticle::P,
                           mcparticle::Y);

DECLARE_SOA_EXTENDED_TABLE(McParticles_001, StoredMcParticles_001, "MCPARTICLE", //! Basic MC particle properties
                           mcparticle::Phi,
                           mcparticle::Eta,
                           mcparticle::Pt,
                           mcparticle::P,
                           mcparticle::Y);

using StoredMcParticles = StoredMcParticles_001;
using McParticles = McParticles_001;
using McParticle = McParticles::iterator;
} // namespace aod
namespace soa
{
DECLARE_EQUIVALENT_FOR_INDEX(aod::Collisions_000, aod::Collisions_001);
DECLARE_EQUIVALENT_FOR_INDEX(aod::StoredMcParticles_000, aod::StoredMcParticles_001);
DECLARE_EQUIVALENT_FOR_INDEX(aod::StoredTracks, aod::StoredTracksIU);
DECLARE_EQUIVALENT_FOR_INDEX(aod::StoredTracks, aod::StoredTracksExtra_000);
DECLARE_EQUIVALENT_FOR_INDEX(aod::StoredTracksIU, aod::StoredTracksExtra_000);
DECLARE_EQUIVALENT_FOR_INDEX(aod::StoredTracks, aod::StoredTracksExtra_001);
DECLARE_EQUIVALENT_FOR_INDEX(aod::StoredTracksIU, aod::StoredTracksExtra_001);
DECLARE_EQUIVALENT_FOR_INDEX(aod::StoredTracksExtra_000, aod::StoredTracksExtra_001);
DECLARE_EQUIVALENT_FOR_INDEX(aod::HMPID_000, aod::HMPID_001);
DECLARE_EQUIVALENT_FOR_INDEX(aod::StoredMFTTracks, aod::StoredMFTTracks_000);
DECLARE_EQUIVALENT_FOR_INDEX(aod::StoredMFTTracks, aod::StoredMFTTracks_001);
DECLARE_EQUIVALENT_FOR_INDEX(aod::StoredMFTTracks_000, aod::StoredMFTTracks_001);
} // namespace soa

namespace aod
{
namespace mctracklabel
{
DECLARE_SOA_INDEX_COLUMN(McParticle, mcParticle); //! MC particle
DECLARE_SOA_COLUMN(McMask, mcMask, uint16_t);     //! Bit mask to indicate detector mismatches (bit ON means mismatch). Bit 0-6: mismatch at ITS layer. Bit 7-9: # of TPC mismatches in the ranges 0, 1, 2-3, 4-7, 8-15, 16-31, 32-63, >64. Bit 10: TRD, bit 11: TOF, bit 15: indicates negative label
} // namespace mctracklabel

DECLARE_SOA_TABLE(McTrackLabels, "AOD", "MCTRACKLABEL", //! Table joined to the track table containing the MC index
                  mctracklabel::McParticleId, mctracklabel::McMask);
using McTrackLabel = McTrackLabels::iterator;

namespace mcmfttracklabel
{
DECLARE_SOA_INDEX_COLUMN(McParticle, mcParticle); //! MC particle
DECLARE_SOA_COLUMN(McMask, mcMask, uint8_t);
} // namespace mcmfttracklabel

DECLARE_SOA_TABLE(McMFTTrackLabels, "AOD", "MCMFTTRACKLABEL", //! Table joined to the mft track table containing the MC index
                  mcmfttracklabel::McParticleId, mcmfttracklabel::McMask);
using McMFTTrackLabel = McMFTTrackLabels::iterator;

namespace mcfwdtracklabel
{
DECLARE_SOA_INDEX_COLUMN(McParticle, mcParticle); //! MC particle
DECLARE_SOA_COLUMN(McMask, mcMask, uint8_t);
} // namespace mcfwdtracklabel

DECLARE_SOA_TABLE(McFwdTrackLabels, "AOD", "MCFWDTRACKLABEL", //! Table joined to the mft track table containing the MC index
                  mcfwdtracklabel::McParticleId, mcfwdtracklabel::McMask);
using McFwdTrackLabel = McFwdTrackLabels::iterator;

namespace mccalolabel
{
DECLARE_SOA_INDEX_COLUMN(McParticle, mcParticle);               //! MC particle
DECLARE_SOA_ARRAY_INDEX_COLUMN(McParticle, mcParticle);         //! Array of MC particles that deposited energy in this calo cell
DECLARE_SOA_COLUMN(McMask, mcMask, uint16_t);                   //! Bit mask to indicate detector mismatches (bit ON means mismatch). Bit 15: indicates negative label
DECLARE_SOA_COLUMN(AmplitudeA, amplitudeA, std::vector<float>); //! Energy fraction deposited by a particle inside this calo cell.
} // namespace mccalolabel

DECLARE_SOA_TABLE(McCaloLabels_000, "AOD", "MCCALOLABEL", //! Table joined to the calo table containing the MC index (version 000, Run 2 format)
                  mccalolabel::McParticleId, mccalolabel::McMask);
DECLARE_SOA_TABLE_VERSIONED(McCaloLabels_001, "AOD", "MCCALOLABEL", 1, //! Table joined to the calo table containing multiple MC indices and the amplitude fraction (version 001)
                            mccalolabel::McParticleIds, mccalolabel::AmplitudeA);
using McCaloLabels = McCaloLabels_000;
using McCaloLabel = McCaloLabels::iterator;

namespace mccollisionlabel
{
DECLARE_SOA_INDEX_COLUMN(McCollision, mcCollision); //! MC collision
DECLARE_SOA_COLUMN(McMask, mcMask, uint16_t);       //! Bit mask to indicate collision mismatches (bit ON means mismatch). Bit 15: indicates negative label
} // namespace mccollisionlabel

DECLARE_SOA_TABLE(McCollisionLabels, "AOD", "MCCOLLISLABEL", //! Table joined to the collision table containing the MC index
                  mccollisionlabel::McCollisionId, mccollisionlabel::McMask);
using McCollisionLabel = McCollisionLabels::iterator;

// --- HepMC ---
namespace hepmcxsection
{
DECLARE_SOA_INDEX_COLUMN(McCollision, mcCollision);    //! MC collision index
DECLARE_SOA_COLUMN(GeneratorsID, generatorsID, short); //!
DECLARE_SOA_COLUMN(Accepted, accepted, uint64_t);      //! The number of events generated so far
DECLARE_SOA_COLUMN(Attempted, attempted, uint64_t);    //! The number of events attempted so far
DECLARE_SOA_COLUMN(XsectGen, xsectGen, float);         //! Cross section in pb
DECLARE_SOA_COLUMN(XsectErr, xsectErr, float);         //! Error associated with this cross section
DECLARE_SOA_COLUMN(PtHard, ptHard, float);             //! PT-hard (event scale, for pp collisions)
DECLARE_SOA_COLUMN(NMPI, nMPI, int);                   //! number of MPIs (for pp collisions)
DECLARE_SOA_COLUMN(ProcessId, processId, int);         //! process id from MC generator
} // namespace hepmcxsection

DECLARE_SOA_TABLE(HepMCXSections, "AOD", "HEPMCXSECTION", //! HepMC table for cross sections
                  o2::soa::Index<>, hepmcxsection::McCollisionId, hepmcxsection::GeneratorsID,
                  hepmcxsection::Accepted, hepmcxsection::Attempted, hepmcxsection::XsectGen,
                  hepmcxsection::XsectErr, hepmcxsection::PtHard, hepmcxsection::NMPI, hepmcxsection::ProcessId);
using HepMCXSection = HepMCXSections::iterator;

namespace hepmcpdfinfo
{
DECLARE_SOA_INDEX_COLUMN(McCollision, mcCollision);    //! MC collision index
DECLARE_SOA_COLUMN(GeneratorsID, generatorsID, short); //!
DECLARE_SOA_COLUMN(Id1, id1, int);                     //! flavour code of first parton
DECLARE_SOA_COLUMN(Id2, id2, int);                     //! flavour code of second parton
DECLARE_SOA_COLUMN(PdfId1, pdfId1, int);               //! LHAPDF set id of first parton
DECLARE_SOA_COLUMN(PdfId2, pdfId2, int);               //! LHAPDF set id of second parton
DECLARE_SOA_COLUMN(X1, x1, float);                     //! fraction of beam momentum carried by first parton ("beam side")
DECLARE_SOA_COLUMN(X2, x2, float);                     //! fraction of beam momentum carried by second parton ("target side")
DECLARE_SOA_COLUMN(ScalePdf, scalePdf, float);         //! Q-scale used in evaluation of PDF's   (in GeV)
DECLARE_SOA_COLUMN(Pdf1, pdf1, float);                 //! PDF (id1, x1, Q) = x*f(x)
DECLARE_SOA_COLUMN(Pdf2, pdf2, float);                 //! PDF (id2, x2, Q) = x*f(x)
} // namespace hepmcpdfinfo

DECLARE_SOA_TABLE(HepMCPdfInfos, "AOD", "HEPMCPDFINFO", //! HepMC table for PDF infos
                  o2::soa::Index<>, hepmcpdfinfo::McCollisionId, hepmcpdfinfo::GeneratorsID,
                  hepmcpdfinfo::Id1, hepmcpdfinfo::Id2,
                  hepmcpdfinfo::PdfId1, hepmcpdfinfo::PdfId2,
                  hepmcpdfinfo::X1, hepmcpdfinfo::X2,
                  hepmcpdfinfo::ScalePdf, hepmcpdfinfo::Pdf1, hepmcpdfinfo::Pdf2);
using HepMCPdfInfo = HepMCPdfInfos::iterator;

namespace hepmcheavyion
{
DECLARE_SOA_INDEX_COLUMN(McCollision, mcCollision);                              //! MC collision index
DECLARE_SOA_COLUMN(GeneratorsID, generatorsID, short);                           //!
DECLARE_SOA_COLUMN(NcollHard, ncollHard, int);                                   //! Number of hard scatterings
DECLARE_SOA_COLUMN(NpartProj, npartProj, int);                                   //! Number of projectile participants
DECLARE_SOA_COLUMN(NpartTarg, npartTarg, int);                                   //! Number of target participants
DECLARE_SOA_COLUMN(Ncoll, ncoll, int);                                           //! Number of NN (nucleon-nucleon) collisions
DECLARE_SOA_COLUMN(NNwoundedCollisions, nNwoundedCollisions, int);               //! Number of N-Nwounded collisions
DECLARE_SOA_COLUMN(NwoundedNCollisions, nwoundedNCollisions, int);               //! Number of Nwounded-N collisions
DECLARE_SOA_COLUMN(NwoundedNwoundedCollisions, nwoundedNwoundedCollisions, int); //! Number of Nwounded-Nwounded collisions
DECLARE_SOA_COLUMN(SpectatorNeutrons, spectatorNeutrons, int);                   //! Number of spectator neutrons
DECLARE_SOA_COLUMN(SpectatorProtons, spectatorProtons, int);                     //! Number of spectator protons
DECLARE_SOA_COLUMN(ImpactParameter, impactParameter, float);                     //! Impact Parameter(fm) of collision
DECLARE_SOA_COLUMN(EventPlaneAngle, eventPlaneAngle, float);                     //! Azimuthal angle of event plane
DECLARE_SOA_COLUMN(Eccentricity, eccentricity, float);                           //! eccentricity of participating nucleons in the transverse plane (as in phobos nucl-ex/0510031)
DECLARE_SOA_COLUMN(SigmaInelNN, sigmaInelNN, float);                             //! nucleon-nucleon inelastic (including diffractive) cross-section
DECLARE_SOA_COLUMN(Centrality, centrality, float);                               //! centrality (prcentile of geometric cross section)
} // namespace hepmcheavyion

DECLARE_SOA_TABLE(HepMCHeavyIons, "AOD", "HEPMCHEAVYION", //! HepMC table for cross sections
                  o2::soa::Index<>, hepmcheavyion::McCollisionId, hepmcheavyion::GeneratorsID,
                  hepmcheavyion::NcollHard, hepmcheavyion::NpartProj, hepmcheavyion::NpartTarg,
                  hepmcheavyion::Ncoll, hepmcheavyion::NNwoundedCollisions, hepmcheavyion::NwoundedNCollisions,
                  hepmcheavyion::NwoundedNwoundedCollisions, hepmcheavyion::SpectatorNeutrons,
                  hepmcheavyion::SpectatorProtons, hepmcheavyion::ImpactParameter, hepmcheavyion::EventPlaneAngle,
                  hepmcheavyion::Eccentricity, hepmcheavyion::SigmaInelNN, hepmcheavyion::Centrality);
using HepMCHeavyIon = HepMCHeavyIons::iterator;

// --- Matching between collisions and other tables through BC ---

namespace indices
{
DECLARE_SOA_INDEX_COLUMN(Collision, collision);        //!
DECLARE_SOA_ARRAY_INDEX_COLUMN(Collision, collisions); //!
DECLARE_SOA_INDEX_COLUMN(BC, bc);                      //!
DECLARE_SOA_INDEX_COLUMN(Zdc, zdc);                    //!
DECLARE_SOA_INDEX_COLUMN(FV0A, fv0a);                  //!
DECLARE_SOA_INDEX_COLUMN(FV0C, fv0c);                  //!
DECLARE_SOA_INDEX_COLUMN(FT0, ft0);                    //!
DECLARE_SOA_INDEX_COLUMN(FDD, fdd);                    //!
} // namespace indices

// First entry: Collision
#define INDEX_LIST_RUN2 indices::CollisionId, indices::ZdcId, indices::BCId, indices::FT0Id, indices::FV0AId, indices::FV0CId, indices::FDDId
DECLARE_SOA_INDEX_TABLE_EXCLUSIVE(Run2MatchedExclusive, BCs, "MA_RN2_EX", INDEX_LIST_RUN2); //!
DECLARE_SOA_INDEX_TABLE(Run2MatchedSparse, BCs, "MA_RN2_SP", INDEX_LIST_RUN2);              //!

#define INDEX_LIST_RUN3 indices::CollisionId, indices::ZdcId, indices::BCId, indices::FT0Id, indices::FV0AId, indices::FDDId
DECLARE_SOA_INDEX_TABLE_EXCLUSIVE(Run3MatchedExclusive, BCs, "MA_RN3_EX", INDEX_LIST_RUN3); //!
DECLARE_SOA_INDEX_TABLE(Run3MatchedSparse, BCs, "MA_RN3_SP", INDEX_LIST_RUN3);              //!

// First entry: BC
DECLARE_SOA_INDEX_TABLE_EXCLUSIVE(MatchedBCCollisionsExclusive, BCs, "MA_BCCOL_EX", //!
                                  indices::BCId, indices::CollisionId);
DECLARE_SOA_INDEX_TABLE(MatchedBCCollisionsSparse, BCs, "MA_BCCOL_SP", //!
                        indices::BCId, indices::CollisionId);

DECLARE_SOA_INDEX_TABLE_EXCLUSIVE(MatchedBCCollisionsExclusiveMulti, BCs, "MA_BCCOLS_EX", //!
                                  indices::BCId, indices::CollisionIds);
DECLARE_SOA_INDEX_TABLE(MatchedBCCollisionsSparseMulti, BCs, "MA_BCCOLS_SP", //!
                        indices::BCId, indices::CollisionIds);

DECLARE_SOA_INDEX_TABLE_EXCLUSIVE(Run3MatchedToBCExclusive, BCs, "MA_RN3_BC_EX", //!
                                  indices::BCId, indices::ZdcId, indices::FT0Id, indices::FV0AId, indices::FDDId);
DECLARE_SOA_INDEX_TABLE(Run3MatchedToBCSparse, BCs, "MA_RN3_BC_SP", //!
                        indices::BCId, indices::ZdcId, indices::FT0Id, indices::FV0AId, indices::FDDId);

DECLARE_SOA_INDEX_TABLE(Run2MatchedToBCSparse, BCs, "MA_RN2_BC_SP", //!
                        indices::BCId, indices::ZdcId, indices::FT0Id, indices::FV0AId, indices::FV0CId, indices::FDDId);

} // namespace aod
namespace soa
{
// equivalences
DECLARE_EQUIVALENT_FOR_INDEX(aod::StoredTracks, aod::McTrackLabels);
DECLARE_EQUIVALENT_FOR_INDEX(aod::StoredTracksIU, aod::McTrackLabels);
DECLARE_EQUIVALENT_FOR_INDEX(aod::Collisions, aod::McCollisionLabels);
// Joins with collisions (only for sparse ones)
// NOTE: index table needs to be always last argument
extern template struct Join<aod::Collisions, aod::Run2MatchedSparse>;
extern template struct Join<aod::Collisions, aod::Run3MatchedSparse>;
} // namespace soa
namespace aod
{
using CollisionMatchedRun2Sparse = soa::Join<Collisions, Run2MatchedSparse>::iterator;
using CollisionMatchedRun3Sparse = soa::Join<Collisions, Run3MatchedSparse>::iterator;

} // namespace aod

} // namespace o2
#endif // O2_FRAMEWORK_ANALYSISDATAMODEL_H_<|MERGE_RESOLUTION|>--- conflicted
+++ resolved
@@ -305,12 +305,12 @@
                              }
                              return (itsClusterSizes >> (layer * 4)) & 0xf;
                            });
-<<<<<<< HEAD
+
 DECLARE_SOA_DYNAMIC_COLUMN(IsITSAfterburner, isITSAfterburner, //! If the track used the afterburner in the ITS
                            [](uint8_t detectorMap, float itsChi2Ncl) -> bool {
                              return (detectorMap & o2::aod::track::ITS) && (itsChi2Ncl < 0.f);
                            });
-=======
+
 
 namespace extensions
 {
@@ -335,7 +335,7 @@
                              return p.getDeltaTBwd();
                            });
 } // namespace extensions
->>>>>>> 52d98c8e
+
 } // namespace v001
 
 DECLARE_SOA_DYNAMIC_COLUMN(HasITS, hasITS, //! Flag to check if track has a ITS match

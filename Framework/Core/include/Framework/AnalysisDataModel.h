--- conflicted
+++ resolved
@@ -205,13 +205,8 @@
 DECLARE_SOA_COLUMN(TrackEtaEMCAL, trackEtaEmcal, float);                                      //!
 DECLARE_SOA_COLUMN(TrackPhiEMCAL, trackPhiEmcal, float);                                      //!
 DECLARE_SOA_DYNAMIC_COLUMN(HasTOF, hasTOF,                                                    //! Flag to check if track has a TOF measurement
-<<<<<<< HEAD
                            [](float tofSignal, float tofExpMom) -> bool { return (tofSignal > 0.f) && (tofExpMom > 0.f); });
-DECLARE_SOA_DYNAMIC_COLUMN(PIDForTracking, pidForTracking, //!
-=======
-                           [](float tofSignal) -> bool { return tofSignal > 0.f; });
 DECLARE_SOA_DYNAMIC_COLUMN(PIDForTracking, pidForTracking, //! PID hypothesis used during tracking. See the constants in the class PID in PID.h
->>>>>>> 148d0f11
                            [](uint32_t flags) -> uint32_t { return flags >> 28; });
 DECLARE_SOA_DYNAMIC_COLUMN(TPCNClsFound, tpcNClsFound, //! Number of found TPC clusters
                            [](uint8_t tpcNClsFindable, int8_t tpcNClsFindableMinusFound) -> int16_t { return (int16_t)tpcNClsFindable - tpcNClsFindableMinusFound; });

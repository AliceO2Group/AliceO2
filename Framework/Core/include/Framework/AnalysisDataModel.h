--- conflicted
+++ resolved
@@ -156,7 +156,6 @@
                              auto pt = 1.f / std::abs(signed1Pt);
                              return pt * tgl;
                            });
-<<<<<<< HEAD
 DECLARE_SOA_DYNAMIC_COLUMN(PVector, pVector, //! Momentum vector in x,y,z-directions in GeV/c
                            [](float signed1Pt, float snp, float alpha, float tgl) -> std::array<float, 3> {
                              const auto pt = 1.f / std::abs(signed1Pt);
@@ -168,8 +167,6 @@
                              const auto pz = pt * tgl;
                              return std::move(std::array<float, 3>{std::move(px), std::move(py), std::move(pz)});
                            });
-=======
->>>>>>> 11e254b2
 DECLARE_SOA_EXPRESSION_COLUMN(P, p, float, //! Momentum in Gev/c
                               ifnode(nabs(aod::track::signed1Pt) <= o2::constants::math::Almost0, o2::constants::math::VeryBig, 0.5f * (ntan(o2::constants::math::PIQuarter - 0.5f * natan(aod::track::tgl)) + 1.f / ntan(o2::constants::math::PIQuarter - 0.5f * natan(aod::track::tgl))) / nabs(aod::track::signed1Pt)));
 DECLARE_SOA_DYNAMIC_COLUMN(Energy, energy, //! Track energy, computed under the mass assumption given as input
@@ -403,11 +400,8 @@
                        track::Px<track::Signed1Pt, track::Snp, track::Alpha>,
                        track::Py<track::Signed1Pt, track::Snp, track::Alpha>,
                        track::Pz<track::Signed1Pt, track::Tgl>,
-<<<<<<< HEAD
                        track::PVector<track::Signed1Pt, track::Snp, track::Alpha, track::Tgl>,
-=======
                        track::Energy<track::Signed1Pt, track::Tgl>,
->>>>>>> 11e254b2
                        track::Rapidity<track::Signed1Pt, track::Tgl>,
                        track::Sign<track::Signed1Pt>,
                        o2::soa::Marker<2>);

--- conflicted
+++ resolved
@@ -266,12 +266,10 @@
     return values.cols;
   }
 
-<<<<<<< HEAD
   auto copy() const
   {
     LabeledArray<T> copy = *this;
     return copy;
-=======
   void replaceLabelsRows(std::vector<std::string> const& labels)
   {
     LabelMap::replaceLabelsRows(values.rows, labels);
@@ -280,7 +278,6 @@
   void replaceLabelsCols(std::vector<std::string> const& labels)
   {
     LabelMap::replaceLabelsCols(values.cols, labels);
->>>>>>> 9f9fc26c
   }
 
  private:

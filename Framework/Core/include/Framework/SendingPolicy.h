// Copyright 2019-2020 CERN and copyright holders of ALICE O2.
// See https://alice-o2.web.cern.ch/copyright for details of the copyright holders.
// All rights not expressly granted are reserved.
//
// This software is distributed under the terms of the GNU General Public
// License v3 (GPL Version 3), copied verbatim in the file "COPYING".
//
// In applying this license CERN does not waive the privileges and immunities
// granted to it by virtue of its status as an Intergovernmental Organization
// or submit itself to any jurisdiction.
#ifndef O2_FRAMEWORK_SENDINGPOLICY_H_
#define O2_FRAMEWORK_SENDINGPOLICY_H_

#include "Framework/DataProcessorMatchers.h"
#include "Framework/RoutingIndices.h"
#include <fairmq/FwdDecls.h>
#include <vector>
#include <functional>
#include <string>

namespace o2::framework
{

<<<<<<< HEAD
struct ConfigContext;
=======
class FairMQDeviceProxy;
>>>>>>> 748f30c6

struct SendingPolicy {
  using SendingCallback = std::function<void(FairMQDeviceProxy&, fair::mq::Parts&, ChannelIndex channelIndex)>;
  std::string name = "invalid";
  DeviceMatcher matcher = nullptr;
  SendingCallback send = nullptr;
  static std::vector<SendingPolicy> createDefaultPolicies(ConfigContext const&);
};

} // namespace o2::framework

#endif // O2_FRAMEWORK_SENDINGPOLICY_H_<|MERGE_RESOLUTION|>--- conflicted
+++ resolved
@@ -21,11 +21,8 @@
 namespace o2::framework
 {
 
-<<<<<<< HEAD
 struct ConfigContext;
-=======
 class FairMQDeviceProxy;
->>>>>>> 748f30c6
 
 struct SendingPolicy {
   using SendingCallback = std::function<void(FairMQDeviceProxy&, fair::mq::Parts&, ChannelIndex channelIndex)>;

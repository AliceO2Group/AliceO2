// Copyright 2019-2020 CERN and copyright holders of ALICE O2.
// See https://alice-o2.web.cern.ch/copyright for details of the copyright holders.
// All rights not expressly granted are reserved.
//
// This software is distributed under the terms of the GNU General Public
// License v3 (GPL Version 3), copied verbatim in the file "COPYING".
//
// In applying this license CERN does not waive the privileges and immunities
// granted to it by virtue of its status as an Intergovernmental Organization
// or submit itself to any jurisdiction.
#define BOOST_BIND_GLOBAL_PLACEHOLDERS
#include <stdexcept>
#include "Framework/BoostOptionsRetriever.h"
#include "Framework/BacktraceHelpers.h"
#include "Framework/CallbacksPolicy.h"
#include "Framework/ChannelConfigurationPolicy.h"
#include "Framework/ChannelMatching.h"
#include "Framework/ConfigParamsHelper.h"
#include "Framework/ConfigParamSpec.h"
#include "Framework/ConfigContext.h"
#include "Framework/ComputingQuotaEvaluator.h"
#include "CommonDriverServices.h"
#include "Framework/DataProcessingDevice.h"
#include "Framework/DataProcessingContext.h"
#include "Framework/DataProcessorSpec.h"
#include "Framework/PluginManager.h"
#include "Framework/DeviceControl.h"
#include "Framework/DeviceExecution.h"
#include "Framework/DeviceInfo.h"
#include "Framework/DeviceMetricsInfo.h"
#include "Framework/DeviceMetricsHelper.h"
#include "Framework/DeviceConfigInfo.h"
#include "Framework/DeviceSpec.h"
#include "Framework/DeviceState.h"
#include "Framework/DeviceConfig.h"
#include "DeviceStateHelpers.h"
#include "Framework/DevicesManager.h"
#include "Framework/DebugGUI.h"
#include "Framework/LocalRootFileService.h"
#include "Framework/LogParsingHelpers.h"
#include "Framework/Logger.h"
#include "Framework/ParallelContext.h"
#include "Framework/RawDeviceService.h"
#include "Framework/SimpleRawDeviceService.h"
#include "Framework/Signpost.h"
#include "Framework/ControlService.h"
#include "Framework/CallbackService.h"
#include "Framework/WorkflowSpec.h"
#include "Framework/Monitoring.h"
#include "Framework/DataProcessorInfo.h"
#include "Framework/DriverInfo.h"
#include "Framework/DriverConfig.h"
#include "Framework/DriverControl.h"
#include "Framework/DataTakingContext.h"
#include "Framework/CommandInfo.h"
#include "Framework/RunningWorkflowInfo.h"
#include "Framework/TopologyPolicy.h"
#include "Framework/WorkflowSpecNode.h"
#include "Framework/GuiCallbackContext.h"
#include "Framework/DeviceContext.h"
#include "Framework/ServiceMetricsInfo.h"
#include "Framework/DataTakingContext.h"
#include "Framework/CommonServices.h"
#include "Framework/DefaultsHelpers.h"
#include "ControlServiceHelpers.h"
#include "ProcessingPoliciesHelpers.h"
#include "DriverServerContext.h"
#include "HTTPParser.h"
#include "DPLWebSocket.h"
#include "ArrowSupport.h"

#include "ComputingResourceHelpers.h"
#include "DataProcessingStatus.h"
#include "DDSConfigHelpers.h"
#include "O2ControlHelpers.h"
#include "DeviceSpecHelpers.h"
#include "GraphvizHelpers.h"
#include "MermaidHelpers.h"
#include "PropertyTreeHelpers.h"
#include "SimpleResourceManager.h"
#include "WorkflowSerializationHelpers.h"

#include <Configuration/ConfigurationInterface.h>
#include <Configuration/ConfigurationFactory.h>
#include <Monitoring/MonitoringFactory.h>
#include "ResourcesMonitoringHelper.h"

#include <fairmq/Device.h>
#include <fairmq/DeviceRunner.h>
#include <fairmq/shmem/Monitor.h>
#include <fairmq/ProgOptions.h>

#include <boost/program_options.hpp>
#include <boost/program_options/options_description.hpp>
#include <boost/program_options/variables_map.hpp>
#include <boost/exception/diagnostic_information.hpp>
#include <boost/property_tree/json_parser.hpp>

#include <uv.h>
#include <TEnv.h>
#include <TSystem.h>

#include <cinttypes>
#include <cstdint>
#include <cstdio>
#include <cstdlib>
#include <cstring>
#include <csignal>
#include <iostream>
#include <map>
#include <regex>
#include <set>
#include <string>
#include <type_traits>
#include <tuple>
#include <chrono>
#include <utility>
#include <numeric>
#include <functional>

#include <fcntl.h>
#include <netinet/ip.h>
#include <sys/resource.h>
#include <sys/select.h>
#include <sys/socket.h>
#include <sys/stat.h>
#include <sys/time.h>
#include <sys/types.h>
#include <sys/un.h>
#include <sys/wait.h>
#include <unistd.h>
#include <execinfo.h>
#include <cfenv>
// This is to allow C++20 aggregate initialisation
#pragma GCC diagnostic push
#pragma GCC diagnostic ignored "-Wpedantic"
#if defined(__linux__) && __has_include(<sched.h>)
#include <sched.h>
#elif __has_include(<linux/getcpu.h>)
#include <linux/getcpu.h>
#elif __has_include(<cpuid.h>) && (__x86_64__ || __i386__)
#include <cpuid.h>
#define CPUID(INFO, LEAF, SUBLEAF) __cpuid_count(LEAF, SUBLEAF, INFO[0], INFO[1], INFO[2], INFO[3])
#define GETCPU(CPU)                                 \
  {                                                 \
    uint32_t CPUInfo[4];                            \
    CPUID(CPUInfo, 1, 0);                           \
    /* CPUInfo[1] is EBX, bits 24-31 are APIC ID */ \
    if ((CPUInfo[3] & (1 << 9)) == 0) {             \
      CPU = -1; /* no APIC on chip */               \
    } else {                                        \
      CPU = (unsigned)CPUInfo[1] >> 24;             \
    }                                               \
    if (CPU < 0)                                    \
      CPU = 0;                                      \
  }
#endif

using namespace o2::monitoring;
using namespace o2::configuration;

using namespace o2::framework;
namespace bpo = boost::program_options;
using DataProcessorInfos = std::vector<DataProcessorInfo>;
using DeviceExecutions = std::vector<DeviceExecution>;
using DeviceSpecs = std::vector<DeviceSpec>;
using DeviceInfos = std::vector<DeviceInfo>;
using DataProcessingStatesInfos = std::vector<DataProcessingStates>;
using DeviceControls = std::vector<DeviceControl>;
using DataProcessorSpecs = std::vector<DataProcessorSpec>;

std::vector<DeviceMetricsInfo> gDeviceMetricsInfos;

// FIXME: probably find a better place
// these are the device options added by the framework, but they can be
// overloaded in the config spec
bpo::options_description gHiddenDeviceOptions("Hidden child options");

O2_DECLARE_DYNAMIC_LOG(driver);
O2_DECLARE_DYNAMIC_LOG(gui);

void doBoostException(boost::exception& e, const char*);
void doDPLException(o2::framework::RuntimeErrorRef& ref, char const*);
void doUnknownException(std::string const& s, char const*);

char* getIdString(int argc, char** argv)
{
  for (int argi = 0; argi < argc; argi++) {
    if (strcmp(argv[argi], "--id") == 0 && argi + 1 < argc) {
      return argv[argi + 1];
    }
  }
  return nullptr;
}

int callMain(int argc, char** argv, int (*mainNoCatch)(int, char**))
{
  static bool noCatch = getenv("O2_NO_CATCHALL_EXCEPTIONS") && strcmp(getenv("O2_NO_CATCHALL_EXCEPTIONS"), "0");
  int result = 1;
  if (noCatch) {
    try {
      result = mainNoCatch(argc, argv);
    } catch (o2::framework::RuntimeErrorRef& ref) {
      doDPLException(ref, argv[0]);
      throw;
    }
  } else {
    try {
      // The 0 here is an int, therefore having the template matching in the
      // SFINAE expression above fit better the version which invokes user code over
      // the default one.
      // The default policy is a catch all pub/sub setup to be consistent with the past.
      result = mainNoCatch(argc, argv);
    } catch (boost::exception& e) {
      doBoostException(e, argv[0]);
      throw;
    } catch (std::exception const& error) {
      doUnknownException(error.what(), argv[0]);
      throw;
    } catch (o2::framework::RuntimeErrorRef& ref) {
      doDPLException(ref, argv[0]);
      throw;
    } catch (...) {
      doUnknownException("", argv[0]);
      throw;
    }
  }
  return result;
}

// Read from a given fd and print it.
// return true if we can still read from it,
// return false if we need to close the input pipe.
//
// FIXME: We should really print full lines.
void getChildData(int infd, DeviceInfo& outinfo)
{
  char buffer[1024 * 16];
  int bytes_read;
  // NOTE: do not quite understand read ends up blocking if I read more than
  //        once. Oh well... Good enough for now.
  int64_t total_bytes_read = 0;
  int64_t count = 0;
  bool once = false;
  while (true) {
    bytes_read = read(infd, buffer, 1024 * 16);
    if (bytes_read == 0) {
      return;
    }
    if (!once) {
      once = true;
    }
    if (bytes_read < 0) {
      return;
    }
    assert(bytes_read > 0);
    outinfo.unprinted.append(buffer, bytes_read);
    count++;
  }
}

/// Return true if all the DeviceInfo in \a infos are
/// ready to quit. false otherwise.
/// FIXME: move to an helper class
bool checkIfCanExit(std::vector<DeviceInfo> const& infos)
{
  if (infos.empty()) {
    return false;
  }
  for (auto& info : infos) {
    if (info.readyToQuit == false) {
      return false;
    }
  }
  return true;
}

// Kill all the active children. Exit code
// is != 0 if any of the children had an error.
void killChildren(std::vector<DeviceInfo>& infos, int sig)
{
  for (auto& info : infos) {
    if (info.active == true) {
      kill(info.pid, sig);
    }
  }
}

/// Check the state of the children
bool areAllChildrenGone(std::vector<DeviceInfo>& infos)
{
  for (auto& info : infos) {
    if ((info.pid != 0) && info.active) {
      return false;
    }
  }
  return true;
}

/// Calculate exit code
namespace
{
int calculateExitCode(DriverInfo& driverInfo, DeviceSpecs& deviceSpecs, DeviceInfos& infos)
{
  std::regex regexp(R"(^\[([\d+:]*)\]\[\w+\] )");
  if (!driverInfo.lastError.empty()) {
    LOGP(error, "SEVERE: DPL driver encountered an error while running.\n{}",
         driverInfo.lastError);
    return 1;
  }
  for (size_t di = 0; di < deviceSpecs.size(); ++di) {
    auto& info = infos[di];
    auto& spec = deviceSpecs[di];
    if (info.maxLogLevel >= driverInfo.minFailureLevel) {
      LOGP(error, "SEVERE: Device {} ({}) had at least one message above severity {}: {}",
           spec.name,
           info.pid,
           (int)info.minFailureLevel,
           std::regex_replace(info.firstSevereError, regexp, ""));
      return 1;
    }
    if (info.exitStatus != 0) {
      LOGP(error, "SEVERE: Device {} ({}) returned with {}",
           spec.name,
           info.pid,
           info.exitStatus);
      return info.exitStatus;
    }
  }
  return 0;
}
} // namespace

void createPipes(int* pipes)
{
  auto p = pipe(pipes);

  if (p == -1) {
    std::cerr << "Unable to create PIPE: ";
    switch (errno) {
      case EFAULT:
        assert(false && "EFAULT while reading from pipe");
        break;
      case EMFILE:
        std::cerr << "Too many active descriptors";
        break;
      case ENFILE:
        std::cerr << "System file table is full";
        break;
      default:
        std::cerr << "Unknown PIPE" << std::endl;
    };
    // Kill immediately both the parent and all the children
    kill(-1 * getpid(), SIGKILL);
  }
}

// We don't do anything in the signal handler but
// we simply note down the fact a signal arrived.
// All the processing is done by the state machine.
volatile sig_atomic_t graceful_exit = false;
volatile sig_atomic_t forceful_exit = false;
volatile sig_atomic_t sigchld_requested = false;
volatile sig_atomic_t double_sigint = false;

static void handle_sigint(int)
{
  if (graceful_exit == false) {
    graceful_exit = true;
  } else {
    forceful_exit = true;
    // We keep track about forceful exiting via
    // a double SIGINT, so that we do not print
    // any extra message. This means that if the
    // forceful_exit is set by the timer, we will
    // get an error message about each child which
    // did not gracefully exited.
    double_sigint = true;
  }
}

/// Helper to invoke shared memory cleanup
void cleanupSHM(std::string const& uniqueWorkflowId)
{
  using namespace fair::mq::shmem;
  fair::mq::shmem::Monitor::Cleanup(SessionId{"dpl_" + uniqueWorkflowId}, false);
}

static void handle_sigchld(int) { sigchld_requested = true; }

void spawnRemoteDevice(uv_loop_t* loop,
                       std::string const&,
                       DeviceSpec const& spec,
                       DeviceControl&,
                       DeviceExecution&,
                       DeviceInfos& deviceInfos,
                       DataProcessingStatesInfos& allStates)
{
  LOG(info) << "Starting " << spec.id << " as remote device";
  DeviceInfo info{
    .pid = 0,
    .historyPos = 0,
    .historySize = 1000,
    .maxLogLevel = LogParsingHelpers::LogLevel::Debug,
    .active = true,
    .readyToQuit = false,
    .inputChannelMetricsViewIndex = Metric2DViewIndex{"oldest_possible_timeslice", 0, 0, {}},
    .outputChannelMetricsViewIndex = Metric2DViewIndex{"oldest_possible_output", 0, 0, {}},
    .lastSignal = uv_hrtime() - 10000000};

  deviceInfos.emplace_back(info);
  timespec now;
  clock_gettime(CLOCK_REALTIME, &now);
  uint64_t offset = now.tv_sec * 1000 - uv_now(loop);
  allStates.emplace_back(TimingHelpers::defaultRealtimeBaseConfigurator(offset, loop),
                         TimingHelpers::defaultCPUTimeConfigurator(loop));
  // Let's add also metrics information for the given device
  gDeviceMetricsInfos.emplace_back(DeviceMetricsInfo{});
}

struct DeviceLogContext {
  int fd;
  int index;
  DriverServerContext* serverContext;
};

void log_callback(uv_poll_t* handle, int status, int events)
{
  O2_SIGNPOST_ID_FROM_POINTER(sid, driver, handle->loop);
  auto* logContext = reinterpret_cast<DeviceLogContext*>(handle->data);
  std::vector<DeviceInfo>* infos = logContext->serverContext->infos;
  DeviceInfo& info = infos->at(logContext->index);

  if (status < 0) {
    info.active = false;
  }
  if (events & UV_READABLE) {
    getChildData(logContext->fd, info);
  }
  if (events & UV_DISCONNECT) {
    info.active = false;
  }
  O2_SIGNPOST_EVENT_EMIT(driver, sid, "loop", "log_callback invoked by poller for device %{xcode:pid}d which is %{public}s%{public}s",
                         info.pid, info.active ? "active" : "inactive",
                         info.active ? " and still has data to read." : ".");
  if (info.active == false) {
    uv_poll_stop(handle);
  }
  uv_async_send(logContext->serverContext->asyncLogProcessing);
}

void close_websocket(uv_handle_t* handle)
{
  O2_SIGNPOST_ID_FROM_POINTER(sid, driver, handle->loop);
  O2_SIGNPOST_EVENT_EMIT(driver, sid, "mainloop", "close_websocket");
  delete (WSDPLHandler*)handle->data;
}

void websocket_callback(uv_stream_t* stream, ssize_t nread, const uv_buf_t* buf)
{
  O2_SIGNPOST_ID_FROM_POINTER(sid, driver, stream->loop);
  O2_SIGNPOST_EVENT_EMIT(driver, sid, "mainloop", "websocket_callback");
  auto* handler = (WSDPLHandler*)stream->data;
  if (nread == 0) {
    return;
  }
  if (nread == UV_EOF) {
    if (buf->base) {
      free(buf->base);
    }
    uv_read_stop(stream);
    uv_close((uv_handle_t*)stream, close_websocket);
    return;
  }
  if (nread < 0) {
    // FIXME: should I close?
    LOG(error) << "websocket_callback: Error while reading from websocket";
    if (buf->base) {
      free(buf->base);
    }
    uv_read_stop(stream);
    uv_close((uv_handle_t*)stream, close_websocket);
    return;
  }
  try {
    LOG(debug3) << "Parsing request with " << handler << " with " << nread << " bytes";
    parse_http_request(buf->base, nread, handler);
    if (buf->base) {
      free(buf->base);
    }
  } catch (WSError& e) {
    LOG(error) << "Error while parsing request: " << e.message;
    handler->error(e.code, e.message.c_str());
  }
}

static void my_alloc_cb(uv_handle_t*, size_t suggested_size, uv_buf_t* buf)
{
  buf->base = (char*)malloc(suggested_size);
  buf->len = suggested_size;
}

/// A callback for the rest engine
void ws_connect_callback(uv_stream_t* server, int status)
{
  O2_SIGNPOST_ID_FROM_POINTER(sid, driver, server->loop);
  O2_SIGNPOST_EVENT_EMIT(driver, sid, "mainloop", "websocket_callback");
  auto* serverContext = reinterpret_cast<DriverServerContext*>(server->data);
  if (status < 0) {
    LOGF(error, "New connection error %s\n", uv_strerror(status));
    // error!
    return;
  }

  auto* client = (uv_tcp_t*)malloc(sizeof(uv_tcp_t));
  uv_tcp_init(serverContext->loop, client);
  if (uv_accept(server, (uv_stream_t*)client) == 0) {
    client->data = new WSDPLHandler((uv_stream_t*)client, serverContext);
    uv_read_start((uv_stream_t*)client, (uv_alloc_cb)my_alloc_cb, websocket_callback);
  } else {
    uv_close((uv_handle_t*)client, nullptr);
  }
}

struct StreamConfigContext {
  std::string configuration;
  int fd;
};

void stream_config(uv_work_t* req)
{
  auto* context = (StreamConfigContext*)req->data;
  size_t result = write(context->fd, context->configuration.data(), context->configuration.size());
  if (result != context->configuration.size()) {
    LOG(error) << "Unable to pass configuration to children";
  }
  {
    auto error = fsync(context->fd);
    switch (error) {
      case EBADF:
        LOGP(error, "EBADF while flushing child stdin");
        break;
      case EINVAL:
        LOGP(error, "EINVAL while flushing child stdin");
        break;
      case EINTR:
        LOGP(error, "EINTR while flushing child stdin");
        break;
      case EIO:
        LOGP(error, "EIO while flushing child stdin");
        break;
      default:;
    }
  }
  {
    auto error = close(context->fd); // Not allowing further communication...
    switch (error) {
      case EBADF:
        LOGP(error, "EBADF while closing child stdin");
        break;
      case EINTR:
        LOGP(error, "EINTR while closing child stdin");
        break;
      case EIO:
        LOGP(error, "EIO while closing child stdin");
        break;
      default:;
    }
  }
}

struct DeviceRef {
  int index;
};

struct DeviceStdioContext {
  int childstdin[2];
  int childstdout[2];
};

void handleSignals()
{
  struct sigaction sa_handle_int;
  sa_handle_int.sa_handler = handle_sigint;
  sigemptyset(&sa_handle_int.sa_mask);
  sa_handle_int.sa_flags = SA_RESTART;
  if (sigaction(SIGINT, &sa_handle_int, nullptr) == -1) {
    perror("Unable to install signal handler");
    exit(1);
  }
  struct sigaction sa_handle_term;
  sa_handle_term.sa_handler = handle_sigint;
  sigemptyset(&sa_handle_term.sa_mask);
  sa_handle_term.sa_flags = SA_RESTART;
  if (sigaction(SIGTERM, &sa_handle_int, nullptr) == -1) {
    perror("Unable to install signal handler");
    exit(1);
  }
}

void handleChildrenStdio(DriverServerContext* serverContext,
                         std::string const& forwardedStdin,
                         std::vector<DeviceStdioContext>& childFds,
                         std::vector<uv_poll_t*>& handles)
{
  for (size_t i = 0; i < childFds.size(); ++i) {
    auto& childstdin = childFds[i].childstdin;
    auto& childstdout = childFds[i].childstdout;

    auto* req = (uv_work_t*)malloc(sizeof(uv_work_t));
    req->data = new StreamConfigContext{forwardedStdin, childstdin[1]};
    uv_queue_work(serverContext->loop, req, stream_config, nullptr);

    // Setting them to non-blocking to avoid haing the driver hang when
    // reading from child.
    int resultCode = fcntl(childstdout[0], F_SETFL, O_NONBLOCK);
    if (resultCode == -1) {
      LOGP(error, "Error while setting the socket to non-blocking: {}", strerror(errno));
    }

    /// Add pollers for stdout and stderr
    auto addPoller = [&handles, &serverContext](int index, int fd) {
      auto* context = new DeviceLogContext{};
      context->index = index;
      context->fd = fd;
      context->serverContext = serverContext;
      handles.push_back((uv_poll_t*)malloc(sizeof(uv_poll_t)));
      auto handle = handles.back();
      handle->data = context;
      uv_poll_init(serverContext->loop, handle, fd);
      uv_poll_start(handle, UV_READABLE, log_callback);
    };

    addPoller(i, childstdout[0]);
  }
}

void handle_crash(int sig)
{
  // dump demangled stack trace
  void* array[1024];
  int size = backtrace(array, 1024);

  {
    char buffer[1024];
    char const* msg = "*** Program crashed (%s)\nBacktrace by DPL:\n";
    snprintf(buffer, 1024, msg, strsignal(sig));
    if (sig == SIGFPE) {
      if (std::fetestexcept(FE_DIVBYZERO)) {
        snprintf(buffer, 1024, msg, "FLOATING POINT EXCEPTION - DIVISION BY ZERO");
      } else if (std::fetestexcept(FE_INVALID)) {
        snprintf(buffer, 1024, msg, "FLOATING POINT EXCEPTION - INVALID RESULT");
      } else {
        snprintf(buffer, 1024, msg, "FLOATING POINT EXCEPTION - UNKNOWN REASON");
      }
    }
    auto retVal = write(STDERR_FILENO, buffer, strlen(buffer));
    (void)retVal;
  }
  BacktraceHelpers::demangled_backtrace_symbols(array, size, STDERR_FILENO);
  {
    char const* msg = "Backtrace complete.\n";
    int len = strlen(msg); /* the byte length of the string */

    auto retVal = write(STDERR_FILENO, msg, len);
    (void)retVal;
    fsync(STDERR_FILENO);
  }
  _exit(1);
}

/// This will start a new device by forking and executing a
/// new child
void spawnDevice(uv_loop_t* loop,
                 DeviceRef ref,
                 std::vector<DeviceSpec> const& specs,
                 DriverInfo& driverInfo,
                 std::vector<DeviceControl>&,
                 std::vector<DeviceExecution>& executions,
                 std::vector<DeviceInfo>& deviceInfos,
                 std::vector<DataProcessingStates>& allStates,
                 ServiceRegistryRef serviceRegistry,
                 boost::program_options::variables_map& varmap,
                 std::vector<DeviceStdioContext>& childFds,
                 unsigned parentCPU,
                 unsigned parentNode)
{
  // FIXME: this might not work when more than one DPL driver on the same
  // machine. Hopefully we do not care.
  // Not how the first port is actually used to broadcast clients.
  auto& spec = specs[ref.index];
  auto& execution = executions[ref.index];

  for (auto& service : spec.services) {
    if (service.preFork != nullptr) {
      service.preFork(serviceRegistry, DeviceConfig{varmap});
    }
  }
  // If we have a framework id, it means we have already been respawned
  // and that we are in a child. If not, we need to fork and re-exec, adding
  // the framework-id as one of the options.
  pid_t id = 0;
  id = fork();
  // We are the child: prepare options and reexec.
  if (id == 0) {
    // We allow being debugged and do not terminate on SIGTRAP
    signal(SIGTRAP, SIG_IGN);
    // We immediately ignore SIGUSR1 and SIGUSR2 so that we do not
    // get killed by the parent trying to force stepping children.
    // We will re-enable them later on, when it is actually safe to
    // do so.
    signal(SIGUSR1, SIG_IGN);
    signal(SIGUSR2, SIG_IGN);

    // This is the child.
    // For stdout / stderr, we close the read part of the pipe, the
    // old descriptor, and then replace it with the write part of the pipe.
    // For stdin, we close the write part of the pipe, the old descriptor,
    // and then we replace it with the read part of the pipe.
    // We also close all the filedescriptors for our sibilings.
    struct rlimit rlim;
    getrlimit(RLIMIT_NOFILE, &rlim);
    // We close all FD, but the one which are actually
    // used to communicate with the driver. This is a bad
    // idea in the first place, because rlim_cur could be huge
    // FIXME: I should understand which one is really to be closed and use
    // CLOEXEC on it.
    int rlim_cur = std::min((int)rlim.rlim_cur, 10000);
    for (int i = 0; i < rlim_cur; ++i) {
      if (childFds[ref.index].childstdin[0] == i) {
        continue;
      }
      if (childFds[ref.index].childstdout[1] == i) {
        continue;
      }
      close(i);
    }
    dup2(childFds[ref.index].childstdin[0], STDIN_FILENO);
    dup2(childFds[ref.index].childstdout[1], STDOUT_FILENO);
    dup2(childFds[ref.index].childstdout[1], STDERR_FILENO);

    for (auto& service : spec.services) {
      if (service.postForkChild != nullptr) {
        service.postForkChild(serviceRegistry);
      }
    }
    for (auto& env : execution.environ) {
      putenv(strdup(DeviceSpecHelpers::reworkTimeslicePlaceholder(env, spec).data()));
    }
    execvp(execution.args[0], execution.args.data());
  } else {
    O2_SIGNPOST_ID_GENERATE(sid, driver);
    O2_SIGNPOST_EVENT_EMIT(driver, sid, "spawnDevice", "New child at %{pid}d", id);
  }
  close(childFds[ref.index].childstdin[0]);
  close(childFds[ref.index].childstdout[1]);
  if (varmap.count("post-fork-command")) {
    auto templateCmd = varmap["post-fork-command"];
    auto cmd = fmt::format(fmt::runtime(templateCmd.as<std::string>()),
                           fmt::arg("pid", id),
                           fmt::arg("id", spec.id),
                           fmt::arg("cpu", parentCPU),
                           fmt::arg("node", parentNode),
                           fmt::arg("name", spec.name),
                           fmt::arg("timeslice0", spec.inputTimesliceId),
                           fmt::arg("timeslice1", spec.inputTimesliceId + 1),
                           fmt::arg("rank0", spec.rank),
                           fmt::arg("maxRank0", spec.nSlots));
    int err = system(cmd.c_str());
    if (err) {
      LOG(error) << "Post fork command `" << cmd << "` returned with status " << err;
    }
    LOG(debug) << "Successfully executed `" << cmd;
  }
  // This is the parent. We close the write end of
  // the child pipe and and keep track of the fd so
  // that we can later select on it.
  for (auto& service : spec.services) {
    if (service.postForkParent != nullptr) {
      service.postForkParent(serviceRegistry);
    }
  }

  LOG(info) << "Starting " << spec.id << " on pid " << id;
  deviceInfos.push_back({.pid = id,
                         .historyPos = 0,
                         .historySize = 1000,
                         .maxLogLevel = LogParsingHelpers::LogLevel::Debug,
                         .minFailureLevel = driverInfo.minFailureLevel,
                         .active = true,
                         .readyToQuit = false,
                         .inputChannelMetricsViewIndex = Metric2DViewIndex{"oldest_possible_timeslice", 0, 0, {}},
                         .outputChannelMetricsViewIndex = Metric2DViewIndex{"oldest_possible_output", 0, 0, {}},
                         .lastSignal = uv_hrtime() - 10000000});
  // create the offset using uv_hrtime
  timespec now;
  clock_gettime(CLOCK_REALTIME, &now);
  uint64_t offset = now.tv_sec * 1000 - uv_now(loop);
  allStates.emplace_back(
    TimingHelpers::defaultRealtimeBaseConfigurator(offset, loop),
    TimingHelpers::defaultCPUTimeConfigurator(loop));

  allStates.back().registerState(DataProcessingStates::StateSpec{
    .name = "data_queries",
    .stateId = (short)ProcessingStateId::DATA_QUERIES,
    .sendInitialValue = true,
  });
  allStates.back().registerState(DataProcessingStates::StateSpec{
    .name = "output_matchers",
    .stateId = (short)ProcessingStateId::OUTPUT_MATCHERS,
    .sendInitialValue = true,
  });

  for (size_t i = 0; i < DefaultsHelpers::pipelineLength(); ++i) {
    allStates.back().registerState(DataProcessingStates::StateSpec{
      .name = fmt::format("matcher_variables/{}", i),
      .stateId = static_cast<short>((short)(ProcessingStateId::CONTEXT_VARIABLES_BASE) + i),
      .minPublishInterval = 200, // if we publish too often we flood the GUI and we are not able to read it in any case
      .sendInitialValue = true,
    });
  }

  for (size_t i = 0; i < DefaultsHelpers::pipelineLength(); ++i) {
    allStates.back().registerState(DataProcessingStates::StateSpec{
      .name = fmt::format("data_relayer/{}", i),
      .stateId = static_cast<short>((short)(ProcessingStateId::DATA_RELAYER_BASE) + i),
      .minPublishInterval = 200, // if we publish too often we flood the GUI and we are not able to read it in any case
      .sendInitialValue = true,
    });
  }

  // Let's add also metrics information for the given device
  gDeviceMetricsInfos.emplace_back(DeviceMetricsInfo{});
}

void processChildrenOutput(uv_loop_t* loop,
                           DriverInfo& driverInfo,
                           DeviceInfos& infos,
                           DeviceSpecs const& specs,
                           DeviceControls& controls)
{
  // Display part. All you need to display should actually be in
  // `infos`.
  // TODO: split at \n
  // TODO: update this only once per 1/60 of a second or
  // things like this.
  // TODO: have multiple display modes
  // TODO: graphical view of the processing?
  assert(infos.size() == controls.size());
  std::match_results<std::string_view::const_iterator> match;
  ParsedMetricMatch metricMatch;
  ParsedConfigMatch configMatch;

  int processed = 0;
  for (size_t di = 0, de = infos.size(); di < de; ++di) {
    DeviceInfo& info = infos[di];
    DeviceControl& control = controls[di];
    assert(specs.size() == infos.size());
    DeviceSpec const& spec = specs[di];

    if (info.unprinted.empty()) {
      continue;
    }
    processed++;

    O2_SIGNPOST_ID_FROM_POINTER(sid, driver, &info);
    O2_SIGNPOST_START(driver, sid, "bytes_processed", "bytes processed by %{xcode:pid}d", info.pid);

    std::string_view s = info.unprinted;
    size_t pos = 0;
    info.history.resize(info.historySize);
    info.historyLevel.resize(info.historySize);

    while ((pos = s.find("\n")) != std::string::npos) {
      std::string_view token{s.substr(0, pos)};
      auto logLevel = LogParsingHelpers::parseTokenLevel(token);

      // Check if the token is a metric from SimpleMetricsService
      // if yes, we do not print it out and simply store it to be displayed
      // in the GUI.
      // Then we check if it is part of our Poor man control system
      // if yes, we execute the associated command.
      if (logLevel == LogParsingHelpers::LogLevel::Info && ControlServiceHelpers::parseControl(token, match)) {
        throw runtime_error("stdout is not supported anymore as a driver backend. Please use ws://");
      } else if (logLevel == LogParsingHelpers::LogLevel::Info && DeviceConfigHelper::parseConfig(token.substr(16), configMatch)) {
        throw runtime_error("stdout is not supported anymore as a driver backend. Please use ws://");
      } else if (!control.quiet && (token.find(control.logFilter) != std::string::npos) &&
                 logLevel >= control.logLevel) {
        assert(info.historyPos >= 0);
        assert(info.historyPos < info.history.size());
        info.history[info.historyPos] = token;
        info.historyLevel[info.historyPos] = logLevel;
        info.historyPos = (info.historyPos + 1) % info.history.size();
        fmt::print("[{}:{}]: {}\n", info.pid, spec.id, token);
      }
      // We keep track of the maximum log error a
      // device has seen.
      bool maxLogLevelIncreased = false;
      if (logLevel > info.maxLogLevel && logLevel > LogParsingHelpers::LogLevel::Info &&
          logLevel != LogParsingHelpers::LogLevel::Unknown) {
        info.maxLogLevel = logLevel;
        maxLogLevelIncreased = true;
      }
      if (logLevel >= driverInfo.minFailureLevel) {
        info.lastError = token;
        if (info.firstSevereError.empty() || maxLogLevelIncreased) {
          info.firstSevereError = token;
        }
      }
      // +1 is to skip the \n
      s.remove_prefix(pos + 1);
    }
    size_t oldSize = info.unprinted.size();
    info.unprinted = std::string(s);
    int64_t bytesProcessed = oldSize - info.unprinted.size();
    O2_SIGNPOST_END(driver, sid, "bytes_processed", "bytes processed by %{xcode:network-size-in-bytes}" PRIi64, bytesProcessed);
  }
  if (processed == 0) {
    O2_SIGNPOST_ID_FROM_POINTER(lid, driver, loop);
    O2_SIGNPOST_EVENT_EMIT(driver, lid, "mainloop", "processChildrenOutput invoked for nothing!");
  }
}

// Process all the sigchld which are pending
// @return wether or not a given child exited with an error condition.
bool processSigChild(DeviceInfos& infos, DeviceSpecs& specs)
{
  bool hasError = false;
  while (true) {
    int status;
    pid_t pid = waitpid((pid_t)(-1), &status, WNOHANG);
    if (pid > 0) {
      // Normal exit
      int es = WEXITSTATUS(status);
      if (WIFEXITED(status) == false || es != 0) {
        // Look for the name associated to the pid in the infos
        std::string id = "unknown";
        assert(specs.size() == infos.size());
        for (size_t ii = 0; ii < infos.size(); ++ii) {
          if (infos[ii].pid == pid) {
            id = specs[ii].id;
          }
        }
        // No need to print anything if the user
        // force quitted doing a double Ctrl-C.
        if (double_sigint) {
        } else if (forceful_exit) {
          LOGP(error, "pid {} ({}) was forcefully terminated after being requested to quit", pid, id);
        } else {
          if (WIFSIGNALED(status)) {
            int exitSignal = WTERMSIG(status);
            es = exitSignal + 128;
            LOGP(error, "Workflow crashed - PID {} ({}) was killed abnormally with {} and exited code was set to {}.", pid, id, strsignal(exitSignal), es);
          } else {
            es = 128;
            LOGP(error, "Workflow crashed - PID {} ({}) did not exit correctly however it's not clear why. Exit code forced to {}.", pid, id, es);
          }
        }
        hasError |= true;
      }
      for (auto& info : infos) {
        if (info.pid == pid) {
          info.active = false;
          info.exitStatus = es;
        }
      }
      continue;
    } else {
      break;
    }
  }
  return hasError;
}

void doDPLException(RuntimeErrorRef& e, char const* processName)
{
  auto& err = o2::framework::error_from_ref(e);
  if (err.maxBacktrace != 0) {
    LOGP(fatal,
         "Unhandled o2::framework::runtime_error reached the top of main of {}, device shutting down."
         " Reason: {}"
         "\n Backtrace follow: \n",
         processName, err.what);
    BacktraceHelpers::demangled_backtrace_symbols(err.backtrace, err.maxBacktrace, STDERR_FILENO);
  } else {
    LOGP(fatal,
         "Unhandled o2::framework::runtime_error reached the top of main of {}, device shutting down."
         " Reason: {}"
         "\n Recompile with DPL_ENABLE_BACKTRACE=1 to get more information.",
         processName, err.what);
  }
}

void doUnknownException(std::string const& s, char const* processName)
{
  if (s.empty()) {
    LOGP(fatal, "unknown error while setting up workflow in {}.", processName);
  } else {
    LOGP(fatal, "error while setting up workflow in {}: {}", processName, s);
  }
}

[[maybe_unused]] AlgorithmSpec dryRun(DeviceSpec const& spec)
{
  return AlgorithmSpec{adaptStateless(
    [&routes = spec.outputs](DataAllocator& outputs) {
      LOG(info) << "Dry run enforced. Creating dummy messages to simulate computation happended";
      for (auto& route : routes) {
        auto concrete = DataSpecUtils::asConcreteDataMatcher(route.matcher);
        outputs.make<int>(Output{concrete.origin, concrete.description, concrete.subSpec}, 2);
      }
    })};
}

void doDefaultWorkflowTerminationHook()
{
  // LOG(info) << "Process " << getpid() << " is exiting.";
}

int doChild(int argc, char** argv, ServiceRegistry& serviceRegistry,
            RunningWorkflowInfo const& runningWorkflow,
            RunningDeviceRef ref,
            DriverConfig const& driverConfig,
            ProcessingPolicies processingPolicies,
            std::string const& defaultDriverClient,
            uv_loop_t* loop)
{
  fair::Logger::SetConsoleColor(false);
  fair::Logger::OnFatal([]() { throw runtime_error("Fatal error"); });
  DeviceSpec const& spec = runningWorkflow.devices[ref.index];
  LOG(info) << "Spawing new device " << spec.id << " in process with pid " << getpid();

  fair::mq::DeviceRunner runner{argc, argv};

  // Populate options from the command line. Notice that only the options
  // declared in the workflow definition are allowed.
  runner.AddHook<fair::mq::hooks::SetCustomCmdLineOptions>([&spec, driverConfig, defaultDriverClient](fair::mq::DeviceRunner& r) {
    std::string defaultExitTransitionTimeout = "0";
    std::string defaultDataProcessingTimeout = "0";
    std::string defaultInfologgerMode = "";
    o2::framework::DeploymentMode deploymentMode = o2::framework::DefaultsHelpers::deploymentMode();
    if (deploymentMode == o2::framework::DeploymentMode::OnlineDDS) {
      defaultExitTransitionTimeout = "20";
      defaultInfologgerMode = "infoLoggerD";
    } else if (deploymentMode == o2::framework::DeploymentMode::OnlineECS) {
      defaultExitTransitionTimeout = "20";
    }
    boost::program_options::options_description optsDesc;
    ConfigParamsHelper::populateBoostProgramOptions(optsDesc, spec.options, gHiddenDeviceOptions);
    char const* defaultSignposts = getenv("DPL_SIGNPOSTS");
    optsDesc.add_options()("monitoring-backend", bpo::value<std::string>()->default_value("default"), "monitoring backend info")                                                                   //
      ("dpl-stats-min-online-publishing-interval", bpo::value<std::string>()->default_value("0"), "minimum flushing interval for online metrics (in s)")                                           //
      ("driver-client-backend", bpo::value<std::string>()->default_value(defaultDriverClient), "backend for device -> driver communicataon: stdout://: use stdout, ws://: use websockets")         //
      ("infologger-severity", bpo::value<std::string>()->default_value(""), "minimum FairLogger severity to send to InfoLogger")                                                                   //
      ("dpl-tracing-flags", bpo::value<std::string>()->default_value(""), "pipe `|` separate list of events to be traced")                                                                         //
      ("signposts", bpo::value<std::string>()->default_value(defaultSignposts ? defaultSignposts : ""), "comma separated list of signposts to enable")                                             //
      ("expected-region-callbacks", bpo::value<std::string>()->default_value("0"), "how many region callbacks we are expecting")                                                                   //
      ("exit-transition-timeout", bpo::value<std::string>()->default_value(defaultExitTransitionTimeout), "how many second to wait before switching from RUN to READY")                            //
      ("data-processing-timeout", bpo::value<std::string>()->default_value(defaultDataProcessingTimeout), "how many second to wait before stopping data processing and allowing data calibration") //
      ("timeframes-rate-limit", bpo::value<std::string>()->default_value("0"), "how many timeframe can be in fly at the same moment (0 disables)")                                                 //
      ("configuration,cfg", bpo::value<std::string>()->default_value("command-line"), "configuration backend")                                                                                     //
      ("infologger-mode", bpo::value<std::string>()->default_value(defaultInfologgerMode), "O2_INFOLOGGER_MODE override");
    r.fConfig.AddToCmdLineOptions(optsDesc, true);
  });

  // This is to control lifetime. All these services get destroyed
  // when the runner is done.
  std::unique_ptr<SimpleRawDeviceService> simpleRawDeviceService;
  std::unique_ptr<DeviceState> deviceState;
  std::unique_ptr<ComputingQuotaEvaluator> quotaEvaluator;
  std::unique_ptr<FairMQDeviceProxy> deviceProxy;
  std::unique_ptr<DeviceContext> deviceContext;

  auto afterConfigParsingCallback = [&simpleRawDeviceService,
                                     &runningWorkflow,
                                     ref,
                                     &spec,
                                     &quotaEvaluator,
                                     &serviceRegistry,
                                     &deviceState,
                                     &deviceProxy,
                                     &processingPolicies,
                                     &deviceContext,
                                     &driverConfig,
                                     &loop](fair::mq::DeviceRunner& r) {
    ServiceRegistryRef serviceRef = {serviceRegistry};
    simpleRawDeviceService = std::make_unique<SimpleRawDeviceService>(nullptr, spec);
    serviceRef.registerService(ServiceRegistryHelpers::handleForService<RawDeviceService>(simpleRawDeviceService.get()));

    deviceState = std::make_unique<DeviceState>();
    deviceState->loop = loop;
    deviceState->tracingFlags = DeviceStateHelpers::parseTracingFlags(r.fConfig.GetPropertyAsString("dpl-tracing-flags"));
    serviceRef.registerService(ServiceRegistryHelpers::handleForService<DeviceState>(deviceState.get()));

    quotaEvaluator = std::make_unique<ComputingQuotaEvaluator>(serviceRef);
    serviceRef.registerService(ServiceRegistryHelpers::handleForService<ComputingQuotaEvaluator>(quotaEvaluator.get()));

    deviceContext = std::make_unique<DeviceContext>();
    serviceRef.registerService(ServiceRegistryHelpers::handleForService<DeviceSpec const>(&spec));
    serviceRef.registerService(ServiceRegistryHelpers::handleForService<RunningWorkflowInfo const>(&runningWorkflow));
    serviceRef.registerService(ServiceRegistryHelpers::handleForService<DeviceContext>(deviceContext.get()));
    serviceRef.registerService(ServiceRegistryHelpers::handleForService<DriverConfig const>(&driverConfig));

    auto device = std::make_unique<DataProcessingDevice>(ref, serviceRegistry, processingPolicies);

    serviceRef.get<RawDeviceService>().setDevice(device.get());
    r.fDevice = std::move(device);
    fair::Logger::SetConsoleColor(false);

    /// Create all the requested services and initialise them
    for (auto& service : spec.services) {
      LOG(debug) << "Declaring service " << service.name;
      serviceRegistry.declareService(service, *deviceState.get(), r.fConfig);
    }
    if (ResourcesMonitoringHelper::isResourcesMonitoringEnabled(spec.resourceMonitoringInterval)) {
      serviceRef.get<Monitoring>().enableProcessMonitoring(spec.resourceMonitoringInterval, {PmMeasurement::Cpu, PmMeasurement::Mem, PmMeasurement::Smaps});
    }
  };

  runner.AddHook<fair::mq::hooks::InstantiateDevice>(afterConfigParsingCallback);

  auto result = runner.Run();
  ServiceRegistryRef serviceRef = {serviceRegistry};
  auto& context = serviceRef.get<DataProcessorContext>();
  DataProcessorContext::preExitCallbacks(context.preExitHandles, serviceRef);
  return result;
}

struct WorkflowInfo {
  std::string executable;
  std::vector<std::string> args;
  std::vector<ConfigParamSpec> options;
};

void gui_callback(uv_timer_s* ctx)
{
  auto* gui = reinterpret_cast<GuiCallbackContext*>(ctx->data);
  if (gui->plugin == nullptr) {
    // The gui is not there. Why are we here?
    O2_SIGNPOST_ID_FROM_POINTER(sid, driver, ctx->loop);
    O2_SIGNPOST_EVENT_EMIT_ERROR(driver, sid, "gui", "GUI timer callback invoked without a GUI plugin.");
    uv_timer_stop(ctx);
    return;
  }
  *gui->guiTimerExpired = true;
  static int counter = 0;
  if ((counter++ % 6000) == 0) {
    O2_SIGNPOST_ID_FROM_POINTER(sid, driver, ctx->loop);
    O2_SIGNPOST_EVENT_EMIT(driver, sid, "gui", "The GUI callback got called %d times.", counter);
    *gui->guiTimerExpired = false;
  }
  // One interval per GUI invocation, using the loop as anchor.
  O2_SIGNPOST_ID_FROM_POINTER(sid, gui, ctx->loop);
  O2_SIGNPOST_START(gui, sid, "gui", "gui_callback");

  // New version which allows deferred closure of windows
  if (gui->plugin->supportsDeferredClose()) {
    // For now, there is nothing for which we want to defer the close
    // so if the flag is set, we simply exit
    if (*(gui->guiQuitRequested)) {
      O2_SIGNPOST_END(gui, sid, "gui", "Quit requested by the GUI.");
      return;
    }
    void* draw_data = nullptr;
    uint64_t frameStart = uv_hrtime();
    uint64_t frameLatency = frameStart - gui->frameLast;

    // if less than 15ms have passed reuse old frame
    if (frameLatency / 1000000 <= 15) {
      draw_data = gui->lastFrame;
      O2_SIGNPOST_END(gui, sid, "gui", "Reusing old frame.");
      return;
    }
    // The result of the pollGUIPreRender is used to determine if we
    // should quit the GUI, however, the rendering is started in any
    // case, so we should complete it.
    if (!gui->plugin->pollGUIPreRender(gui->window, (float)frameLatency / 1000000000.0f)) {
      *(gui->guiQuitRequested) = true;
    }
    draw_data = gui->plugin->pollGUIRender(gui->callback);
    gui->plugin->pollGUIPostRender(gui->window, draw_data);

    uint64_t frameEnd = uv_hrtime();
    *(gui->frameCost) = (frameEnd - frameStart) / 1000000.f;
    *(gui->frameLatency) = frameLatency / 1000000.f;
    gui->frameLast = frameStart;
  } else {
    void* draw_data = nullptr;

    uint64_t frameStart = uv_hrtime();
    uint64_t frameLatency = frameStart - gui->frameLast;

    // if less than 15ms have passed reuse old frame
    if (frameLatency / 1000000 > 15) {
      if (!gui->plugin->pollGUIPreRender(gui->window, (float)frameLatency / 1000000000.0f)) {
        *(gui->guiQuitRequested) = true;
        O2_SIGNPOST_END(gui, sid, "gui", "Reusing old frame.");
        return;
      }
      draw_data = gui->plugin->pollGUIRender(gui->callback);
      gui->plugin->pollGUIPostRender(gui->window, draw_data);
    } else {
      draw_data = gui->lastFrame;
    }

    if (frameLatency / 1000000 > 15) {
      uint64_t frameEnd = uv_hrtime();
      *(gui->frameCost) = (frameEnd - frameStart) / 1000000.f;
      *(gui->frameLatency) = frameLatency / 1000000.f;
      gui->frameLast = frameStart;
    }
  }
  O2_SIGNPOST_END(gui, sid, "gui", "Gui redrawn.");
}

/// Force single stepping of the children
void single_step_callback(uv_timer_s* ctx)
{
  auto* infos = reinterpret_cast<DeviceInfos*>(ctx->data);
  killChildren(*infos, SIGUSR1);
}

void force_exit_callback(uv_timer_s* ctx)
{
  auto* infos = reinterpret_cast<DeviceInfos*>(ctx->data);
  killChildren(*infos, SIGKILL);
}

std::vector<std::regex> getDumpableMetrics()
{
  auto performanceMetrics = o2::monitoring::ProcessMonitor::getAvailableMetricsNames();
  auto dumpableMetrics = std::vector<std::regex>{};
  for (const auto& metric : performanceMetrics) {
    dumpableMetrics.emplace_back(metric);
  }
  dumpableMetrics.emplace_back("^arrow-bytes-delta$");
  dumpableMetrics.emplace_back("^aod-bytes-read-uncompressed$");
  dumpableMetrics.emplace_back("^aod-bytes-read-compressed$");
  dumpableMetrics.emplace_back("^aod-file-read-info$");
  dumpableMetrics.emplace_back("^table-bytes-.*");
  dumpableMetrics.emplace_back("^total-timeframes.*");
  dumpableMetrics.emplace_back("^device_state.*");
  dumpableMetrics.emplace_back("^total_wall_time_ms$");
  return dumpableMetrics;
}

void dumpMetricsCallback(uv_timer_t* handle)
{
  auto* context = (DriverServerContext*)handle->data;

  static auto performanceMetrics = getDumpableMetrics();
  ResourcesMonitoringHelper::dumpMetricsToJSON(*(context->metrics),
                                               context->driver->metrics, *(context->specs), performanceMetrics);
}

void dumpRunSummary(DriverServerContext& context, DriverInfo const& driverInfo, DeviceInfos const& infos, DeviceSpecs const& specs)
{
  if (infos.empty()) {
    return;
  }
  LOGP(info, "## Processes completed. Run summary:");
  LOGP(info, "### Devices started: {}", infos.size());
  for (size_t di = 0; di < infos.size(); ++di) {
    auto& info = infos[di];
    auto& spec = specs[di];
    if (info.exitStatus) {
      LOGP(error, " - Device {}: pid {} (exit {})", spec.name, info.pid, info.exitStatus);
    } else {
      LOGP(info, " - Device {}: pid {} (exit {})", spec.name, info.pid, info.exitStatus);
    }
    if (info.exitStatus != 0 && info.firstSevereError.empty() == false) {
      LOGP(info, "   - First error: {}", info.firstSevereError);
    }
    if (info.exitStatus != 0 && info.lastError != info.firstSevereError) {
      LOGP(info, "   - Last error: {}", info.lastError);
    }
  }
  for (auto& summary : *context.summaryCallbacks) {
    summary(ServiceMetricsInfo{*context.metrics, *context.specs, *context.infos, context.driver->metrics, driverInfo});
  }
}

auto bindGUIPort = [](DriverInfo& driverInfo, DriverServerContext& serverContext, std::string frameworkId) {
  uv_tcp_init(serverContext.loop, &serverContext.serverHandle);

  driverInfo.port = 8080 + (getpid() % 30000);

  if (getenv("DPL_REMOTE_GUI_PORT")) {
    try {
      driverInfo.port = stoi(std::string(getenv("DPL_REMOTE_GUI_PORT")));
    } catch (std::invalid_argument) {
      LOG(error) << "DPL_REMOTE_GUI_PORT not a valid integer";
    } catch (std::out_of_range) {
      LOG(error) << "DPL_REMOTE_GUI_PORT out of range (integer)";
    }
    if (driverInfo.port < 1024 || driverInfo.port > 65535) {
      LOG(error) << "DPL_REMOTE_GUI_PORT out of range (1024-65535)";
    }
  }

  int result = 0;
  struct sockaddr_in* serverAddr = nullptr;

  // Do not offer websocket endpoint for devices
  // FIXME: this was blocking david's workflows. For now
  //        there is no point in any case to have devices
  //        offering a web based API, but it might make sense in
  //        the future to inspect them via some web based interface.
  if (serverContext.isDriver) {
    do {
      free(serverAddr);
      if (driverInfo.port > 64000) {
        throw runtime_error_f("Unable to find a free port for the driver. Last attempt returned %d", result);
      }
      serverAddr = (sockaddr_in*)malloc(sizeof(sockaddr_in));
      uv_ip4_addr("0.0.0.0", driverInfo.port, serverAddr);
      auto bindResult = uv_tcp_bind(&serverContext.serverHandle, (const struct sockaddr*)serverAddr, 0);
      if (bindResult != 0) {
        driverInfo.port++;
        usleep(1000);
        continue;
      }
      result = uv_listen((uv_stream_t*)&serverContext.serverHandle, 100, ws_connect_callback);
      if (result != 0) {
        driverInfo.port++;
        usleep(1000);
        continue;
      }
    } while (result != 0);
  } else if (getenv("DPL_DEVICE_REMOTE_GUI") && !serverContext.isDriver) {
    do {
      free(serverAddr);
      if (driverInfo.port > 64000) {
        throw runtime_error_f("Unable to find a free port for the driver. Last attempt returned %d", result);
      }
      serverAddr = (sockaddr_in*)malloc(sizeof(sockaddr_in));
      uv_ip4_addr("0.0.0.0", driverInfo.port, serverAddr);
      auto bindResult = uv_tcp_bind(&serverContext.serverHandle, (const struct sockaddr*)serverAddr, 0);
      if (bindResult != 0) {
        driverInfo.port++;
        usleep(1000);
        continue;
      }
      result = uv_listen((uv_stream_t*)&serverContext.serverHandle, 100, ws_connect_callback);
      if (result != 0) {
        driverInfo.port++;
        usleep(1000);
        continue;
      }
      LOG(info) << "Device GUI port: " << driverInfo.port << " " << frameworkId;
    } while (result != 0);
  }
};

// This is the handler for the parent inner loop.
int runStateMachine(DataProcessorSpecs const& workflow,
                    WorkflowInfo const& workflowInfo,
                    DataProcessorInfos const& previousDataProcessorInfos,
                    CommandInfo const& commandInfo,
                    DriverControl& driverControl,
                    DriverInfo& driverInfo,
                    DriverConfig& driverConfig,
                    std::vector<DeviceMetricsInfo>& metricsInfos,
                    std::vector<ConfigParamSpec> const& detectedParams,
                    boost::program_options::variables_map& varmap,
                    std::vector<ServiceSpec>& driverServices,
                    std::string frameworkId)
{
  RunningWorkflowInfo runningWorkflow{
    .uniqueWorkflowId = driverInfo.uniqueWorkflowId,
    .shmSegmentId = (int16_t)atoi(varmap["shm-segment-id"].as<std::string>().c_str())};
  DeviceInfos infos;
  DeviceControls controls;
  DataProcessingStatesInfos allStates;
  auto* devicesManager = new DevicesManager{.controls = controls, .infos = infos, .specs = runningWorkflow.devices, .messages = {}};
  DeviceExecutions deviceExecutions;
  DataProcessorInfos dataProcessorInfos = previousDataProcessorInfos;

  std::vector<uv_poll_t*> pollHandles;
  std::vector<DeviceStdioContext> childFds;

  std::vector<ComputingResource> resources;

  if (driverInfo.resources != "") {
    resources = ComputingResourceHelpers::parseResources(driverInfo.resources);
  } else {
    resources = {ComputingResourceHelpers::getLocalhostResource()};
  }

  auto resourceManager = std::make_unique<SimpleResourceManager>(resources);

  DebugGUI* debugGUI = nullptr;
  void* window = nullptr;
  decltype(debugGUI->getGUIDebugger(infos, runningWorkflow.devices, allStates, dataProcessorInfos, metricsInfos, driverInfo, controls, driverControl)) debugGUICallback;

  // An empty frameworkId means this is the driver, so we initialise the GUI
  auto initDebugGUI = []() -> DebugGUI* {
    uv_lib_t supportLib;
    int result = 0;
#ifdef __APPLE__
    result = uv_dlopen("libO2FrameworkGUISupport.dylib", &supportLib);
#else
    result = uv_dlopen("libO2FrameworkGUISupport.so", &supportLib);
#endif
    if (result == -1) {
      LOG(error) << uv_dlerror(&supportLib);
      return nullptr;
    }
    DPLPluginHandle* (*dpl_plugin_callback)(DPLPluginHandle*);

    result = uv_dlsym(&supportLib, "dpl_plugin_callback", (void**)&dpl_plugin_callback);
    if (result == -1) {
      LOG(error) << uv_dlerror(&supportLib);
      return nullptr;
    }
    DPLPluginHandle* pluginInstance = dpl_plugin_callback(nullptr);
    return PluginManager::getByName<DebugGUI>(pluginInstance, "ImGUIDebugGUI");
  };

  // We initialise this in the driver, because different drivers might have
  // different versions of the service
  ServiceRegistry serviceRegistry;

  if ((driverConfig.batch == false || getenv("DPL_DRIVER_REMOTE_GUI") != nullptr) && frameworkId.empty()) {
    debugGUI = initDebugGUI();
    if (debugGUI) {
      if (driverConfig.batch == false) {
        window = debugGUI->initGUI("O2 Framework debug GUI", serviceRegistry);
      } else {
        window = debugGUI->initGUI(nullptr, serviceRegistry);
      }
    }
  } else if (getenv("DPL_DEVICE_REMOTE_GUI") && !frameworkId.empty()) {
    debugGUI = initDebugGUI();
    // We never run the GUI on desktop for devices. All
    // you can do is to connect to the remote version.
    // this is done to avoid having a proliferation of
    // GUIs popping up when the variable is set globally.
    // FIXME: maybe this is not what we want, but it should
    //        be ok for now.
    if (debugGUI) {
      window = debugGUI->initGUI(nullptr, serviceRegistry);
    }
  }
  if (driverConfig.batch == false && window == nullptr && frameworkId.empty()) {
    LOG(warn) << "Could not create GUI. Switching to batch mode. Do you have GLFW on your system?";
    driverConfig.batch = true;
  }
  bool guiQuitRequested = false;
  bool hasError = false;

  // FIXME: I should really have some way of exiting the
  // parent..
  DriverState current;
  DriverState previous;

  uv_loop_t* loop = uv_loop_new();

  uv_timer_t* gui_timer = nullptr;

  if (!driverConfig.batch) {
    gui_timer = (uv_timer_t*)malloc(sizeof(uv_timer_t));
    uv_timer_init(loop, gui_timer);
  }

  std::vector<ServiceMetricHandling> metricProcessingCallbacks;
  std::vector<ServiceSummaryHandling> summaryCallbacks;
  std::vector<ServicePreSchedule> preScheduleCallbacks;
  std::vector<ServicePostSchedule> postScheduleCallbacks;
  std::vector<ServiceDriverInit> driverInitCallbacks;
  for (auto& service : driverServices) {
    if (service.driverStartup == nullptr) {
      continue;
    }
    service.driverStartup(serviceRegistry, DeviceConfig{varmap});
  }

  ServiceRegistryRef ref{serviceRegistry};
  ref.registerService(ServiceRegistryHelpers::handleForService<DevicesManager>(devicesManager));

  bool guiTimerExpired = false;
  GuiCallbackContext guiContext;
  guiContext.plugin = debugGUI;
  guiContext.frameLast = uv_hrtime();
  guiContext.frameLatency = &driverInfo.frameLatency;
  guiContext.frameCost = &driverInfo.frameCost;
  guiContext.guiQuitRequested = &guiQuitRequested;
  guiContext.guiTimerExpired = &guiTimerExpired;

  // This is to make sure we can process metrics, commands, configuration
  // changes coming from websocket (or even via any standard uv_stream_t, I guess).
  DriverServerContext serverContext{
    .registry = {serviceRegistry},
    .loop = loop,
    .controls = &controls,
    .infos = &infos,
    .states = &allStates,
    .specs = &runningWorkflow.devices,
    .metrics = &metricsInfos,
    .metricProcessingCallbacks = &metricProcessingCallbacks,
    .summaryCallbacks = &summaryCallbacks,
    .driver = &driverInfo,
    .gui = &guiContext,
    .isDriver = frameworkId.empty(),
  };

  serverContext.serverHandle.data = &serverContext;

  uv_timer_t force_step_timer;
  uv_timer_init(loop, &force_step_timer);
  uv_timer_t force_exit_timer;
  uv_timer_init(loop, &force_exit_timer);

  bool guiDeployedOnce = false;
  bool once = false;

  uv_timer_t metricDumpTimer;
  metricDumpTimer.data = &serverContext;
  bool allChildrenGone = false;
  guiContext.allChildrenGone = &allChildrenGone;
  O2_SIGNPOST_ID_FROM_POINTER(sid, driver, loop);
  O2_SIGNPOST_START(driver, sid, "driver", "Starting driver loop");

  // Async callback to process the output of the children, if needed.
  serverContext.asyncLogProcessing = (uv_async_t*)malloc(sizeof(uv_async_t));
  serverContext.asyncLogProcessing->data = &serverContext;
  uv_async_init(loop, serverContext.asyncLogProcessing, [](uv_async_t* handle) {
    auto* context = (DriverServerContext*)handle->data;
    processChildrenOutput(context->loop, *context->driver, *context->infos, *context->specs, *context->controls);
  });

  while (true) {
    // If control forced some transition on us, we push it to the queue.
    if (driverControl.forcedTransitions.empty() == false) {
      for (auto transition : driverControl.forcedTransitions) {
        driverInfo.states.push_back(transition);
      }
      driverControl.forcedTransitions.resize(0);
    }
    // In case a timeout was requested, we check if we are running
    // for more than the timeout duration and exit in case that's the case.
    {
      auto currentTime = uv_hrtime();
      uint64_t diff = (currentTime - driverInfo.startTime) / 1000000000LL;
      if ((graceful_exit == false) && (driverInfo.timeout > 0) && (diff > driverInfo.timeout)) {
        LOG(info) << "Timout ellapsed. Requesting to quit.";
        graceful_exit = true;
      }
    }
    // Move to exit loop if sigint was sent we execute this only once.
    if (graceful_exit == true && driverInfo.sigintRequested == false) {
      driverInfo.sigintRequested = true;
      driverInfo.states.resize(0);
      driverInfo.states.push_back(DriverState::QUIT_REQUESTED);
    }
    // If one of the children dies and sigint was not requested
    // we should decide what to do.
    if (sigchld_requested == true && driverInfo.sigchldRequested == false) {
      driverInfo.sigchldRequested = true;
      driverInfo.states.push_back(DriverState::HANDLE_CHILDREN);
    }
    if (driverInfo.states.empty() == false) {
      previous = current;
      current = driverInfo.states.back();
    } else {
      current = DriverState::UNKNOWN;
    }
    driverInfo.states.pop_back();
    switch (current) {
      case DriverState::BIND_GUI_PORT:
        bindGUIPort(driverInfo, serverContext, frameworkId);
        break;
      case DriverState::INIT:
        LOGP(info, "Initialising O2 Data Processing Layer. Driver PID: {}.", getpid());
        LOGP(info, "Driver listening on port: {}", driverInfo.port);

        // Install signal handler for quitting children.
        driverInfo.sa_handle_child.sa_handler = &handle_sigchld;
        sigemptyset(&driverInfo.sa_handle_child.sa_mask);
        driverInfo.sa_handle_child.sa_flags = SA_RESTART | SA_NOCLDSTOP;
        if (sigaction(SIGCHLD, &driverInfo.sa_handle_child, nullptr) == -1) {
          perror(nullptr);
          exit(1);
        }

        /// Cleanup the shared memory for the uniqueWorkflowId, in
        /// case we are unlucky and an old one is already present.
        if (driverInfo.noSHMCleanup) {
          LOGP(warning, "Not cleaning up shared memory.");
        } else {
          cleanupSHM(driverInfo.uniqueWorkflowId);
        }
        /// After INIT we go into RUNNING and eventually to SCHEDULE from
        /// there and back into running. This is because the general case
        /// would be that we start an application and then we wait for
        /// resource offers from DDS or whatever resource manager we use.
        for (auto& callback : driverInitCallbacks) {
          callback(serviceRegistry, {varmap});
        }
        driverInfo.states.push_back(DriverState::RUNNING);
        //        driverInfo.states.push_back(DriverState::REDEPLOY_GUI);
        LOG(info) << "O2 Data Processing Layer initialised. We brake for nobody.";
#ifdef NDEBUG
        LOGF(info, "Optimised build. O2DEBUG / LOG(debug) / LOGF(debug) / assert statement will not be shown.");
#endif
        break;
      case DriverState::IMPORT_CURRENT_WORKFLOW:
        // This state is needed to fill the metadata structure
        // which contains how to run the current workflow
        dataProcessorInfos = previousDataProcessorInfos;
        for (auto const& device : runningWorkflow.devices) {
          auto exists = std::find_if(dataProcessorInfos.begin(),
                                     dataProcessorInfos.end(),
                                     [id = device.id](DataProcessorInfo const& info) -> bool { return info.name == id; });
          if (exists != dataProcessorInfos.end()) {
            continue;
          }
          std::vector<std::string> channels;
          for (auto channel : device.inputChannels) {
            channels.push_back(channel.name);
          }
          for (auto channel : device.outputChannels) {
            channels.push_back(channel.name);
          }
          dataProcessorInfos.push_back(
            DataProcessorInfo{
              device.id,
              workflowInfo.executable,
              workflowInfo.args,
              workflowInfo.options,
              channels});
        }
        break;
      case DriverState::MATERIALISE_WORKFLOW:
        try {
          auto workflowState = WorkflowHelpers::verifyWorkflow(workflow);
          if (driverConfig.batch == true && varmap["dds"].as<std::string>().empty() && !varmap["dump-workflow"].as<bool>() && workflowState == WorkflowParsingState::Empty) {
            LOGP(error, "Empty workflow provided while running in batch mode.");
            return 1;
          }

          /// extract and apply process switches
          /// prune device inputs
          auto altered_workflow = workflow;

          auto confNameFromParam = [](std::string const& paramName) {
            std::regex name_regex(R"(^control:([\w-]+)\/(\w+))");
            auto match = std::sregex_token_iterator(paramName.begin(), paramName.end(), name_regex, 0);
            if (match == std::sregex_token_iterator()) {
              throw runtime_error_f("Malformed process control spec: %s", paramName.c_str());
            }
            std::string task = std::sregex_token_iterator(paramName.begin(), paramName.end(), name_regex, 1)->str();
            std::string conf = std::sregex_token_iterator(paramName.begin(), paramName.end(), name_regex, 2)->str();
            return std::pair{task, conf};
          };
          bool altered = false;
          for (auto& device : altered_workflow) {
            // ignore internal devices
            if (device.name.find("internal") != std::string::npos) {
              continue;
            }
            // ignore devices with no inputs
            if (device.inputs.empty() == true) {
              continue;
            }
            // ignore devices with no metadata in inputs
            auto hasMetadata = std::any_of(device.inputs.begin(), device.inputs.end(), [](InputSpec const& spec) {
              return spec.metadata.empty() == false;
            });
            if (!hasMetadata) {
              continue;
            }
            // ignore devices with no control options
            auto hasControls = std::any_of(device.inputs.begin(), device.inputs.end(), [](InputSpec const& spec) {
              return std::any_of(spec.metadata.begin(), spec.metadata.end(), [](ConfigParamSpec const& param) {
                return param.type == VariantType::Bool && param.name.find("control:") != std::string::npos;
              });
            });
            if (!hasControls) {
              continue;
            }

            LOGP(debug, "Adjusting device {}", device.name.c_str());

            auto configStore = DeviceConfigurationHelpers::getConfiguration(serviceRegistry, device.name.c_str(), device.options);
            if (configStore != nullptr) {
              auto reg = std::make_unique<ConfigParamRegistry>(std::move(configStore));
              for (auto& input : device.inputs) {
                for (auto& param : input.metadata) {
                  if (param.type == VariantType::Bool && param.name.find("control:") != std::string::npos) {
                    if (param.name != "control:default" && param.name != "control:spawn" && param.name != "control:build") {
                      auto confName = confNameFromParam(param.name).second;
                      param.defaultValue = reg->get<bool>(confName.c_str());
                    }
                  }
                }
              }
            }
            /// FIXME: use commandline arguments as alternative
            LOGP(debug, "Original inputs: ");
            for (auto& input : device.inputs) {
              LOGP(debug, "-> {}", input.binding);
            }
            auto end = device.inputs.end();
            auto new_end = std::remove_if(device.inputs.begin(), device.inputs.end(), [](InputSpec& input) {
              auto requested = false;
              auto hasControls = false;
              for (auto& param : input.metadata) {
                if (param.type != VariantType::Bool) {
                  continue;
                }
                if (param.name.find("control:") != std::string::npos) {
                  hasControls = true;
                  if (param.defaultValue.get<bool>() == true) {
                    requested = true;
                    break;
                  }
                }
              }
              if (hasControls) {
                return !requested;
              }
              return false;
            });
            device.inputs.erase(new_end, end);
            LOGP(debug, "Adjusted inputs: ");
            for (auto& input : device.inputs) {
              LOGP(debug, "-> {}", input.binding);
            }
            altered = true;
          }
          WorkflowHelpers::adjustTopology(altered_workflow, *driverInfo.configContext);
          if (altered) {
            WorkflowSpecNode node{altered_workflow};
            for (auto& service : driverServices) {
              if (service.adjustTopology == nullptr) {
                continue;
              }
              service.adjustTopology(node, *driverInfo.configContext);
            }
          }

          // These allow services customization via an environment variable
          OverrideServiceSpecs overrides = ServiceSpecHelpers::parseOverrides(getenv("DPL_OVERRIDE_SERVICES"));
          DeviceSpecHelpers::validate(altered_workflow);
          DeviceSpecHelpers::dataProcessorSpecs2DeviceSpecs(altered_workflow,
                                                            driverInfo.channelPolicies,
                                                            driverInfo.completionPolicies,
                                                            driverInfo.dispatchPolicies,
                                                            driverInfo.resourcePolicies,
                                                            driverInfo.callbacksPolicies,
                                                            driverInfo.sendingPolicies,
                                                            driverInfo.forwardingPolicies,
                                                            runningWorkflow.devices,
                                                            *resourceManager,
                                                            driverInfo.uniqueWorkflowId,
                                                            *driverInfo.configContext,
                                                            !varmap["no-IPC"].as<bool>(),
                                                            driverInfo.resourcesMonitoringInterval,
                                                            varmap["channel-prefix"].as<std::string>(),
                                                            overrides);
          metricProcessingCallbacks.clear();
          std::vector<std::string> matchingServices;

          // FIXME: once moving to C++20, we can use templated lambdas.
          matchingServices.clear();
          for (auto& device : runningWorkflow.devices) {
            for (auto& service : device.services) {
              // If a service with the same name is already registered, skip it
              if (std::find(matchingServices.begin(), matchingServices.end(), service.name) != matchingServices.end()) {
                continue;
              }
              if (service.metricHandling) {
                metricProcessingCallbacks.push_back(service.metricHandling);
                matchingServices.push_back(service.name);
              }
            }
          }

          // FIXME: once moving to C++20, we can use templated lambdas.
          matchingServices.clear();
          for (auto& device : runningWorkflow.devices) {
            for (auto& service : device.services) {
              // If a service with the same name is already registered, skip it
              if (std::find(matchingServices.begin(), matchingServices.end(), service.name) != matchingServices.end()) {
                continue;
              }
              if (service.summaryHandling) {
                summaryCallbacks.push_back(service.summaryHandling);
                matchingServices.push_back(service.name);
              }
            }
          }

          preScheduleCallbacks.clear();
          matchingServices.clear();
          for (auto& device : runningWorkflow.devices) {
            for (auto& service : device.services) {
              // If a service with the same name is already registered, skip it
              if (std::find(matchingServices.begin(), matchingServices.end(), service.name) != matchingServices.end()) {
                continue;
              }
              if (service.preSchedule) {
                preScheduleCallbacks.push_back(service.preSchedule);
              }
            }
          }
          postScheduleCallbacks.clear();
          matchingServices.clear();
          for (auto& device : runningWorkflow.devices) {
            for (auto& service : device.services) {
              // If a service with the same name is already registered, skip it
              if (std::find(matchingServices.begin(), matchingServices.end(), service.name) != matchingServices.end()) {
                continue;
              }
              if (service.postSchedule) {
                postScheduleCallbacks.push_back(service.postSchedule);
              }
            }
          }
          driverInitCallbacks.clear();
          matchingServices.clear();
          for (auto& device : runningWorkflow.devices) {
            for (auto& service : device.services) {
              // If a service with the same name is already registered, skip it
              if (std::find(matchingServices.begin(), matchingServices.end(), service.name) != matchingServices.end()) {
                continue;
              }
              if (service.driverInit) {
                driverInitCallbacks.push_back(service.driverInit);
              }
            }
          }

          // This should expand nodes so that we can build a consistent DAG.

          // This updates the options in the runningWorkflow.devices
          for (auto& device : runningWorkflow.devices) {
            // ignore internal devices
            if (device.name.find("internal") != std::string::npos) {
              continue;
            }
            auto configStore = DeviceConfigurationHelpers::getConfiguration(serviceRegistry, device.name.c_str(), device.options);
            if (configStore != nullptr) {
              auto reg = std::make_unique<ConfigParamRegistry>(std::move(configStore));
              for (auto& option : device.options) {
                const char* name = option.name.c_str();
                switch (option.type) {
                  case VariantType::Int:
                    option.defaultValue = reg->get<int32_t>(name);
                    break;
                  case VariantType::Int8:
                    option.defaultValue = reg->get<int8_t>(name);
                    break;
                  case VariantType::Int16:
                    option.defaultValue = reg->get<int16_t>(name);
                    break;
                  case VariantType::UInt8:
                    option.defaultValue = reg->get<uint8_t>(name);
                    break;
                  case VariantType::UInt16:
                    option.defaultValue = reg->get<uint16_t>(name);
                    break;
                  case VariantType::UInt32:
                    option.defaultValue = reg->get<uint32_t>(name);
                    break;
                  case VariantType::UInt64:
                    option.defaultValue = reg->get<uint64_t>(name);
                    break;
                  case VariantType::Int64:
                    option.defaultValue = reg->get<int64_t>(name);
                    break;
                  case VariantType::Float:
                    option.defaultValue = reg->get<float>(name);
                    break;
                  case VariantType::Double:
                    option.defaultValue = reg->get<double>(name);
                    break;
                  case VariantType::String:
                    option.defaultValue = reg->get<std::string>(name);
                    break;
                  case VariantType::Bool:
                    option.defaultValue = reg->get<bool>(name);
                    break;
                  case VariantType::ArrayInt:
                    option.defaultValue = reg->get<std::vector<int>>(name);
                    break;
                  case VariantType::ArrayFloat:
                    option.defaultValue = reg->get<std::vector<float>>(name);
                    break;
                  case VariantType::ArrayDouble:
                    option.defaultValue = reg->get<std::vector<double>>(name);
                    break;
                  case VariantType::ArrayString:
                    option.defaultValue = reg->get<std::vector<std::string>>(name);
                    break;
                  case VariantType::Array2DInt:
                    option.defaultValue = reg->get<Array2D<int>>(name);
                    break;
                  case VariantType::Array2DFloat:
                    option.defaultValue = reg->get<Array2D<float>>(name);
                    break;
                  case VariantType::Array2DDouble:
                    option.defaultValue = reg->get<Array2D<double>>(name);
                    break;
                  case VariantType::LabeledArrayInt:
                    option.defaultValue = reg->get<LabeledArray<int>>(name);
                    break;
                  case VariantType::LabeledArrayFloat:
                    option.defaultValue = reg->get<LabeledArray<float>>(name);
                    break;
                  case VariantType::LabeledArrayDouble:
                    option.defaultValue = reg->get<LabeledArray<double>>(name);
                    break;
                  case VariantType::LabeledArrayString:
                    option.defaultValue = reg->get<LabeledArray<std::string>>(name);
                    break;
                  default:
                    break;
                }
              }
            }
          }
        } catch (std::runtime_error& e) {
          LOGP(error, "invalid workflow in {}: {}", driverInfo.argv[0], e.what());
          return 1;
        } catch (o2::framework::RuntimeErrorRef ref) {
          auto& err = o2::framework::error_from_ref(ref);
#ifdef DPL_ENABLE_BACKTRACE
          BacktraceHelpers::demangled_backtrace_symbols(err.backtrace, err.maxBacktrace, STDERR_FILENO);
#endif
          LOGP(error, "invalid workflow in {}: {}", driverInfo.argv[0], err.what);
          return 1;
        } catch (...) {
          LOGP(error, "invalid workflow in {}: Unknown error while materialising workflow", driverInfo.argv[0]);
          return 1;
        }
        break;
      case DriverState::DO_CHILD:
        // We do not start the process if by default we are stopped.
        if (driverControl.defaultStopped) {
          kill(getpid(), SIGSTOP);
        }
        for (size_t di = 0; di < runningWorkflow.devices.size(); di++) {
          RunningDeviceRef ref{di};
          if (runningWorkflow.devices[di].id == frameworkId) {
            return doChild(driverInfo.argc, driverInfo.argv,
                           serviceRegistry,
                           runningWorkflow, ref,
                           driverConfig,
                           driverInfo.processingPolicies,
                           driverInfo.defaultDriverClient,
                           loop);
          }
        }
        {
          std::ostringstream ss;
          for (auto& processor : workflow) {
            ss << " - " << processor.name << "\n";
          }
          for (auto& spec : runningWorkflow.devices) {
            ss << " - " << spec.name << "(" << spec.id << ")"
               << "\n";
          }
          driverInfo.lastError = fmt::format(
            "Unable to find component with id {}."
            " Available options:\n{}",
            frameworkId, ss.str());
          driverInfo.states.push_back(DriverState::QUIT_REQUESTED);
        }
        break;
      case DriverState::REDEPLOY_GUI:
        // The callback for the GUI needs to be recalculated every time
        // the deployed configuration changes, e.g. a new device
        // has been added to the topology.
        // We need to recreate the GUI callback every time we reschedule
        // because getGUIDebugger actually recreates the GUI state.
        // Notice also that we need the actual gui_timer only for the
        // case the GUI runs in interactive mode, however we deploy the
        // GUI in both interactive and non-interactive mode, if the
        // DPL_DRIVER_REMOTE_GUI environment variable is set.
        if (!driverConfig.batch || getenv("DPL_DRIVER_REMOTE_GUI")) {
          if (gui_timer) {
            uv_timer_stop(gui_timer);
          }

          auto callback = debugGUI->getGUIDebugger(infos, runningWorkflow.devices, allStates, dataProcessorInfos, metricsInfos, driverInfo, controls, driverControl);
          guiContext.callback = [&serviceRegistry, &driverServices, &debugGUI, &infos, &runningWorkflow, &dataProcessorInfos, &metricsInfos, &driverInfo, &controls, &driverControl, callback]() {
            callback();
            for (auto& service : driverServices) {
              if (service.postRenderGUI) {
                service.postRenderGUI(serviceRegistry);
              }
            }
          };
          guiContext.window = window;

          if (gui_timer) {
            gui_timer->data = &guiContext;
            uv_timer_start(gui_timer, gui_callback, 0, 20);
          }
          guiDeployedOnce = true;
        }
        break;
      case DriverState::MERGE_CONFIGS: {
        try {
          controls.resize(runningWorkflow.devices.size());
          /// Set the default value for tracingFlags of each control
          /// to the command line value --dpl-tracing-flags
          if (varmap.count("dpl-tracing-flags")) {
            for (auto& control : controls) {
              auto tracingFlags = DeviceStateHelpers::parseTracingFlags(varmap["dpl-tracing-flags"].as<std::string>());
              control.tracingFlags = tracingFlags;
            }
          }
          deviceExecutions.resize(runningWorkflow.devices.size());

          // Options which should be uniform across all
          // the subworkflow invokations.
          const auto uniformOptions = {
            "--aod-file",
            "--aod-memory-rate-limit",
            "--aod-writer-json",
            "--aod-writer-ntfmerge",
            "--aod-writer-resdir",
            "--aod-writer-resfile",
            "--aod-writer-resmode",
            "--aod-writer-maxfilesize",
            "--aod-writer-keep",
<<<<<<< HEAD
            "--aod-writer-df-offset",
=======
            "--aod-max-io-rate",
>>>>>>> 91d4cee7
            "--aod-parent-access-level",
            "--aod-parent-base-path-replacement",
            "--driver-client-backend",
            "--fairmq-ipc-prefix",
            "--readers",
            "--resources-monitoring",
            "--resources-monitoring-dump-interval",
            "--time-limit",
          };

          for (auto& option : uniformOptions) {
            DeviceSpecHelpers::reworkHomogeneousOption(dataProcessorInfos, option, nullptr);
          }

          DeviceSpecHelpers::reworkShmSegmentSize(dataProcessorInfos);
          DeviceSpecHelpers::prepareArguments(driverControl.defaultQuiet,
                                              driverControl.defaultStopped,
                                              driverInfo.processingPolicies.termination == TerminationPolicy::WAIT,
                                              driverInfo.port,
                                              driverConfig,
                                              dataProcessorInfos,
                                              runningWorkflow.devices,
                                              deviceExecutions,
                                              controls,
                                              detectedParams,
                                              driverInfo.uniqueWorkflowId);
        } catch (o2::framework::RuntimeErrorRef& ref) {
          auto& err = o2::framework::error_from_ref(ref);
          LOGP(error, "unable to merge configurations in {}: {}", driverInfo.argv[0], err.what);
#ifdef DPL_ENABLE_BACKTRACE
          std::cerr << "\nStacktrace follows:\n\n";
          BacktraceHelpers::demangled_backtrace_symbols(err.backtrace, err.maxBacktrace, STDERR_FILENO);
#endif
          return 1;
        }
      } break;
      case DriverState::SCHEDULE: {
        // FIXME: for the moment modifying the topology means we rebuild completely
        //        all the devices and we restart them. This is also what DDS does at
        //        a larger scale. In principle one could try to do a delta and only
        //        restart the data processors which need to be restarted.
        LOG(info) << "Redeployment of configuration asked.";
        std::ostringstream forwardedStdin;
        WorkflowSerializationHelpers::dump(forwardedStdin, workflow, dataProcessorInfos, commandInfo);
        infos.reserve(runningWorkflow.devices.size());

        // This is guaranteed to be a single CPU.
        unsigned parentCPU = -1;
        unsigned parentNode = -1;
#if defined(__linux__) && __has_include(<sched.h>)
        parentCPU = sched_getcpu();
#elif __has_include(<linux/getcpu.h>)
        getcpu(&parentCPU, &parentNode, nullptr);
#elif __has_include(<cpuid.h>) && (__x86_64__ || __i386__)
        // FIXME: this is a last resort as it is apparently buggy
        //        on some Intel CPUs.
        GETCPU(parentCPU);
#endif
        for (auto& callback : preScheduleCallbacks) {
          callback(serviceRegistry, {varmap});
        }
        childFds.resize(runningWorkflow.devices.size());
        for (int di = 0; di < (int)runningWorkflow.devices.size(); ++di) {
          auto& context = childFds[di];
          createPipes(context.childstdin);
          createPipes(context.childstdout);
          if (driverInfo.mode == DriverMode::EMBEDDED || runningWorkflow.devices[di].resource.hostname != driverInfo.deployHostname) {
            spawnRemoteDevice(loop, forwardedStdin.str(),
                              runningWorkflow.devices[di], controls[di], deviceExecutions[di], infos, allStates);
          } else {
            DeviceRef ref{di};
            spawnDevice(loop,
                        ref,
                        runningWorkflow.devices, driverInfo,
                        controls, deviceExecutions, infos,
                        allStates,
                        serviceRegistry, varmap,
                        childFds, parentCPU, parentNode);
          }
        }
        handleSignals();
        handleChildrenStdio(&serverContext, forwardedStdin.str(), childFds, pollHandles);
        for (auto& callback : postScheduleCallbacks) {
          callback(serviceRegistry, {varmap});
        }
        assert(infos.empty() == false);

        // In case resource monitoring is requested, we dump metrics to disk
        // every 3 minutes.
        if (driverInfo.resourcesMonitoringDumpInterval && ResourcesMonitoringHelper::isResourcesMonitoringEnabled(driverInfo.resourcesMonitoringInterval)) {
          uv_timer_init(loop, &metricDumpTimer);
          uv_timer_start(&metricDumpTimer, dumpMetricsCallback,
                         driverInfo.resourcesMonitoringDumpInterval * 1000,
                         driverInfo.resourcesMonitoringDumpInterval * 1000);
        }
        LOG(info) << "Redeployment of configuration done.";
      } break;
      case DriverState::RUNNING:
        // Run any pending libUV event loop, block if
        // any, so that we do not consume CPU time when the driver is
        // idle.
        devicesManager->flush();
        // We print the event loop for the gui only once every
        // 6000 iterations (i.e. ~2 minutes). To avoid spamming, while still
        // being able to see the event loop in case of a deadlock / systematic failure.
        if (guiTimerExpired == false) {
          O2_SIGNPOST_EVENT_EMIT(driver, sid, "mainloop", "Entering event loop with %{public}s", once ? "UV_RUN_ONCE" : "UV_RUN_NOWAIT");
        }
        uv_run(loop, once ? UV_RUN_ONCE : UV_RUN_NOWAIT);
        once = true;
        // Calculate what we should do next and eventually
        // show the GUI
        if (guiQuitRequested ||
            (driverInfo.processingPolicies.termination == TerminationPolicy::QUIT && (checkIfCanExit(infos) == true))) {
          // Something requested to quit. This can be a user
          // interaction with the GUI or (if --completion-policy=quit)
          // it could mean that the workflow does not have anything else to do.
          // Let's update the GUI one more time and then EXIT.
          LOG(info) << "Quitting";
          driverInfo.states.push_back(DriverState::QUIT_REQUESTED);
        } else if (infos.size() != runningWorkflow.devices.size()) {
          // If the number of devices is different from
          // the DeviceInfos it means the speicification
          // does not match what is running, so we need to do
          // further scheduling.
          driverInfo.states.push_back(DriverState::RUNNING);
          driverInfo.states.push_back(DriverState::REDEPLOY_GUI);
          driverInfo.states.push_back(DriverState::SCHEDULE);
          driverInfo.states.push_back(DriverState::MERGE_CONFIGS);
        } else if (runningWorkflow.devices.empty() && driverConfig.batch == true) {
          LOG(info) << "No device resulting from the workflow. Quitting.";
          // If there are no deviceSpecs, we exit.
          driverInfo.states.push_back(DriverState::EXIT);
        } else if (runningWorkflow.devices.empty() && driverConfig.batch == false && !guiDeployedOnce) {
          // In case of an empty workflow, we need to deploy the GUI at least once.
          driverInfo.states.push_back(DriverState::RUNNING);
          driverInfo.states.push_back(DriverState::REDEPLOY_GUI);
        } else {
          driverInfo.states.push_back(DriverState::RUNNING);
        }
        break;
      case DriverState::QUIT_REQUESTED:
        LOG(info) << "QUIT_REQUESTED";
        guiQuitRequested = true;
        // We send SIGCONT to make sure stopped children are resumed
        killChildren(infos, SIGCONT);
        // We send SIGTERM to make sure we do the STOP transition in FairMQ
        killChildren(infos, SIGTERM);
        // We have a timer to send SIGUSR1 to make sure we advance all devices
        // in a timely manner.
        force_step_timer.data = &infos;
        uv_timer_start(&force_step_timer, single_step_callback, 0, 300);
        driverInfo.states.push_back(DriverState::HANDLE_CHILDREN);
        break;
      case DriverState::HANDLE_CHILDREN: {
        // Run any pending libUV event loop, block if
        // any, so that we do not consume CPU time when the driver is
        // idle.
        uv_run(loop, once ? UV_RUN_ONCE : UV_RUN_NOWAIT);
        once = true;
        // I allow queueing of more sigchld only when
        // I process the previous call
        if (forceful_exit == true) {
          static bool forcefulExitMessage = true;
          if (forcefulExitMessage) {
            LOG(info) << "Forceful exit requested.";
            forcefulExitMessage = false;
          }
          killChildren(infos, SIGCONT);
          killChildren(infos, SIGKILL);
        }
        sigchld_requested = false;
        driverInfo.sigchldRequested = false;
        processChildrenOutput(loop, driverInfo, infos, runningWorkflow.devices, controls);
        hasError = processSigChild(infos, runningWorkflow.devices);
        allChildrenGone = areAllChildrenGone(infos);
        bool canExit = checkIfCanExit(infos);
        bool supposedToQuit = (guiQuitRequested || canExit || graceful_exit);

        if (allChildrenGone && (supposedToQuit || driverInfo.processingPolicies.termination == TerminationPolicy::QUIT)) {
          // We move to the exit, regardless of where we were
          driverInfo.states.resize(0);
          driverInfo.states.push_back(DriverState::EXIT);
        } else if (hasError && driverInfo.processingPolicies.error == TerminationPolicy::QUIT && !supposedToQuit) {
          graceful_exit = 1;
          force_exit_timer.data = &infos;
          static bool forceful_timer_started = false;
          if (forceful_timer_started == false) {
            forceful_timer_started = true;
            uv_timer_start(&force_exit_timer, force_exit_callback, 15000, 3000);
          }
          driverInfo.states.push_back(DriverState::QUIT_REQUESTED);
        } else if (allChildrenGone == false && supposedToQuit) {
          driverInfo.states.push_back(DriverState::HANDLE_CHILDREN);
        } else {
        }
      } break;
      case DriverState::EXIT: {
        if (ResourcesMonitoringHelper::isResourcesMonitoringEnabled(driverInfo.resourcesMonitoringInterval)) {
          if (driverInfo.resourcesMonitoringDumpInterval) {
            uv_timer_stop(&metricDumpTimer);
          }
          LOG(info) << "Dumping performance metrics to performanceMetrics.json file";
          dumpMetricsCallback(&metricDumpTimer);
        }
        dumpRunSummary(serverContext, driverInfo, infos, runningWorkflow.devices);
        // This is a clean exit. Before we do so, if required,
        // we dump the configuration of all the devices so that
        // we can reuse it. Notice we do not dump anything if
        // the workflow was not really run.
        // NOTE: is this really what we want? should we run
        // SCHEDULE and dump the full configuration as well?
        if (infos.empty()) {
          return 0;
        }
        boost::property_tree::ptree finalConfig;
        assert(infos.size() == runningWorkflow.devices.size());
        for (size_t di = 0; di < infos.size(); ++di) {
          auto& info = infos[di];
          auto& spec = runningWorkflow.devices[di];
          finalConfig.put_child(spec.name, info.currentConfig);
        }
        LOG(info) << "Dumping used configuration in dpl-config.json";

        std::ofstream outDPLConfigFile("dpl-config.json", std::ios::out);
        if (outDPLConfigFile.is_open()) {
          boost::property_tree::write_json(outDPLConfigFile, finalConfig);
        } else {
          LOGP(warning, "Could not write out final configuration file. Read only run folder?");
        }
        if (driverInfo.noSHMCleanup) {
          LOGP(warning, "Not cleaning up shared memory.");
        } else {
          cleanupSHM(driverInfo.uniqueWorkflowId);
        }
        return calculateExitCode(driverInfo, runningWorkflow.devices, infos);
      }
      case DriverState::PERFORM_CALLBACKS:
        for (auto& callback : driverControl.callbacks) {
          callback(workflow, runningWorkflow.devices, deviceExecutions, dataProcessorInfos, commandInfo);
        }
        driverControl.callbacks.clear();
        break;
      default:
        LOG(error) << "Driver transitioned in an unknown state("
                   << "current: " << (int)current
                   << ", previous: " << (int)previous
                   << "). Shutting down.";
        driverInfo.states.push_back(DriverState::QUIT_REQUESTED);
    }
  }
  O2_SIGNPOST_END(driver, sid, "driver", "End driver loop");
}

// Print help
void printHelp(bpo::variables_map const& varmap,
               bpo::options_description const& executorOptions,
               std::vector<DataProcessorSpec> const& physicalWorkflow,
               std::vector<ConfigParamSpec> const& currentWorkflowOptions)
{
  auto mode = varmap["help"].as<std::string>();
  bpo::options_description helpOptions;
  if (mode == "full" || mode == "short" || mode == "executor") {
    helpOptions.add(executorOptions);
  }
  // this time no veto is applied, so all the options are added for printout
  if (mode == "executor") {
    // nothing more
  } else if (mode == "workflow") {
    // executor options and workflow options, skip the actual workflow
    o2::framework::WorkflowSpec emptyWorkflow;
    helpOptions.add(ConfigParamsHelper::prepareOptionDescriptions(emptyWorkflow, currentWorkflowOptions));
  } else if (mode == "full" || mode == "short") {
    helpOptions.add(ConfigParamsHelper::prepareOptionDescriptions(physicalWorkflow, currentWorkflowOptions,
                                                                  bpo::options_description(),
                                                                  mode));
  } else {
    helpOptions.add(ConfigParamsHelper::prepareOptionDescriptions(physicalWorkflow, {},
                                                                  bpo::options_description(),
                                                                  mode));
  }
  if (helpOptions.options().size() == 0) {
    // the specified argument is invalid, add at leat the executor options
    mode += " is an invalid argument, please use correct argument for";
    helpOptions.add(executorOptions);
  }
  std::cout << "ALICE O2 DPL workflow driver"        //
            << " (" << mode << " help)" << std::endl //
            << helpOptions << std::endl;             //
}

// Helper to find out if stdout is actually attached to a pipe.
bool isOutputToPipe()
{
  struct stat s;
  fstat(STDOUT_FILENO, &s);
  return ((s.st_mode & S_IFIFO) != 0);
}

bool isInputConfig()
{
  struct stat s;
  int r = fstat(STDIN_FILENO, &s);
  // If stdin cannot be statted, we assume the shell is some sort of
  // non-interactive container thing
  if (r < 0) {
    return false;
  }
  // If stdin is a pipe or a file, we try to fetch configuration from there
  return ((s.st_mode & S_IFIFO) != 0 || (s.st_mode & S_IFREG) != 0);
}

void overrideCloning(ConfigContext& ctx, WorkflowSpec& workflow)
{
  struct CloningSpec {
    std::string templateMatcher;
    std::string cloneName;
  };
  auto s = ctx.options().get<std::string>("clone");
  std::vector<CloningSpec> specs;
  std::string delimiter = ",";

  while (s.empty() == false) {
    auto newPos = s.find(delimiter);
    auto token = s.substr(0, newPos);
    auto split = token.find(":");
    if (split == std::string::npos) {
      throw std::runtime_error("bad clone definition. Syntax <template-processor>:<clone-name>");
    }
    auto key = token.substr(0, split);
    token.erase(0, split + 1);
    size_t error;
    std::string value = "";
    try {
      auto numValue = std::stoll(token, &error, 10);
      if (token[error] != '\0') {
        throw std::runtime_error("bad name for clone:" + token);
      }
      value = key + "_c" + std::to_string(numValue);
    } catch (std::invalid_argument& e) {
      value = token;
    }
    specs.push_back({key, value});
    s.erase(0, newPos + (newPos == std::string::npos ? 0 : 1));
  }
  if (s.empty() == false && specs.empty() == true) {
    throw std::runtime_error("bad pipeline definition. Syntax <processor>:<pipeline>");
  }

  std::vector<DataProcessorSpec> extraSpecs;
  for (auto& spec : specs) {
    for (auto& processor : workflow) {
      if (processor.name == spec.templateMatcher) {
        auto clone = processor;
        clone.name = spec.cloneName;
        extraSpecs.push_back(clone);
      }
    }
  }
  workflow.insert(workflow.end(), extraSpecs.begin(), extraSpecs.end());
}

void overridePipeline(ConfigContext& ctx, WorkflowSpec& workflow)
{
  struct PipelineSpec {
    std::string matcher;
    int64_t pipeline;
  };
  auto s = ctx.options().get<std::string>("pipeline");
  std::vector<PipelineSpec> specs;
  std::string delimiter = ",";

  while (s.empty() == false) {
    auto newPos = s.find(delimiter);
    auto token = s.substr(0, newPos);
    auto split = token.find(":");
    if (split == std::string::npos) {
      throw std::runtime_error("bad pipeline definition. Syntax <processor>:<pipeline>");
    }
    auto key = token.substr(0, split);
    token.erase(0, split + 1);
    size_t error;
    auto value = std::stoll(token, &error, 10);
    if (token[error] != '\0') {
      throw std::runtime_error("Bad pipeline definition. Expecting integer");
    }
    specs.push_back({key, value});
    s.erase(0, newPos + (newPos == std::string::npos ? 0 : 1));
  }
  if (s.empty() == false && specs.empty() == true) {
    throw std::runtime_error("bad pipeline definition. Syntax <processor>:<pipeline>");
  }

  for (auto& spec : specs) {
    for (auto& processor : workflow) {
      if (processor.name == spec.matcher) {
        processor.maxInputTimeslices = spec.pipeline;
      }
    }
  }
}

void overrideLabels(ConfigContext& ctx, WorkflowSpec& workflow)
{
  struct LabelsSpec {
    std::string_view matcher;
    std::vector<std::string> labels;
  };
  std::vector<LabelsSpec> specs;

  auto labelsString = ctx.options().get<std::string>("labels");
  if (labelsString.empty()) {
    return;
  }
  std::string_view sv{labelsString};

  size_t specStart = 0;
  size_t specEnd = 0;
  constexpr char specDelim = ',';
  constexpr char labelDelim = ':';
  do {
    specEnd = sv.find(specDelim, specStart);
    auto token = sv.substr(specStart, specEnd == std::string_view::npos ? std::string_view::npos : specEnd - specStart);
    if (token.empty()) {
      throw std::runtime_error("bad labels definition. Syntax <processor>:<label>[:<label>][,<processor>:<label>[:<label>]");
    }

    size_t labelDelimPos = token.find(labelDelim);
    if (labelDelimPos == 0 || labelDelimPos == std::string_view::npos) {
      throw std::runtime_error("bad labels definition. Syntax <processor>:<label>[:<label>][,<processor>:<label>[:<label>]");
    }
    LabelsSpec spec{.matcher = token.substr(0, labelDelimPos), .labels = {}};

    size_t labelEnd = labelDelimPos + 1;
    do {
      size_t labelStart = labelDelimPos + 1;
      labelEnd = token.find(labelDelim, labelStart);
      auto label = labelEnd == std::string_view::npos ? token.substr(labelStart) : token.substr(labelStart, labelEnd - labelStart);
      if (label.empty()) {
        throw std::runtime_error("bad labels definition. Syntax <processor>:<label>[:<label>][,<processor>:<label>[:<label>]");
      }
      spec.labels.emplace_back(label);
      labelDelimPos = labelEnd;
    } while (labelEnd != std::string_view::npos);

    specs.push_back(spec);
    specStart = specEnd + 1;
  } while (specEnd != std::string_view::npos);

  if (labelsString.empty() == false && specs.empty() == true) {
    throw std::runtime_error("bad labels definition. Syntax <processor>:<label>[:<label>][,<processor>:<label>[:<label>]");
  }

  for (auto& spec : specs) {
    for (auto& processor : workflow) {
      if (processor.name == spec.matcher) {
        for (const auto& label : spec.labels) {
          if (std::find_if(processor.labels.begin(), processor.labels.end(),
                           [label](const auto& procLabel) { return procLabel.value == label; }) == processor.labels.end()) {
            processor.labels.push_back({label});
          }
        }
      }
    }
  }
}

/// Helper function to initialise the controller from the command line options.
void initialiseDriverControl(bpo::variables_map const& varmap,
                             DriverInfo& driverInfo,
                             DriverControl& control)
{
  // Control is initialised outside the main loop because
  // command line options are really affecting control.
  control.defaultQuiet = varmap["quiet"].as<bool>();
  control.defaultStopped = varmap["stop"].as<bool>();

  if (varmap["single-step"].as<bool>()) {
    control.state = DriverControlState::STEP;
  } else {
    control.state = DriverControlState::PLAY;
  }

  if (varmap["graphviz"].as<bool>()) {
    // Dump a graphviz representation of what I will do.
    control.callbacks = {[](WorkflowSpec const&,
                            DeviceSpecs const& specs,
                            DeviceExecutions const&,
                            DataProcessorInfos&,
                            CommandInfo const&) {
      GraphvizHelpers::dumpDeviceSpec2Graphviz(std::cout, specs);
    }};
    control.forcedTransitions = {
      DriverState::EXIT,                    //
      DriverState::PERFORM_CALLBACKS,       //
      DriverState::MERGE_CONFIGS,           //
      DriverState::IMPORT_CURRENT_WORKFLOW, //
      DriverState::MATERIALISE_WORKFLOW     //
    };
  } else if (!varmap["dds"].as<std::string>().empty()) {
    // Dump a DDS representation of what I will do.
    // Notice that compared to DDS we need to schedule things,
    // because DDS needs to be able to have actual Executions in
    // order to provide a correct configuration.
    control.callbacks = {[filename = varmap["dds"].as<std::string>(),
                          workflowSuffix = varmap["dds-workflow-suffix"],
                          driverMode = driverInfo.mode](WorkflowSpec const& workflow,
                                                        DeviceSpecs const& specs,
                                                        DeviceExecutions const& executions,
                                                        DataProcessorInfos& dataProcessorInfos,
                                                        CommandInfo const& commandInfo) {
      if (filename == "-") {
        DDSConfigHelpers::dumpDeviceSpec2DDS(std::cout, driverMode, workflowSuffix.as<std::string>(), workflow, dataProcessorInfos, specs, executions, commandInfo);
      } else {
        std::ofstream out(filename);
        DDSConfigHelpers::dumpDeviceSpec2DDS(out, driverMode, workflowSuffix.as<std::string>(), workflow, dataProcessorInfos, specs, executions, commandInfo);
      }
    }};
    control.forcedTransitions = {
      DriverState::EXIT,                    //
      DriverState::PERFORM_CALLBACKS,       //
      DriverState::MERGE_CONFIGS,           //
      DriverState::IMPORT_CURRENT_WORKFLOW, //
      DriverState::MATERIALISE_WORKFLOW     //
    };
  } else if (!varmap["o2-control"].as<std::string>().empty() or !varmap["mermaid"].as<std::string>().empty()) {
    // Dump the workflow in o2-control and/or mermaid format
    control.callbacks = {[filename = varmap["mermaid"].as<std::string>(),
                          workflowName = varmap["o2-control"].as<std::string>()](WorkflowSpec const&,
                                                                                 DeviceSpecs const& specs,
                                                                                 DeviceExecutions const& executions,
                                                                                 DataProcessorInfos&,
                                                                                 CommandInfo const& commandInfo) {
      if (!workflowName.empty()) {
        dumpDeviceSpec2O2Control(workflowName, specs, executions, commandInfo);
      }
      if (!filename.empty()) {
        if (filename == "-") {
          MermaidHelpers::dumpDeviceSpec2Mermaid(std::cout, specs);
        } else {
          std::ofstream output(filename);
          MermaidHelpers::dumpDeviceSpec2Mermaid(output, specs);
        }
      }
    }};
    control.forcedTransitions = {
      DriverState::EXIT,                    //
      DriverState::PERFORM_CALLBACKS,       //
      DriverState::MERGE_CONFIGS,           //
      DriverState::IMPORT_CURRENT_WORKFLOW, //
      DriverState::MATERIALISE_WORKFLOW     //
    };

  } else if (varmap.count("id")) {
    // Add our own stacktrace dumping
    if (getenv("O2_NO_CATCHALL_EXCEPTIONS") != nullptr && strcmp(getenv("O2_NO_CATCHALL_EXCEPTIONS"), "0") != 0) {
      LOGP(info, "Not instrumenting crash signals because O2_NO_CATCHALL_EXCEPTIONS is set");
      gEnv->SetValue("Root.Stacktrace", "no");
      gSystem->ResetSignal(kSigSegmentationViolation, kTRUE);
      rlimit limit;
      if (getrlimit(RLIMIT_CORE, &limit) == 0) {
        LOGP(info, "Core limit: {} {}", limit.rlim_cur, limit.rlim_max);
      }
    }
    if (varmap["stacktrace-on-signal"].as<std::string>() == "simple" && (getenv("O2_NO_CATCHALL_EXCEPTIONS") == nullptr || strcmp(getenv("O2_NO_CATCHALL_EXCEPTIONS"), "0") == 0)) {
      LOGP(info, "Instrumenting crash signals");
      signal(SIGSEGV, handle_crash);
      signal(SIGABRT, handle_crash);
      signal(SIGBUS, handle_crash);
      signal(SIGILL, handle_crash);
      signal(SIGFPE, handle_crash);
    }
    // FIXME: for the time being each child needs to recalculate the workflow,
    //        so that it can understand what it needs to do. This is obviously
    //        a bad idea. In the future we should have the client be pushed
    //        it's own configuration by the driver.
    control.forcedTransitions = {
      DriverState::DO_CHILD,                //
      DriverState::BIND_GUI_PORT,           //
      DriverState::MERGE_CONFIGS,           //
      DriverState::IMPORT_CURRENT_WORKFLOW, //
      DriverState::MATERIALISE_WORKFLOW     //
    };
  } else if ((varmap["dump-workflow"].as<bool>() == true) || (varmap["run"].as<bool>() == false && varmap.count("id") == 0 && isOutputToPipe())) {
    control.callbacks = {[filename = varmap["dump-workflow-file"].as<std::string>()](WorkflowSpec const& workflow,
                                                                                     DeviceSpecs const&,
                                                                                     DeviceExecutions const&,
                                                                                     DataProcessorInfos& dataProcessorInfos,
                                                                                     CommandInfo const& commandInfo) {
      if (filename == "-") {
        WorkflowSerializationHelpers::dump(std::cout, workflow, dataProcessorInfos, commandInfo);
        // FIXME: this is to avoid trailing garbage..
        exit(0);
      } else {
        std::ofstream output(filename);
        WorkflowSerializationHelpers::dump(output, workflow, dataProcessorInfos, commandInfo);
      }
    }};
    control.forcedTransitions = {
      DriverState::EXIT,                    //
      DriverState::PERFORM_CALLBACKS,       //
      DriverState::MERGE_CONFIGS,           //
      DriverState::IMPORT_CURRENT_WORKFLOW, //
      DriverState::MATERIALISE_WORKFLOW     //
    };
  } else {
    // By default we simply start the main loop of the driver.
    control.forcedTransitions = {
      DriverState::INIT,                    //
      DriverState::BIND_GUI_PORT,           //
      DriverState::IMPORT_CURRENT_WORKFLOW, //
      DriverState::MATERIALISE_WORKFLOW     //
    };
  }
}

/// Helper to to detect conflicting options
void conflicting_options(const boost::program_options::variables_map& vm,
                         const std::string& opt1, const std::string& opt2)
{
  if (vm.count(opt1) && !vm[opt1].defaulted() &&
      vm.count(opt2) && !vm[opt2].defaulted()) {
    throw std::logic_error(std::string("Conflicting options '") +
                           opt1 + "' and '" + opt2 + "'.");
  }
}

template <typename T>
void apply_permutation(
  std::vector<T>& v,
  std::vector<int>& indices)
{
  using std::swap; // to permit Koenig lookup
  for (int i = 0; i < (int)indices.size(); i++) {
    auto current = i;
    while (i != indices[current]) {
      auto next = indices[current];
      swap(v[current], v[next]);
      indices[current] = current;
      current = next;
    }
    indices[current] = current;
  }
}

// Check if the workflow is resiliant to failures
void checkNonResiliency(std::vector<DataProcessorSpec> const& specs,
                        std::vector<std::pair<int, int>> const& edges)
{
  auto checkExpendable = [](DataProcessorLabel const& label) {
    return label.value == "expendable";
  };
  auto checkResilient = [](DataProcessorLabel const& label) {
    return label.value == "resilient" || label.value == "expendable";
  };

  for (auto& edge : edges) {
    auto& src = specs[edge.first];
    auto& dst = specs[edge.second];
    if (std::none_of(src.labels.begin(), src.labels.end(), checkExpendable)) {
      continue;
    }
    if (std::any_of(dst.labels.begin(), dst.labels.end(), checkResilient)) {
      continue;
    }
    throw std::runtime_error("Workflow is not resiliant to failures. Processor " + dst.name + " gets inputs from expendable devices, but is not marked as expendable or resilient itself.");
  }
}

std::string debugTopoInfo(std::vector<DataProcessorSpec> const& specs,
                          std::vector<TopoIndexInfo> const& infos,
                          std::vector<std::pair<int, int>> const& edges)
{
  std::ostringstream out;

  out << "\nTopological info:\n";
  for (auto& ti : infos) {
    out << specs[ti.index].name << " (index: " << ti.index << ", layer: " << ti.layer << ")\n";
    out << " Inputs:\n";
    for (auto& ii : specs[ti.index].inputs) {
      out << "   - " << DataSpecUtils::describe(ii) << "\n";
    }
    out << "\n Outputs:\n";
    for (auto& ii : specs[ti.index].outputs) {
      out << "   - " << DataSpecUtils::describe(ii) << "\n";
    }
  }
  out << "\nEdges values:\n";
  for (auto& e : edges) {
    out << specs[e.second].name << " depends on " << specs[e.first].name << "\n";
  }
  for (auto& d : specs) {
    out << "- " << d.name << std::endl;
  }
  GraphvizHelpers::dumpDataProcessorSpec2Graphviz(out, specs, edges);
  return out.str();
}

void enableSignposts(std::string const& signpostsToEnable)
{
  static pid_t pid = getpid();
  if (signpostsToEnable.empty() == true) {
    auto printAllSignposts = [](char const* name, void* l, void* context) {
      auto* log = (_o2_log_t*)l;
      LOGP(detail, "Signpost stream {} disabled. Enable it with o2-log -p {} -a {}", name, pid, (void*)&log->stacktrace);
      return true;
    };
    o2_walk_logs(printAllSignposts, nullptr);
    return;
  }
  auto matchingLogEnabler = [](char const* name, void* l, void* context) {
    auto* log = (_o2_log_t*)l;
    auto* selectedName = (char const*)context;
    std::string prefix = "ch.cern.aliceo2.";
    auto* last = strchr(selectedName, ':');
    int maxDepth = 1;
    if (last) {
      char* err;
      maxDepth = strtol(last + 1, &err, 10);
      if (*(last + 1) == '\0' || *err != '\0') {
        maxDepth = 1;
      }
    }

    auto fullName = prefix + std::string{selectedName, last ? last - selectedName : strlen(selectedName)};
    if (strncmp(name, fullName.data(), fullName.size()) == 0) {
      LOGP(info, "Enabling signposts for stream \"{}\" with depth {}.", fullName, maxDepth);
      _o2_log_set_stacktrace(log, maxDepth);
      return false;
    } else {
      LOGP(info, "Signpost stream \"{}\" disabled. Enable it with o2-log -p {} -a {}", name, pid, (void*)&log->stacktrace);
    }
    return true;
  };
  // Split signpostsToEnable by comma using strtok_r
  char* saveptr;
  char* src = const_cast<char*>(signpostsToEnable.data());
  auto* token = strtok_r(src, ",", &saveptr);
  while (token) {
    o2_walk_logs(matchingLogEnabler, token);
    token = strtok_r(nullptr, ",", &saveptr);
  }
}

// This is a toy executor for the workflow spec
// What it needs to do is:
//
// - Print the properties of each DataProcessorSpec
// - Fork one process per DataProcessorSpec
//   - Parent -> wait for all the children to complete (eventually
//     killing them all on ctrl-c).
//   - Child, pick the data-processor ID and start a O2DataProcessorDevice for
//     each DataProcessorSpec
int doMain(int argc, char** argv, o2::framework::WorkflowSpec const& workflow,
           std::vector<ChannelConfigurationPolicy> const& channelPolicies,
           std::vector<CompletionPolicy> const& completionPolicies,
           std::vector<DispatchPolicy> const& dispatchPolicies,
           std::vector<ResourcePolicy> const& resourcePolicies,
           std::vector<CallbacksPolicy> const& callbacksPolicies,
           std::vector<SendingPolicy> const& sendingPolicies,
           std::vector<ConfigParamSpec> const& currentWorkflowOptions,
           std::vector<ConfigParamSpec> const& detectedParams,
           o2::framework::ConfigContext& configContext)
{
  // Peek very early in the driver options and look for
  // signposts, so the we can enable it without going through the whole dance
  if (getenv("DPL_DRIVER_SIGNPOSTS")) {
    enableSignposts(getenv("DPL_DRIVER_SIGNPOSTS"));
  }

  std::vector<std::string> currentArgs;
  std::vector<PluginInfo> plugins;
  std::vector<ForwardingPolicy> forwardingPolicies = ForwardingPolicy::createDefaultPolicies();

  for (int ai = 1; ai < argc; ++ai) {
    currentArgs.emplace_back(argv[ai]);
  }

  WorkflowInfo currentWorkflow{
    argv[0],
    currentArgs,
    currentWorkflowOptions};

  ProcessingPolicies processingPolicies;
  enum LogParsingHelpers::LogLevel minFailureLevel;
  bpo::options_description executorOptions("Executor options");
  const char* helpDescription = "print help: short, full, executor, or processor name";
  enum DriverMode driverMode;
  executorOptions.add_options()                                                                                                                                        //
    ("help,h", bpo::value<std::string>()->implicit_value("short"), helpDescription)                                                                                    //                                                                                                       //
    ("quiet,q", bpo::value<bool>()->zero_tokens()->default_value(false), "quiet operation")                                                                            //                                                                                                         //
    ("stop,s", bpo::value<bool>()->zero_tokens()->default_value(false), "stop before device start")                                                                    //                                                                                                           //
    ("single-step", bpo::value<bool>()->zero_tokens()->default_value(false), "start in single step mode")                                                              //                                                                                                             //
    ("batch,b", bpo::value<std::vector<std::string>>()->zero_tokens()->composing(), "batch processing mode")                                                           //                                                                                                               //
    ("no-batch", bpo::value<bool>()->zero_tokens(), "force gui processing mode")                                                                                       //                                                                                                            //
    ("no-cleanup", bpo::value<bool>()->zero_tokens()->default_value(false), "do not cleanup the shm segment")                                                          //                                                                                                               //
    ("hostname", bpo::value<std::string>()->default_value("localhost"), "hostname to deploy")                                                                          //                                                                                                                 //
    ("resources", bpo::value<std::string>()->default_value(""), "resources allocated for the workflow")                                                                //                                                                                                                   //
    ("start-port,p", bpo::value<unsigned short>()->default_value(22000), "start port to allocate")                                                                     //                                                                                                                     //
    ("port-range,pr", bpo::value<unsigned short>()->default_value(1000), "ports in range")                                                                             //                                                                                                                       //
    ("completion-policy,c", bpo::value<TerminationPolicy>(&processingPolicies.termination)->default_value(TerminationPolicy::QUIT),                                    //                                                                                                                       //
     "what to do when processing is finished: quit, wait")                                                                                                             //                                                                                                                      //
    ("error-policy", bpo::value<TerminationPolicy>(&processingPolicies.error)->default_value(TerminationPolicy::QUIT),                                                 //                                                                                                                          //
     "what to do when a device has an error: quit, wait")                                                                                                              //                                                                                                                            //
    ("min-failure-level", bpo::value<LogParsingHelpers::LogLevel>(&minFailureLevel)->default_value(LogParsingHelpers::LogLevel::Fatal),                                //                                                                                                                          //
     "minimum message level which will be considered as fatal and exit with 1")                                                                                        //                                                                                                                            //
    ("graphviz,g", bpo::value<bool>()->zero_tokens()->default_value(false), "produce graphviz output")                                                                 //                                                                                                                              //
    ("mermaid", bpo::value<std::string>()->default_value(""), "produce graph output in mermaid format in file under specified name or on stdout if argument is \"-\"") //                                                                                                                              //
    ("timeout,t", bpo::value<uint64_t>()->default_value(0), "forced exit timeout (in seconds)")                                                                        //                                                                                                                                //
    ("dds,D", bpo::value<std::string>()->default_value(""), "create DDS configuration")                                                                                //                                                                                                                                  //
    ("dds-workflow-suffix,D", bpo::value<std::string>()->default_value(""), "suffix for DDS names")                                                                    //                                                                                                                                  //
    ("dump-workflow,dump", bpo::value<bool>()->zero_tokens()->default_value(false), "dump workflow as JSON")                                                           //                                                                                                                                    //
    ("dump-workflow-file", bpo::value<std::string>()->default_value("-"), "file to which do the dump")                                                                 //                                                                                                                                      //
    ("driver-mode", bpo::value<DriverMode>(&driverMode)->default_value(DriverMode::STANDALONE), R"(how to run the driver. default: "standalone". Valid: "embedded")")  //                                                                                                                                      //
    ("run", bpo::value<bool>()->zero_tokens()->default_value(false), "run workflow merged so far. It implies --batch. Use --no-batch to see the GUI")                  //                                                                                                                                        //
    ("no-IPC", bpo::value<bool>()->zero_tokens()->default_value(false), "disable IPC topology optimization")                                                           //                                                                                                                                        //
    ("o2-control,o2", bpo::value<std::string>()->default_value(""), "dump O2 Control workflow configuration under the specified name")                                 //
    ("resources-monitoring", bpo::value<unsigned short>()->default_value(0), "enable cpu/memory monitoring for provided interval in seconds")                          //
    ("resources-monitoring-dump-interval", bpo::value<unsigned short>()->default_value(0), "dump monitoring information to disk every provided seconds");              //
  // some of the options must be forwarded by default to the device
  executorOptions.add(DeviceSpecHelpers::getForwardedDeviceOptions());

  gHiddenDeviceOptions.add_options()                                                    //
    ("id,i", bpo::value<std::string>(), "device id for child spawning")                 //
    ("channel-config", bpo::value<std::vector<std::string>>(), "channel configuration") //
    ("control", "control plugin")                                                       //
    ("log-color", "logging color scheme")("color", "logging color scheme");

  bpo::options_description visibleOptions;
  visibleOptions.add(executorOptions);

  auto physicalWorkflow = workflow;
  std::map<std::string, size_t> rankIndex;
  // We remove the duplicates because for the moment child get themself twice:
  // once from the actual definition in the child, a second time from the
  // configuration they get passed by their parents.
  // Notice that we do not know in which order we will get the workflows, so
  // while we keep the order of DataProcessors we reshuffle them based on
  // some hopefully unique hash.
  size_t workflowHashA = 0;
  std::hash<std::string> hash_fn;

  for (auto& dp : workflow) {
    workflowHashA += hash_fn(dp.name);
  }

  for (auto& dp : workflow) {
    rankIndex.insert(std::make_pair(dp.name, workflowHashA));
  }

  std::vector<DataProcessorInfo> dataProcessorInfos;
  CommandInfo commandInfo{};

  if (isatty(STDIN_FILENO) == false && isInputConfig()) {
    std::vector<DataProcessorSpec> importedWorkflow;
    bool previousWorked = WorkflowSerializationHelpers::import(std::cin, importedWorkflow, dataProcessorInfos, commandInfo);
    if (previousWorked == false) {
      exit(1);
    }

    size_t workflowHashB = 0;
    for (auto& dp : importedWorkflow) {
      workflowHashB += hash_fn(dp.name);
    }

    // FIXME: Streamline...
    // We remove the duplicates because for the moment child get themself twice:
    // once from the actual definition in the child, a second time from the
    // configuration they get passed by their parents.
    for (auto& dp : importedWorkflow) {
      auto found = std::find_if(physicalWorkflow.begin(), physicalWorkflow.end(),
                                [&name = dp.name](DataProcessorSpec const& spec) { return spec.name == name; });
      if (found == physicalWorkflow.end()) {
        physicalWorkflow.push_back(dp);
        rankIndex.insert(std::make_pair(dp.name, workflowHashB));
      }
    }
  }

  /// Iterate over the physicalWorkflow, any DataProcessorSpec that has a
  /// expendable label should have all the timeframe lifetime outputs changed
  /// to sporadic, because there is no guarantee that the device will be alive,
  /// so we should not expect its data to always arrive.
  for (auto& dp : physicalWorkflow) {
    auto isExpendable = [](DataProcessorLabel const& label) { return label.value == "expendable" || label.value == "non-critical"; };
    if (std::find_if(dp.labels.begin(), dp.labels.end(), isExpendable) != dp.labels.end()) {
      for (auto& output : dp.outputs) {
        if (output.lifetime == Lifetime::Timeframe) {
          output.lifetime = Lifetime::Sporadic;
        }
      }
    }
  }

  /// This is the earlies the services are actually needed
  OverrideServiceSpecs driverServicesOverride = ServiceSpecHelpers::parseOverrides(getenv("DPL_DRIVER_OVERRIDE_SERVICES"));
  ServiceSpecs driverServices = ServiceSpecHelpers::filterDisabled(CommonDriverServices::defaultServices(), driverServicesOverride);
  // We insert the hash for the internal devices.
  WorkflowHelpers::injectServiceDevices(physicalWorkflow, configContext);
  auto reader = std::find_if(physicalWorkflow.begin(), physicalWorkflow.end(), [](DataProcessorSpec& spec) { return spec.name == "internal-dpl-aod-reader"; });
  if (reader != physicalWorkflow.end()) {
    driverServices.push_back(ArrowSupport::arrowBackendSpec());
  }
  for (auto& service : driverServices) {
    if (service.injectTopology == nullptr) {
      continue;
    }
    WorkflowSpecNode node{physicalWorkflow};
    service.injectTopology(node, configContext);
  }
  for (auto& dp : physicalWorkflow) {
    if (dp.name.rfind("internal-", 0) == 0) {
      rankIndex.insert(std::make_pair(dp.name, hash_fn("internal")));
    }
  }

  // We sort dataprocessors and Inputs / outputs by name, so that the edges are
  // always in the same order.
  std::stable_sort(physicalWorkflow.begin(), physicalWorkflow.end(), [](DataProcessorSpec const& a, DataProcessorSpec const& b) {
    return a.name < b.name;
  });

  for (auto& dp : physicalWorkflow) {
    std::stable_sort(dp.inputs.begin(), dp.inputs.end(),
                     [](InputSpec const& a, InputSpec const& b) { return DataSpecUtils::describe(a) < DataSpecUtils::describe(b); });
    std::stable_sort(dp.outputs.begin(), dp.outputs.end(),
                     [](OutputSpec const& a, OutputSpec const& b) { return DataSpecUtils::describe(a) < DataSpecUtils::describe(b); });
  }

  std::vector<TopologyPolicy> topologyPolicies = TopologyPolicy::createDefaultPolicies();
  std::vector<TopologyPolicy::DependencyChecker> dependencyCheckers;
  dependencyCheckers.reserve(physicalWorkflow.size());

  for (auto& spec : physicalWorkflow) {
    for (auto& policy : topologyPolicies) {
      if (policy.matcher(spec)) {
        dependencyCheckers.push_back(policy.checkDependency);
        break;
      }
    }
  }
  assert(dependencyCheckers.size() == physicalWorkflow.size());
  // check if DataProcessorSpec at i depends on j
  auto checkDependencies = [&workflow = physicalWorkflow,
                            &dependencyCheckers](int i, int j) {
    TopologyPolicy::DependencyChecker& checker = dependencyCheckers[i];
    return checker(workflow[i], workflow[j]);
  };

  // Create a list of all the edges, so that we can do a topological sort
  // before we create the graph.
  std::vector<std::pair<int, int>> edges;

  if (physicalWorkflow.size() > 1) {
    for (size_t i = 0; i < physicalWorkflow.size() - 1; ++i) {
      for (size_t j = i; j < physicalWorkflow.size(); ++j) {
        if (i == j && checkDependencies(i, j)) {
          throw std::runtime_error(physicalWorkflow[i].name + " depends on itself");
        }
        bool both = false;
        if (checkDependencies(i, j)) {
          edges.emplace_back(j, i);
          both = true;
        }
        if (checkDependencies(j, i)) {
          edges.emplace_back(i, j);
          if (both) {
            std::ostringstream str;
            for (auto x : {i, j}) {
              str << physicalWorkflow[x].name << ":\n";
              str << "inputs:\n";
              for (auto& input : physicalWorkflow[x].inputs) {
                str << "- " << input << "\n";
              }
              str << "outputs:\n";
              for (auto& output : physicalWorkflow[x].outputs) {
                str << "- " << output << "\n";
              }
            }
            throw std::runtime_error(physicalWorkflow[i].name + " has circular dependency with " + physicalWorkflow[j].name + ":\n" + str.str());
          }
        }
      }
    }

    auto topoInfos = WorkflowHelpers::topologicalSort(physicalWorkflow.size(), &edges[0].first, &edges[0].second, sizeof(std::pair<int, int>), edges.size());
    if (topoInfos.size() != physicalWorkflow.size()) {
      // Check missing resilincy of one of the tasks
      checkNonResiliency(physicalWorkflow, edges);
      throw std::runtime_error("Unable to do topological sort of the resulting workflow. Do you have loops?\n" + debugTopoInfo(physicalWorkflow, topoInfos, edges));
    }
    // Sort by layer and then by name, to ensure stability.
    std::stable_sort(topoInfos.begin(), topoInfos.end(), [&workflow = physicalWorkflow](TopoIndexInfo const& a, TopoIndexInfo const& b) {
      auto aRank = std::make_tuple(a.layer, -workflow.at(a.index).outputs.size(), workflow.at(a.index).name);
      auto bRank = std::make_tuple(b.layer, -workflow.at(b.index).outputs.size(), workflow.at(b.index).name);
      return aRank < bRank;
    });
    // Reverse index and apply the result
    std::vector<int> dataProcessorOrder;
    dataProcessorOrder.resize(topoInfos.size());
    for (size_t i = 0; i < topoInfos.size(); ++i) {
      dataProcessorOrder[topoInfos[i].index] = i;
    }
    std::vector<int> newLocations;
    newLocations.resize(dataProcessorOrder.size());
    for (size_t i = 0; i < dataProcessorOrder.size(); ++i) {
      newLocations[dataProcessorOrder[i]] = i;
    }
    apply_permutation(physicalWorkflow, newLocations);
  }

  // Use the hidden options as veto, all config specs matching a definition
  // in the hidden options are skipped in order to avoid duplicate definitions
  // in the main parser. Note: all config specs are forwarded to devices
  visibleOptions.add(ConfigParamsHelper::prepareOptionDescriptions(physicalWorkflow, currentWorkflowOptions, gHiddenDeviceOptions));

  bpo::options_description od;
  od.add(visibleOptions);
  od.add(gHiddenDeviceOptions);

  // FIXME: decide about the policy for handling unrecognized arguments
  // command_line_parser with option allow_unregistered() can be used
  using namespace bpo::command_line_style;
  auto style = (allow_short | short_allow_adjacent | short_allow_next | allow_long | long_allow_adjacent | long_allow_next | allow_sticky | allow_dash_for_short);
  bpo::variables_map varmap;
  try {
    bpo::store(
      bpo::command_line_parser(argc, argv)
        .options(od)
        .style(style)
        .run(),
      varmap);
  } catch (std::exception const& e) {
    LOGP(error, "error parsing options of {}: {}", argv[0], e.what());
    exit(1);
  }
  conflicting_options(varmap, "dds", "o2-control");
  conflicting_options(varmap, "dds", "dump-workflow");
  conflicting_options(varmap, "dds", "run");
  conflicting_options(varmap, "dds", "graphviz");
  conflicting_options(varmap, "o2-control", "dump-workflow");
  conflicting_options(varmap, "o2-control", "run");
  conflicting_options(varmap, "o2-control", "graphviz");
  conflicting_options(varmap, "run", "dump-workflow");
  conflicting_options(varmap, "run", "graphviz");
  conflicting_options(varmap, "run", "mermaid");
  conflicting_options(varmap, "dump-workflow", "graphviz");
  conflicting_options(varmap, "no-batch", "batch");

  if (varmap.count("help")) {
    printHelp(varmap, executorOptions, physicalWorkflow, currentWorkflowOptions);
    exit(0);
  }
  /// Set the fair::Logger severity to the one specified in the command line
  /// We do it by hand here, because FairMQ device is not initialsed until
  /// much later and we need the logger before that.
  if (varmap.count("severity")) {
    auto logLevel = varmap["severity"].as<std::string>();
    if (logLevel == "debug") {
      fair::Logger::SetConsoleSeverity(fair::Severity::debug);
    } else if (logLevel == "detail") {
      fair::Logger::SetConsoleSeverity(fair::Severity::detail);
    } else if (logLevel == "info") {
      fair::Logger::SetConsoleSeverity(fair::Severity::info);
    } else if (logLevel == "warning") {
      fair::Logger::SetConsoleSeverity(fair::Severity::warning);
    } else if (logLevel == "error") {
      fair::Logger::SetConsoleSeverity(fair::Severity::error);
    } else if (logLevel == "important") {
      fair::Logger::SetConsoleSeverity(fair::Severity::important);
    } else if (logLevel == "alarm") {
      fair::Logger::SetConsoleSeverity(fair::Severity::alarm);
    } else if (logLevel == "fatal") {
      fair::Logger::SetConsoleSeverity(fair::Severity::fatal);
    } else {
      LOGP(error, "Invalid log level '{}'", logLevel);
      exit(1);
    }
  }

  enableSignposts(varmap["signposts"].as<std::string>());

  auto evaluateBatchOption = [&varmap]() -> bool {
    if (varmap.count("no-batch") > 0) {
      return false;
    }
    if (varmap.count("batch") == 0) {
      // default value
      return isatty(fileno(stdout)) == 0;
    }
    // FIXME: should actually use the last value, but for some reason the
    // values are not filled into the vector, even if specifying `-b true`
    // need to find out why the boost program options example is not working
    // in our case. Might depend on the parser options
    // auto value = varmap["batch"].as<std::vector<std::string>>();
    return true;
  };
  DriverInfo driverInfo{
    .sendingPolicies = sendingPolicies,
    .forwardingPolicies = forwardingPolicies,
    .callbacksPolicies = callbacksPolicies};
  driverInfo.states.reserve(10);
  driverInfo.sigintRequested = false;
  driverInfo.sigchldRequested = false;
  driverInfo.channelPolicies = channelPolicies;
  driverInfo.completionPolicies = completionPolicies;
  driverInfo.dispatchPolicies = dispatchPolicies;
  driverInfo.resourcePolicies = resourcePolicies;
  driverInfo.argc = argc;
  driverInfo.argv = argv;
  driverInfo.noSHMCleanup = varmap["no-cleanup"].as<bool>();
  driverInfo.processingPolicies.termination = varmap["completion-policy"].as<TerminationPolicy>();
  driverInfo.processingPolicies.earlyForward = varmap["early-forward-policy"].as<EarlyForwardPolicy>();
  driverInfo.mode = varmap["driver-mode"].as<DriverMode>();

  auto batch = evaluateBatchOption();
  DriverConfig driverConfig{
    .batch = batch,
    .driverHasGUI = (batch == false) || getenv("DPL_DRIVER_REMOTE_GUI") != nullptr,
  };

  if (varmap["error-policy"].defaulted() && driverConfig.batch == false) {
    driverInfo.processingPolicies.error = TerminationPolicy::WAIT;
  } else {
    driverInfo.processingPolicies.error = varmap["error-policy"].as<TerminationPolicy>();
  }
  driverInfo.minFailureLevel = varmap["min-failure-level"].as<LogParsingHelpers::LogLevel>();
  driverInfo.startTime = uv_hrtime();
  driverInfo.startTimeMsFromEpoch = std::chrono::duration_cast<std::chrono::milliseconds>(
                                      std::chrono::system_clock::now().time_since_epoch())
                                      .count();
  driverInfo.timeout = varmap["timeout"].as<uint64_t>();
  driverInfo.deployHostname = varmap["hostname"].as<std::string>();
  driverInfo.resources = varmap["resources"].as<std::string>();
  driverInfo.resourcesMonitoringInterval = varmap["resources-monitoring"].as<unsigned short>();
  driverInfo.resourcesMonitoringDumpInterval = varmap["resources-monitoring-dump-interval"].as<unsigned short>();

  // FIXME: should use the whole dataProcessorInfos, actually...
  driverInfo.processorInfo = dataProcessorInfos;
  driverInfo.configContext = &configContext;

  DriverControl driverControl;
  initialiseDriverControl(varmap, driverInfo, driverControl);

  commandInfo.merge(CommandInfo(argc, argv));

  std::string frameworkId;
  // If the id is set, this means this is a device,
  // otherwise this is the driver.
  if (varmap.count("id")) {
    // The framework id does not want to know anything about DDS template expansion
    // so we simply drop it. Notice that the "id" Property is still the same as the
    // original --id option.
    frameworkId = std::regex_replace(varmap["id"].as<std::string>(), std::regex{"_dds.*"}, "");
    driverInfo.uniqueWorkflowId = fmt::format("{}", getppid());
    driverInfo.defaultDriverClient = "stdout://";
  } else {
    driverInfo.uniqueWorkflowId = fmt::format("{}", getpid());
    driverInfo.defaultDriverClient = "ws://";
  }
  return runStateMachine(physicalWorkflow,
                         currentWorkflow,
                         dataProcessorInfos,
                         commandInfo,
                         driverControl,
                         driverInfo,
                         driverConfig,
                         gDeviceMetricsInfos,
                         detectedParams,
                         varmap,
                         driverServices,
                         frameworkId);
}

void doBoostException(boost::exception&, char const* processName)
{
  LOGP(error, "error while setting up workflow in {}: {}",
       processName, boost::current_exception_diagnostic_information(true));
}
#pragma GCC diagnostic push<|MERGE_RESOLUTION|>--- conflicted
+++ resolved
@@ -2027,11 +2027,8 @@
             "--aod-writer-resmode",
             "--aod-writer-maxfilesize",
             "--aod-writer-keep",
-<<<<<<< HEAD
             "--aod-writer-df-offset",
-=======
             "--aod-max-io-rate",
->>>>>>> 91d4cee7
             "--aod-parent-access-level",
             "--aod-parent-base-path-replacement",
             "--driver-client-backend",

// Copyright 2019-2020 CERN and copyright holders of ALICE O2.
// See https://alice-o2.web.cern.ch/copyright for details of the copyright holders.
// All rights not expressly granted are reserved.
//
// This software is distributed under the terms of the GNU General Public
// License v3 (GPL Version 3), copied verbatim in the file "COPYING".
//
// In applying this license CERN does not waive the privileges and immunities
// granted to it by virtue of its status as an Intergovernmental Organization
// or submit itself to any jurisdiction.

#include "Framework/SendingPolicy.h"
#include "Framework/DeviceSpec.h"
<<<<<<< HEAD
#include "Framework/ConfigContext.h"
=======
#include "Framework/DataRefUtils.h"
#include "Framework/DataProcessingHeader.h"
#include "Headers/STFHeader.h"
>>>>>>> 748f30c6
#include "DeviceSpecHelpers.h"
#include <fairmq/Device.h>

#pragma GCC diagnostic push
#pragma GCC diagnostic ignored "-Wpedantic"
namespace o2::framework
{

std::vector<SendingPolicy> SendingPolicy::createDefaultPolicies(ConfigContext const& configContext)
{
  auto& options = configContext.options();
  int timeout = options.get<int>("fairmq-send-timeout");
  return {SendingPolicy{
            .name = "dispatcher",
<<<<<<< HEAD
            .matcher = [](DeviceSpec const& spec, ConfigContext const& ctx) { 
              if (ctx.options().isDefault("fairmq-send-timeout")) {
                return spec.name == "Dispatcher" || DeviceSpecHelpers::hasLabel(spec, "Dispatcher"); 
              } else {
                return false;
              } },
            .send = [](FairMQDevice& device, FairMQParts& parts, std::string const& channel) { device.Send(parts, channel, 0, 0); }},
          SendingPolicy{
            .name = "default",
            .matcher = [](DeviceSpec const& spec, ConfigContext const& ctx) { return true; },
            .send = [timeout](FairMQDevice& device, FairMQParts& parts, std::string const& channel) { device.Send(parts, channel, 0, timeout); }}};
=======
            .matcher = [](DeviceSpec const& spec, ConfigContext const&) { return spec.name == "Dispatcher" || DeviceSpecHelpers::hasLabel(spec, "Dispatcher"); },
            .send = [](FairMQDeviceProxy& proxy, fair::mq::Parts& parts, ChannelIndex channelIndex) {
              auto *channel = proxy.getOutputChannel(channelIndex);
              channel->Send(parts, -1); }},
          SendingPolicy{
            .name = "default",
            .matcher = [](DeviceSpec const&, ConfigContext const&) { return true; },
            .send = [](FairMQDeviceProxy& proxy, fair::mq::Parts& parts, ChannelIndex channelIndex) {
              auto *channel = proxy.getOutputChannel(channelIndex);
              auto timeout = 1000;
              auto res = channel->Send(parts, timeout);
              if (res == (size_t)fair::mq::TransferCode::timeout) {
                LOGP(warning, "Timed out sending after {}s. Downstream backpressure detected on {}.", timeout/1000, channel->GetName());
                channel->Send(parts);
                LOGP(info, "Downstream backpressure on {} recovered.", channel->GetName());
              } else if (res == (size_t) fair::mq::TransferCode::error) {
                LOGP(fatal, "Error while sending on channel {}", channel->GetName());
              } }}};
>>>>>>> 748f30c6
}
} // namespace o2::framework<|MERGE_RESOLUTION|>--- conflicted
+++ resolved
@@ -11,13 +11,10 @@
 
 #include "Framework/SendingPolicy.h"
 #include "Framework/DeviceSpec.h"
-<<<<<<< HEAD
 #include "Framework/ConfigContext.h"
-=======
 #include "Framework/DataRefUtils.h"
 #include "Framework/DataProcessingHeader.h"
 #include "Headers/STFHeader.h"
->>>>>>> 748f30c6
 #include "DeviceSpecHelpers.h"
 #include <fairmq/Device.h>
 
@@ -32,23 +29,16 @@
   int timeout = options.get<int>("fairmq-send-timeout");
   return {SendingPolicy{
             .name = "dispatcher",
-<<<<<<< HEAD
             .matcher = [](DeviceSpec const& spec, ConfigContext const& ctx) { 
               if (ctx.options().isDefault("fairmq-send-timeout")) {
                 return spec.name == "Dispatcher" || DeviceSpecHelpers::hasLabel(spec, "Dispatcher"); 
               } else {
                 return false;
               } },
-            .send = [](FairMQDevice& device, FairMQParts& parts, std::string const& channel) { device.Send(parts, channel, 0, 0); }},
-          SendingPolicy{
-            .name = "default",
-            .matcher = [](DeviceSpec const& spec, ConfigContext const& ctx) { return true; },
-            .send = [timeout](FairMQDevice& device, FairMQParts& parts, std::string const& channel) { device.Send(parts, channel, 0, timeout); }}};
-=======
-            .matcher = [](DeviceSpec const& spec, ConfigContext const&) { return spec.name == "Dispatcher" || DeviceSpecHelpers::hasLabel(spec, "Dispatcher"); },
             .send = [](FairMQDeviceProxy& proxy, fair::mq::Parts& parts, ChannelIndex channelIndex) {
               auto *channel = proxy.getOutputChannel(channelIndex);
-              channel->Send(parts, -1); }},
+              channel->Send(parts, 0); 
+           }},
           SendingPolicy{
             .name = "default",
             .matcher = [](DeviceSpec const&, ConfigContext const&) { return true; },
@@ -63,6 +53,5 @@
               } else if (res == (size_t) fair::mq::TransferCode::error) {
                 LOGP(fatal, "Error while sending on channel {}", channel->GetName());
               } }}};
->>>>>>> 748f30c6
 }
 } // namespace o2::framework
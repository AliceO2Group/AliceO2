--- conflicted
+++ resolved
@@ -125,16 +125,12 @@
       if (input.header == nullptr) {
         return CompletionPolicy::CompletionOp::Wait;
       }
-<<<<<<< HEAD
-      if (framework::DataRefUtils::isValid(input) && framework::DataRefUtils::getHeader<o2::framework::DataProcessingHeader*>(input)->startTime != *nextTimeSlice) {
-=======
       long int startTime = framework::DataRefUtils::getHeader<o2::framework::DataProcessingHeader*>(input)->startTime;
       if (startTime == 0) {
         LOGP(debug, "startTime is 0, which means we have the first message, so we can process it.");
         *nextTimeSlice = 0;
       }
       if (framework::DataRefUtils::isValid(input) && startTime != *nextTimeSlice) {
->>>>>>> 266ef479
         return CompletionPolicy::CompletionOp::Retry;
       }
     }

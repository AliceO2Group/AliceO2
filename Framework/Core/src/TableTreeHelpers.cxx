--- conflicted
+++ resolved
@@ -241,15 +241,9 @@
         throw runtime_error("Cannot allocate offset buffer");
       }
       arrowOffsetBuffer = std::move(result).ValueUnsafe();
-<<<<<<< HEAD
       unsigned char* ptrOffset = arrowOffsetBuffer->mutable_data();
       auto* tPtrOffset = reinterpret_cast<int*>(ptrOffset);
-      offsets = gsl::span<int>{tPtrOffset, tPtrOffset + totalEntries};
-=======
-      ptrOffset = arrowOffsetBuffer->mutable_data();
-      tPtrOffset = reinterpret_cast<int*>(ptrOffset);
       offsets = gsl::span<int>{tPtrOffset, tPtrOffset + totalEntries + 1};
->>>>>>> 61eadb1c
     }
 
     while (readEntries < totalEntries) {

--- conflicted
+++ resolved
@@ -13,11 +13,7 @@
 #include "Framework/DataProcessor.h"
 #include "Framework/DataSpecUtils.h"
 #include "Framework/FairOptionsRetriever.h"
-<<<<<<< HEAD
-=======
 #include "Framework/FairMQDeviceProxy.h"
-#include "Framework/MetricsService.h"
->>>>>>> d8c5ee0c
 #include "Framework/CallbackService.h"
 #include "Framework/TMessageSerializer.h"
 #include "Framework/InputRecord.h"
@@ -37,7 +33,6 @@
 namespace o2 {
 namespace framework {
 
-<<<<<<< HEAD
 DataProcessingDevice::DataProcessingDevice(const DeviceSpec& spec, ServiceRegistry& registry)
   : mInit{ spec.algorithm.onInit },
     mStatefulProcess{ nullptr },
@@ -53,24 +48,6 @@
     mServiceRegistry{ registry },
     mErrorCount{ 0 },
     mProcessingCount{ 0 }
-=======
-DataProcessingDevice::DataProcessingDevice(const DeviceSpec &spec,
-                                           ServiceRegistry &registry)
-: mInit{spec.algorithm.onInit},
-  mStatefulProcess{nullptr},
-  mStatelessProcess{spec.algorithm.onProcess},
-  mError{spec.algorithm.onError},
-  mConfigRegistry{nullptr},
-  mAllocator{FairMQDeviceProxy{this}, &mContext, &mRootContext, spec.outputs},
-  mRelayer{spec.inputs, spec.forwards, registry.get<MetricsService>()},
-  mInputChannels{spec.inputChannels},
-  mOutputChannels{spec.outputChannels},
-  mInputs{spec.inputs},
-  mForwards{spec.forwards},
-  mServiceRegistry{registry},
-  mErrorCount{0},
-  mProcessingCount{0}
->>>>>>> d8c5ee0c
 {
 }
 

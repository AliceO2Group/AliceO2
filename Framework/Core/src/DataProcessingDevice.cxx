// Copyright 2019-2020 CERN and copyright holders of ALICE O2.
// See https://alice-o2.web.cern.ch/copyright for details of the copyright holders.
// All rights not expressly granted are reserved.
//
// This software is distributed under the terms of the GNU General Public
// License v3 (GPL Version 3), copied verbatim in the file "COPYING".
//
// In applying this license CERN does not waive the privileges and immunities
// granted to it by virtue of its status as an Intergovernmental Organization
// or submit itself to any jurisdiction.
#ifdef DPL_ENABLE_TRACING
#define TRACY_ENABLE
#include <tracy/TracyClient.cpp>
#endif
#include "Framework/DataProcessingDevice.h"
#include "Framework/ChannelMatching.h"
#include "Framework/ControlService.h"
#include "Framework/ComputingQuotaEvaluator.h"
#include "Framework/DataProcessingHeader.h"
#include "Framework/DataProcessor.h"
#include "Framework/DataSpecUtils.h"
#include "Framework/DeviceState.h"
#include "Framework/DispatchPolicy.h"
#include "Framework/DispatchControl.h"
#include "Framework/DanglingContext.h"
#include "Framework/DriverClient.h"
#include "Framework/EndOfStreamContext.h"
#include "Framework/FairOptionsRetriever.h"
#include "ConfigurationOptionsRetriever.h"
#include "Framework/FairMQDeviceProxy.h"
#include "Framework/CallbackService.h"
#include "Framework/TMessageSerializer.h"
#include "Framework/InputRecord.h"
#include "Framework/InputSpan.h"
#include "Framework/Signpost.h"
#include "Framework/SourceInfoHeader.h"
#include "Framework/Logger.h"
#include "Framework/DriverClient.h"
#include "Framework/Monitoring.h"
#include "PropertyTreeHelpers.h"
#include "DataProcessingStatus.h"
#include "DataProcessingHelpers.h"
#include "DataRelayerHelpers.h"
#include "ProcessingPoliciesHelpers.h"
#include "Headers/DataHeader.h"
#include "Headers/DataHeaderHelpers.h"

#include "ScopedExit.h"

#include <Framework/Tracing.h>

#include <fairmq/FairMQParts.h>
#include <fairmq/FairMQSocket.h>
#include <options/FairMQProgOptions.h>
#include <Configuration/ConfigurationInterface.h>
#include <Configuration/ConfigurationFactory.h>
#include <TMessage.h>
#include <TClonesArray.h>

#include <algorithm>
#include <vector>
#include <memory>
#include <unordered_map>
#include <uv.h>
#include <execinfo.h>
#include <sstream>
#include <boost/property_tree/json_parser.hpp>

using namespace o2::framework;
using ConfigurationInterface = o2::configuration::ConfigurationInterface;
using DataHeader = o2::header::DataHeader;

namespace o2::framework
{

template <>
struct ServiceKindExtractor<ConfigurationInterface> {
  constexpr static ServiceKind kind = ServiceKind::Global;
};

/// We schedule a timer to reduce CPU usage.
/// Watching stdin for commands probably a better approach.
void on_idle_timer(uv_timer_t* handle)
{
  ZoneScopedN("Idle timer");
  auto* state = (DeviceState*)handle->data;
  state->loopReason |= DeviceState::TIMER_EXPIRED;
}

void on_transition_requested_expired(uv_timer_t* handle)
{
  ZoneScopedN("Transition expired");
  auto* state = (DeviceState*)handle->data;
  state->loopReason |= DeviceState::TIMER_EXPIRED;
  LOGP(info, "Timer expired. Forcing transition to READY");
  state->transitionHandling = TransitionHandlingState::Expired;
}

void on_communication_requested(uv_async_t* s)
{
  auto* state = (DeviceState*)s->data;
  state->loopReason |= DeviceState::METRICS_MUST_FLUSH;
}

DataProcessingDevice::DataProcessingDevice(RunningDeviceRef ref, ServiceRegistry& registry, ProcessingPolicies& policies)
  : mSpec{registry.get<RunningWorkflowInfo const>().devices[ref.index]},
    mState{registry.get<DeviceState>()},
    mInit{mSpec.algorithm.onInit},
    mStatefulProcess{nullptr},
    mStatelessProcess{mSpec.algorithm.onProcess},
    mError{mSpec.algorithm.onError},
    mConfigRegistry{nullptr},
    mServiceRegistry{registry},
    mAllocator{&registry, mSpec.outputs},
    mQuotaEvaluator{registry.get<ComputingQuotaEvaluator>()},
    mAwakeHandle{nullptr},
    mProcessingPolicies{policies}
{
  /// FIXME: move erro handling to a service?
  if (mError != nullptr) {
    mErrorHandling = [&errorCallback = mError,
                      &serviceRegistry = mServiceRegistry](RuntimeErrorRef e, InputRecord& record) {
      ZoneScopedN("Error handling");
      auto& err = error_from_ref(e);
      LOGP(error, "Exception caught: {} ", err.what);
      demangled_backtrace_symbols(err.backtrace, err.maxBacktrace, STDERR_FILENO);
      serviceRegistry.get<DataProcessingStats>().exceptionCount++;
      ErrorContext errorContext{record, serviceRegistry, e};
      errorCallback(errorContext);
    };
  } else {
    mErrorHandling = [&errorPolicy = mProcessingPolicies.error,
                      &serviceRegistry = mServiceRegistry](RuntimeErrorRef e, InputRecord& record) {
      ZoneScopedN("Error handling");
      auto& err = error_from_ref(e);
      LOGP(error, "Exception caught: {} ", err.what);
      demangled_backtrace_symbols(err.backtrace, err.maxBacktrace, STDERR_FILENO);
      serviceRegistry.get<DataProcessingStats>().exceptionCount++;
      switch (errorPolicy) {
        case TerminationPolicy::QUIT:
          throw e;
        default:
          break;
      }
    };
  }

  std::function<void(const fair::mq::State)> stateWatcher = [this, &registry = mServiceRegistry](const fair::mq::State state) -> void {
    auto& deviceState = registry.get<DeviceState>();
    if (deviceState.nextFairMQState.empty() == false) {
      auto state = deviceState.nextFairMQState.back();
      this->ChangeState(state);
      deviceState.nextFairMQState.pop_back();
    }
  };

  this->SubscribeToStateChange("dpl", stateWatcher);

  // One task for now.
  mStreams.resize(1);
  mHandles.resize(1);

  mDeviceContext.device = this;
  mDeviceContext.spec = &mSpec;
  mDeviceContext.state = &mState;
  mDeviceContext.quotaEvaluator = &mQuotaEvaluator;
  mDeviceContext.stats = &mStats;

  mAwakeHandle = (uv_async_t*)malloc(sizeof(uv_async_t));
  assert(mState.loop);
  int res = uv_async_init(mState.loop, mAwakeHandle, on_communication_requested);
  mAwakeHandle->data = &mState;
  if (res < 0) {
    LOG(error) << "Unable to initialise subscription";
  }

  /// This should post a message on the queue...
  SubscribeToNewTransition("dpl", [wakeHandle = mAwakeHandle, deviceContext = &mDeviceContext](fair::mq::Transition t) {
    int res = uv_async_send(wakeHandle);
    if (res < 0) {
      LOG(error) << "Unable to notify subscription";
    }
    LOG(debug) << "State transition requested";
  });
}

// Callback to execute the processing. Notice how the data is
// is a vector of DataProcessorContext so that we can index the correct
// one with the thread id. For the moment we simply use the first one.
void run_callback(uv_work_t* handle)
{
  ZoneScopedN("run_callback");
  TaskStreamInfo* task = (TaskStreamInfo*)handle->data;
  DataProcessorContext& context = *task->context;
  DataProcessingDevice::doPrepare(context);
  DataProcessingDevice::doRun(context);
  //  FrameMark;
}

// Once the processing in a thread is done, this is executed on the main thread.
void run_completion(uv_work_t* handle, int status)
{
  TaskStreamInfo* task = (TaskStreamInfo*)handle->data;
  DataProcessorContext& context = *task->context;

  using o2::monitoring::Metric;
  using o2::monitoring::Monitoring;
  using o2::monitoring::tags::Key;
  using o2::monitoring::tags::Value;

  static std::function<void(ComputingQuotaOffer const&, ComputingQuotaStats&)> reportConsumedOffer = [&monitoring = context.registry->get<Monitoring>()](ComputingQuotaOffer const& accumulatedConsumed, ComputingQuotaStats& stats) {
    stats.totalConsumedBytes += accumulatedConsumed.sharedMemory;
    monitoring.send(Metric{(uint64_t)stats.totalConsumedBytes, "shm-offer-bytes-consumed"}.addTag(Key::Subsystem, Value::DPL));
    monitoring.flushBuffer();
  };

  static std::function<void(ComputingQuotaOffer const&, ComputingQuotaStats const&)> reportExpiredOffer = [&monitoring = context.registry->get<Monitoring>()](ComputingQuotaOffer const& offer, ComputingQuotaStats const& stats) {
    monitoring.send(Metric{(uint64_t)stats.totalExpiredOffers, "resource-offer-expired"}.addTag(Key::Subsystem, Value::DPL));
    monitoring.send(Metric{(uint64_t)stats.totalExpiredBytes, "arrow-bytes-expired"}.addTag(Key::Subsystem, Value::DPL));
    monitoring.flushBuffer();
  };

  for (auto& consumer : context.deviceContext->state->offerConsumers) {
    context.deviceContext->quotaEvaluator->consume(task->id.index, consumer, reportConsumedOffer);
  }
  context.deviceContext->state->offerConsumers.clear();
  context.deviceContext->quotaEvaluator->handleExpired(reportExpiredOffer);
  context.deviceContext->quotaEvaluator->dispose(task->id.index);
  task->running = false;
  ZoneScopedN("run_completion");
}

// Context for polling
struct PollerContext {
  char const* name = nullptr;
  uv_loop_t* loop = nullptr;
  DataProcessingDevice* device = nullptr;
  DeviceState* state = nullptr;
  int fd;
};

void on_socket_polled(uv_poll_t* poller, int status, int events)
{
  PollerContext* context = (PollerContext*)poller->data;
  context->state->loopReason |= DeviceState::DATA_SOCKET_POLLED;
  switch (events) {
    case UV_READABLE: {
      ZoneScopedN("socket readable event");
      LOG(debug) << "socket polled UV_READABLE: " << context->name;
      context->state->loopReason |= DeviceState::DATA_INCOMING;
    } break;
    case UV_WRITABLE: {
      ZoneScopedN("socket writeable");
      LOG(debug) << "socket polled UV_WRITEABLE";
      context->state->loopReason |= DeviceState::DATA_OUTGOING;
    } break;
    case UV_DISCONNECT: {
      ZoneScopedN("socket disconnect");
      LOG(debug) << "socket polled UV_DISCONNECT";
    } break;
    case UV_PRIORITIZED: {
      ZoneScopedN("socket prioritized");
      LOG(debug) << "socket polled UV_PRIORITIZED";
    } break;
  }
  // We do nothing, all the logic for now stays in DataProcessingDevice::doRun()
}

/// This  takes care  of initialising  the device  from its  specification. In
/// particular it needs to:
///
/// * Fetch parameters from configuration
/// * Materialize the correct callbacks for expiring records. We need to do it
///   here because the configuration is available only at this point.
/// * Invoke the actual init callback, which returns the processing callback.
void DataProcessingDevice::Init()
{
  TracyAppInfo(mSpec.name.data(), mSpec.name.size());
  ZoneScopedN("DataProcessingDevice::Init");
  mRelayer = &mServiceRegistry.get<DataRelayer>();

  auto configStore = DeviceConfigurationHelpers::getConfiguration(mServiceRegistry, mSpec.name.c_str(), mSpec.options);
  if (configStore == nullptr) {
    std::vector<std::unique_ptr<ParamRetriever>> retrievers;
    retrievers.emplace_back(std::make_unique<FairOptionsRetriever>(GetConfig()));
    configStore = std::make_unique<ConfigParamStore>(mSpec.options, std::move(retrievers));
    configStore->preload();
    configStore->activate();
  }

  using boost::property_tree::ptree;

  /// Dump the configuration so that we can get it from the driver.
  for (auto& entry : configStore->store()) {
    std::stringstream ss;
    std::string str;
    if (entry.second.empty() == false) {
      boost::property_tree::json_parser::write_json(ss, entry.second, false);
      str = ss.str();
      str.pop_back(); // remove EoL
    } else {
      str = entry.second.get_value<std::string>();
    }
    std::string configString = fmt::format("[CONFIG];{}={};1;{}", entry.first, str, configStore->provenance(entry.first.c_str())).c_str();
    mServiceRegistry.get<DriverClient>().tell(configString.c_str());
  }

  mConfigRegistry = std::make_unique<ConfigParamRegistry>(std::move(configStore));

  mExpirationHandlers.clear();

  if (mInit) {
    InitContext initContext{*mConfigRegistry, mServiceRegistry};
    mStatefulProcess = mInit(initContext);
  }
  mState.inputChannelInfos.resize(mSpec.inputChannels.size());
  /// Internal channels which will never create an actual message
  /// should be considered as in "Pull" mode, since we do not
  /// expect them to create any data.
  for (size_t ci = 0; ci < mSpec.inputChannels.size(); ++ci) {
    auto& name = mSpec.inputChannels[ci].name;
    if (name.find(mSpec.channelPrefix + "from_internal-dpl-clock") == 0) {
      mState.inputChannelInfos[ci].state = InputChannelState::Pull;
    }
  }

  // Invoke the callback policy for this device.
  if (mSpec.callbacksPolicy.policy != nullptr) {
    InitContext initContext{*mConfigRegistry, mServiceRegistry};
    mSpec.callbacksPolicy.policy(mServiceRegistry.get<CallbackService>(), initContext);
  }
}

void on_signal_callback(uv_signal_t* handle, int signum)
{
  ZoneScopedN("Signal callaback");
  LOG(debug) << "Signal " << signum << " received.";
  DeviceContext* context = (DeviceContext*)handle->data;
  context->state->loopReason |= DeviceState::SIGNAL_ARRIVED;
  size_t ri = 0;
  while (ri != context->quotaEvaluator->mOffers.size()) {
    auto& offer = context->quotaEvaluator->mOffers[ri];
    // We were already offered some sharedMemory, so we
    // do not consider the offer.
    // FIXME: in principle this should account for memory
    //        available and being offered, however we
    //        want to get out of the woods for now.
    if (offer.valid && offer.sharedMemory != 0) {
      return;
    }
    ri++;
  }
  // Find the first empty offer and have 1GB of shared memory there
  for (size_t i = 0; i < context->quotaEvaluator->mOffers.size(); ++i) {
    auto& offer = context->quotaEvaluator->mOffers[i];
    if (offer.valid == false) {
      offer.cpu = 0;
      offer.memory = 0;
      offer.sharedMemory = 1000000000;
      offer.valid = true;
      offer.user = -1;
      break;
    }
  }
  context->stats->totalSigusr1 += 1;
}

/// Invoke the callbacks for the mPendingRegionInfos
void handleRegionCallbacks(ServiceRegistry& registry, std::vector<FairMQRegionInfo>& infos)
{
  if (infos.empty() == false) {
    std::vector<FairMQRegionInfo> toBeNotified;
    toBeNotified.swap(infos); // avoid any MT issue.
    for (auto const& info : toBeNotified) {
      registry.get<CallbackService>()(CallbackService::Id::RegionInfoCallback, info);
    }
  }
}

namespace
{
void on_awake_main_thread(uv_async_t* handle)
{
  DeviceState* state = (DeviceState*)handle->data;
  state->loopReason |= DeviceState::ASYNC_NOTIFICATION;
}
} // namespace

void DataProcessingDevice::initPollers()
{
  // We add a timer only in case a channel poller is not there.
  if ((mStatefulProcess != nullptr) || (mStatelessProcess != nullptr)) {
    for (auto& x : fChannels) {
      if ((x.first.rfind("from_internal-dpl", 0) == 0) &&
          (x.first.rfind("from_internal-dpl-aod", 0) != 0) &&
          (x.first.rfind("from_internal-dpl-ccdb-backend", 0) != 0) &&
          (x.first.rfind("from_internal-dpl-injected", 0)) != 0) {
        LOG(debug) << x.first << " is an internal channel. Skipping as no input will come from there." << std::endl;
        continue;
      }
      // We only watch receiving sockets.
      if (x.first.rfind("from_" + mSpec.name + "_", 0) == 0) {
        LOG(debug) << x.first << " is to send data. Not polling." << std::endl;
        continue;
      }
      // We assume there is always a ZeroMQ socket behind.
      int zmq_fd = 0;
      size_t zmq_fd_len = sizeof(zmq_fd);
      // FIXME: I should probably save those somewhere... ;-)
      auto* poller = (uv_poll_t*)malloc(sizeof(uv_poll_t));
      x.second[0].GetSocket().GetOption("fd", &zmq_fd, &zmq_fd_len);
      if (zmq_fd == 0) {
        LOG(error) << "Cannot get file descriptor for channel." << x.first;
        continue;
      }
      LOG(debug) << "Polling socket for " << x.second[0].GetName();
      // FIXME: leak
      auto* pCtx = (PollerContext*)malloc(sizeof(PollerContext));
      pCtx->name = strdup(x.first.c_str());
      pCtx->loop = mState.loop;
      pCtx->device = this;
      pCtx->state = &mState;
      pCtx->fd = zmq_fd;
      poller->data = pCtx;
      uv_poll_init(mState.loop, poller, zmq_fd);
      mState.activeInputPollers.push_back(poller);
    }
    // In case we do not have any input channel and we do not have
    // any timers or signal watchers we still wake up whenever we can send data to downstream
    // devices to allow for enumerations.
    if (mState.activeInputPollers.empty() && mState.activeTimers.empty() && mState.activeSignals.empty()) {
      for (auto& x : fChannels) {
        if (x.first.rfind(mSpec.channelPrefix + "from_internal-dpl", 0) == 0) {
          LOG(debug) << x.first << " is an internal channel. Not polling." << std::endl;
          continue;
        }
        assert(x.first.rfind(mSpec.channelPrefix + "from_" + mSpec.name + "_", 0) == 0);
        // We assume there is always a ZeroMQ socket behind.
        int zmq_fd = 0;
        size_t zmq_fd_len = sizeof(zmq_fd);
        // FIXME: I should probably save those somewhere... ;-)
        auto* poller = (uv_poll_t*)malloc(sizeof(uv_poll_t));
        x.second[0].GetSocket().GetOption("fd", &zmq_fd, &zmq_fd_len);
        if (zmq_fd == 0) {
          LOG(error) << "Cannot get file descriptor for channel." << x.first;
          continue;
        }
        LOG(debug) << "Polling socket for " << x.second[0].GetName();
        // FIXME: leak
        auto* pCtx = (PollerContext*)malloc(sizeof(PollerContext));
        pCtx->name = strdup(x.first.c_str());
        pCtx->loop = mState.loop;
        pCtx->device = this;
        pCtx->state = &mState;
        pCtx->fd = zmq_fd;
        poller->data = pCtx;
        uv_poll_init(mState.loop, poller, zmq_fd);
        mState.activeOutputPollers.push_back(poller);
      }
    }
  } else {
    // This is a fake device, so we can request to exit immediately
    mServiceRegistry.get<ControlService>().readyToQuit(QuitRequest::Me);
    // A two second timer to stop internal devices which do not want to
    auto* timer = (uv_timer_t*)malloc(sizeof(uv_timer_t));
    uv_timer_init(mState.loop, timer);
    timer->data = &mState;
    uv_timer_start(timer, on_idle_timer, 2000, 2000);
    mState.activeTimers.push_back(timer);
  }
}

void DataProcessingDevice::startPollers()
{
  for (auto& poller : mState.activeInputPollers) {
    uv_poll_start(poller, UV_READABLE | UV_DISCONNECT, &on_socket_polled);
  }
  for (auto& poller : mState.activeOutputPollers) {
    uv_poll_start(poller, UV_WRITABLE, &on_socket_polled);
  }
}

void DataProcessingDevice::stopPollers()
{
  for (auto& poller : mState.activeInputPollers) {
    uv_poll_stop(poller);
  }
  for (auto& poller : mState.activeOutputPollers) {
    uv_poll_stop(poller);
  }
}

void DataProcessingDevice::InitTask()
{
  auto distinct = DataRelayerHelpers::createDistinctRouteIndex(mSpec.inputs);
  int i = 0;
  for (auto& di : distinct) {
    auto& route = mSpec.inputs[di];
    if (route.configurator.has_value() == false) {
      i++;
      continue;
    }
    ExpirationHandler handler{
      RouteIndex{i++},
      route.matcher.lifetime,
      route.configurator->creatorConfigurator(mState, mServiceRegistry, *mConfigRegistry),
      route.configurator->danglingConfigurator(mState, *mConfigRegistry),
      route.configurator->expirationConfigurator(mState, *mConfigRegistry)};
    mExpirationHandlers.emplace_back(std::move(handler));
  }

  if (mState.awakeMainThread == nullptr) {
    mState.awakeMainThread = (uv_async_t*)malloc(sizeof(uv_async_t));
    mState.awakeMainThread->data = &mState;
    uv_async_init(mState.loop, mState.awakeMainThread, on_awake_main_thread);
  }

  mDeviceContext.expectedRegionCallbacks = std::stoi(fConfig->GetValue<std::string>("expected-region-callbacks"));
  mDeviceContext.exitTransitionTimeout = std::stoi(fConfig->GetValue<std::string>("exit-transition-timeout"));

  for (auto& channel : fChannels) {
    channel.second.at(0).Transport()->SubscribeToRegionEvents([this,
                                                               &context = mDeviceContext,
                                                               &registry = mServiceRegistry,
                                                               &pendingRegionInfos = mPendingRegionInfos,
                                                               &regionInfoMutex = mRegionInfoMutex](FairMQRegionInfo info) {
      std::lock_guard<std::mutex> lock(regionInfoMutex);
      LOG(debug) << ">>> Region info event" << info.event;
      LOG(debug) << "id: " << info.id;
      LOG(debug) << "ptr: " << info.ptr;
      LOG(debug) << "size: " << info.size;
      LOG(debug) << "flags: " << info.flags;
      context.expectedRegionCallbacks -= 1;
      pendingRegionInfos.push_back(info);
      // We always want to handle these on the main loop
      uv_async_send(registry.get<DeviceState>().awakeMainThread);
    });
  }

  // Add a signal manager for SIGUSR1 so that we can force
  // an event from the outside, making sure that the event loop can
  // be unblocked (e.g. by a quitting DPL driver) even when there
  // is no data pending to be processed.
  uv_signal_t* sigusr1Handle = (uv_signal_t*)malloc(sizeof(uv_signal_t));
  uv_signal_init(mState.loop, sigusr1Handle);
  sigusr1Handle->data = &mDeviceContext;
  uv_signal_start(sigusr1Handle, on_signal_callback, SIGUSR1);

  /// Initialise the pollers
  DataProcessingDevice::initPollers();

  // Whenever we InitTask, we consider as if the previous iteration
  // was successful, so that even if there is no timer or receiving
  // channel, we can still start an enumeration.
  mWasActive = true;

  // We should be ready to run here. Therefore we copy all the
  // required parts in the DataProcessorContext. Eventually we should
  // do so on a per thread basis, with fine grained locks.
  mDataProcessorContexes.resize(1);
  this->fillContext(mDataProcessorContexes.at(0), mDeviceContext);

  /// We now run an event loop also in InitTask. This is needed to:
  /// * Make sure region registration callbacks are invoked
  /// on the main thread.
  /// * Wait for enough callbacks to be delivered before moving to START
  while (mDeviceContext.expectedRegionCallbacks > 0 && uv_run(mState.loop, UV_RUN_ONCE)) {
    // Handle callbacks if any
    {
      std::lock_guard<std::mutex> lock(mRegionInfoMutex);
      handleRegionCallbacks(mServiceRegistry, mPendingRegionInfos);
    }
  }
}

void DataProcessingDevice::fillContext(DataProcessorContext& context, DeviceContext& deviceContext)
{
  context.wasActive = &mWasActive;

  deviceContext.device = this;
  deviceContext.spec = &mSpec;
  deviceContext.state = &mState;
  deviceContext.quotaEvaluator = &mQuotaEvaluator;
  deviceContext.stats = &mStats;
  context.isSink = false;
  // If nothing is a sink, the rate limiting simply does not trigger.
  bool enableRateLimiting = std::stoi(fConfig->GetValue<std::string>("timeframes-rate-limit"));
  if (enableRateLimiting) {
    for (auto& spec : mSpec.outputs) {
      if (spec.matcher.binding.value == "dpl-summary") {
        context.isSink = true;
        break;
      }
    }
  }

  context.relayer = mRelayer;
  context.registry = &mServiceRegistry;
  context.completed = &mCompleted;
  context.expirationHandlers = &mExpirationHandlers;
  context.timingInfo = &mServiceRegistry.get<TimingInfo>();
  context.allocator = &mAllocator;
  context.statefulProcess = &mStatefulProcess;
  context.statelessProcess = &mStatelessProcess;
  context.error = &mError;
  context.deviceContext = &deviceContext;
  /// Callback for the error handling
  context.errorHandling = &mErrorHandling;
  /// We must make sure there is no optional
  /// if we want to optimize the forwarding
  context.canForwardEarly = (mSpec.forwards.empty() == false) && mProcessingPolicies.earlyForward != EarlyForwardPolicy::NEVER;
  for (auto& forwarded : mSpec.forwards) {
    if (strncmp(DataSpecUtils::asConcreteOrigin(forwarded.matcher).str, "AOD", 3) == 0) {
      context.canForwardEarly = false;
      break;
    }
    if (DataSpecUtils::partialMatch(forwarded.matcher, o2::header::DataDescription{"RAWDATA"}) && mProcessingPolicies.earlyForward == EarlyForwardPolicy::NORAW) {
      context.canForwardEarly = false;
      break;
    }
    if (forwarded.matcher.lifetime == Lifetime::Optional) {
      context.canForwardEarly = false;
      break;
    }
  }
}

void DataProcessingDevice::PreRun()
{
  mDeviceContext.state->streaming = StreamingState::Streaming;
  for (auto& info : mDeviceContext.state->inputChannelInfos) {
    if (info.state != InputChannelState::Pull) {
      info.state = InputChannelState::Running;
    }
  }
  mServiceRegistry.preStartCallbacks();
  mServiceRegistry.get<CallbackService>()(CallbackService::Id::Start);
  startPollers();
}

void DataProcessingDevice::PostRun()
{
  stopPollers();
  mServiceRegistry.get<CallbackService>()(CallbackService::Id::Stop);
  mServiceRegistry.postStopCallbacks();
}

void DataProcessingDevice::Reset()
{
  mServiceRegistry.get<CallbackService>()(CallbackService::Id::Reset);
}

void DataProcessingDevice::Run()
{
  while (mState.transitionHandling != TransitionHandlingState::Expired) {
    if (mState.nextFairMQState.empty() == false) {
      this->ChangeState(mState.nextFairMQState.back());
      mState.nextFairMQState.pop_back();
    }
    // Notify on the main thread the new region callbacks, making sure
    // no callback is issued if there is something still processing.
    {
      std::lock_guard<std::mutex> lock(mRegionInfoMutex);
      handleRegionCallbacks(mServiceRegistry, mPendingRegionInfos);
    }
    // This will block for the correct delay (or until we get data
    // on a socket). We also do not block on the first iteration
    // so that devices which do not have a timer can still start an
    // enumeration.
    {
      ZoneScopedN("uv idle");
      TracyPlot("past activity", (int64_t)mWasActive);
      mServiceRegistry.get<DriverClient>().flushPending();
      auto shouldNotWait = (mWasActive &&
                            (mState.streaming != StreamingState::Idle) && (mState.activeSignals.empty())) ||
                           (mState.streaming == StreamingState::EndOfStreaming);
      if (NewStatePending()) {
        shouldNotWait = true;
      }
      if (mState.transitionHandling == TransitionHandlingState::NoTransition && NewStatePending()) {
        mState.transitionHandling = TransitionHandlingState::Requested;
        auto timeout = mDeviceContext.exitTransitionTimeout;
        if (timeout != 0) {
          auto* timer = (uv_timer_t*)malloc(sizeof(uv_timer_t));
          timer->data = &mState;
          mState.activeTimers.push_back(timer);
          uv_timer_init(mState.loop, timer);
          mState.transitionHandling = TransitionHandlingState::Requested;
          uv_timer_start(timer, on_transition_requested_expired, timeout * 1000, 0);
          if (mProcessingPolicies.termination == TerminationPolicy::QUIT) {
            LOGP(info, "New state requested. Waiting for {} seconds before quitting.");
          } else {
            LOGP(info, "New state requested. Waiting for {} seconds before switching to READY state.", timeout);
          }
        } else {
          mState.transitionHandling = TransitionHandlingState::Expired;
          if (mProcessingPolicies.termination == TerminationPolicy::QUIT) {
            LOGP(info, "New state requested. No timeout set, quitting immediately as per --completion-policy");
          } else {
            LOGP(info, "New state requested. No timeout set, switching to READY state immediately");
          }
        }
      }
      TracyPlot("shouldNotWait", (int)shouldNotWait);
      uv_run(mState.loop, shouldNotWait ? UV_RUN_NOWAIT : UV_RUN_ONCE);
      TracyPlot("loopReason", (int64_t)(uint64_t)mState.loopReason);

      mState.loopReason = DeviceState::NO_REASON;
      if (!mState.pendingOffers.empty()) {
        mQuotaEvaluator.updateOffers(mState.pendingOffers, uv_now(mState.loop));
      }
    }

    // Notify on the main thread the new region callbacks, making sure
    // no callback is issued if there is something still processing.
    // Notice that we still need to perform callbacks also after
    // the socket epolled, because otherwise we would end up serving
    // the callback after the first data arrives is the system is too
    // fast to transition from Init to Run.
    {
      std::lock_guard<std::mutex> lock(mRegionInfoMutex);
      handleRegionCallbacks(mServiceRegistry, mPendingRegionInfos);
    }

    assert(mStreams.size() == mHandles.size());
    /// Decide which task to use
    TaskStreamRef streamRef{-1};
    for (int ti = 0; ti < mStreams.size(); ti++) {
      auto& taskInfo = mStreams[ti];
      if (taskInfo.running) {
        continue;
      }
      streamRef.index = ti;
    }
    using o2::monitoring::Metric;
    using o2::monitoring::Monitoring;
    using o2::monitoring::tags::Key;
    using o2::monitoring::tags::Value;
    // We have an empty stream, let's check if we have enough
    // resources for it to run something
    if (streamRef.index != -1) {
      // Synchronous execution of the callbacks. This will be moved in the
      // moved in the on_socket_polled once we have threading in place.
      auto& handle = mHandles[streamRef.index];
      auto& stream = mStreams[streamRef.index];
      handle.data = &mStreams[streamRef.index];

      static std::function<void(ComputingQuotaOffer const&, ComputingQuotaStats const& stats)> reportExpiredOffer = [&monitoring = mServiceRegistry.get<o2::monitoring::Monitoring>()](ComputingQuotaOffer const& offer, ComputingQuotaStats const& stats) {
        monitoring.send(Metric{(uint64_t)stats.totalExpiredOffers, "resource-offer-expired"}.addTag(Key::Subsystem, Value::DPL));
        monitoring.send(Metric{(uint64_t)stats.totalExpiredBytes, "arrow-bytes-expired"}.addTag(Key::Subsystem, Value::DPL));
        monitoring.flushBuffer();
      };

      // Deciding wether to run or not can be done by passing a request to
      // the evaluator. In this case, the request is always satisfied and
      // we run on whatever resource is available.
      bool enough = mQuotaEvaluator.selectOffer(streamRef.index, mSpec.resourcePolicy.request, uv_now(mState.loop));

      if (enough) {
        stream.id = streamRef;
        stream.running = true;
        stream.context = &mDataProcessorContexes.at(0);
#ifdef DPL_ENABLE_THREADING
        stream.task.data = &handle;
        uv_queue_work(mState.loop, &stream.task, run_callback, run_completion);
#else
        run_callback(&handle);
        run_completion(&handle, 0);
#endif
      } else {
        mDataProcessorContexes.at(0).deviceContext->quotaEvaluator->handleExpired(reportExpiredOffer);
        mWasActive = false;
      }
    } else {
      mWasActive = false;
    }
    FrameMark;
  }
  /// Cleanup messages which are still pending on exit.
  for (size_t ci = 0; ci < mDeviceContext.spec->inputChannels.size(); ++ci) {
    auto& info = mDeviceContext.state->inputChannelInfos[ci];
    info.parts.fParts.clear();
  }
  mState.transitionHandling = TransitionHandlingState::NoTransition;
}

/// We drive the state loop ourself so that we will be able to support
/// non-data triggers like those which are time based.
void DataProcessingDevice::doPrepare(DataProcessorContext& context)
{
  ZoneScopedN("DataProcessingDevice::doPrepare");
  context.registry->get<DataProcessingStats>().beginIterationTimestamp = uv_hrtime() / 1000000;

  *context.wasActive = false;
  {
    ZoneScopedN("CallbackService::Id::ClockTick");
    context.registry->get<CallbackService>()(CallbackService::Id::ClockTick);
  }
  // Whether or not we had something to do.

  // Notice that fake input channels (InputChannelState::Pull) cannot possibly
  // expect to receive an EndOfStream signal. Thus we do not wait for these
  // to be completed. In the case of data source devices, as they do not have
  // real data input channels, they have to signal EndOfStream themselves.
  context.allDone = std::any_of(context.deviceContext->state->inputChannelInfos.begin(), context.deviceContext->state->inputChannelInfos.end(), [](const auto& info) {
    return info.parts.fParts.empty() == true && info.state != InputChannelState::Pull;
  });

  // Whether or not all the channels are completed
  for (size_t ci = 0; ci < context.deviceContext->spec->inputChannels.size(); ++ci) {
    auto& channel = context.deviceContext->spec->inputChannels[ci];
    auto& info = context.deviceContext->state->inputChannelInfos[ci];

    if (info.state != InputChannelState::Completed && info.state != InputChannelState::Pull) {
      context.allDone = false;
    }
    if (info.state != InputChannelState::Running) {
      // Remember to flush data if we are not running
      // and there is some message pending.
      if (info.parts.Size()) {
        DataProcessingDevice::handleData(context, info);
      }
      continue;
    }
    int64_t result = -2;
    if (info.channel == nullptr) {
      info.channel = &context.deviceContext->device->GetChannel(channel.name, 0);
    }
    auto& socket = info.channel->GetSocket();
    // If we have pending events from a previous iteration,
    // we do receive in any case.
    // Otherwise we check if there is any pending event and skip
    // this channel in case there is none.
    if (info.hasPendingEvents == 0) {
      socket.Events(&info.hasPendingEvents);
      // If we do not read, we can continue.
      if ((info.hasPendingEvents & 1) == 0 && (info.parts.Size() == 0)) {
        continue;
      }
    }
    // Notice that there seems to be a difference between the documentation
    // of zeromq and the observed behavior. The fact that ZMQ_POLLIN
    // is raised does not mean that a message is immediately available to
    // read, just that it will be available soon, so the receive can
    // still return -2. To avoid this we keep receiving on the socket until
    // we get a message. In order not to overflow the DPL queue we process
    // one message at the time and we keep track of wether there were more
    // to process.
    bool newMessages = false;
    while (true) {
      if (info.parts.Size() < 64) {
        FairMQParts parts;
        info.channel->Receive(parts, 0);
        for (auto&& part : parts) {
          info.parts.fParts.emplace_back(std::move(part));
        }
        newMessages |= true;
      }

      if (info.parts.Size() >= 0) {
        DataProcessingDevice::handleData(context, info);
        // Receiving data counts as activity now, so that
        // We can make sure we process all the pending
        // messages without hanging on the uv_run.
        break;
      }
    }
    // We check once again for pending events, keeping track if this was the
    // case so that we can immediately repeat this loop and avoid remaining
    // stuck in uv_run. This is because we will not get notified on the socket
    // if more events are pending due to zeromq level triggered approach.
    socket.Events(&info.hasPendingEvents);
    if (info.hasPendingEvents) {
      *context.wasActive |= newMessages;
    }
  }
}

void DataProcessingDevice::doRun(DataProcessorContext& context)
{
  auto switchState = [&registry = context.registry,
                      &state = context.deviceContext->state](StreamingState newState) {
    LOG(debug) << "New state " << (int)newState << " old state " << (int)state->streaming;
    state->streaming = newState;
    registry->get<ControlService>().notifyStreamingState(state->streaming);
  };

  if (context.deviceContext->state->streaming == StreamingState::Idle) {
    *context.wasActive = false;
    return;
  }

  context.completed->clear();
  context.completed->reserve(16);
  *context.wasActive |= DataProcessingDevice::tryDispatchComputation(context, *context.completed);
  DanglingContext danglingContext{*context.registry};

  context.registry->preDanglingCallbacks(danglingContext);
  if (*context.wasActive == false) {
    context.registry->get<CallbackService>()(CallbackService::Id::Idle);
  }
  auto activity = context.relayer->processDanglingInputs(*context.expirationHandlers, *context.registry, true);
  *context.wasActive |= activity.expiredSlots > 0;

  context.completed->clear();
  *context.wasActive |= DataProcessingDevice::tryDispatchComputation(context, *context.completed);

  context.registry->postDanglingCallbacks(danglingContext);

  // If we got notified that all the sources are done, we call the EndOfStream
  // callback and return false. Notice that what happens next is actually
  // dependent on the callback, not something which is controlled by the
  // framework itself.
  if (context.allDone == true && context.deviceContext->state->streaming == StreamingState::Streaming) {
    switchState(StreamingState::EndOfStreaming);
    *context.wasActive = true;
  }

  if (context.deviceContext->state->streaming == StreamingState::EndOfStreaming) {
    context.registry->get<DriverClient>().flushPending();
    // We keep processing data until we are Idle.
    // FIXME: not sure this is the correct way to drain the queues, but
    // I guess we will see.
    /// Besides flushing the queues we must make sure we do not have only
    /// timers as they do not need to be further processed.
    bool hasOnlyGenerated = (context.deviceContext->spec->inputChannels.size() == 1) && (context.deviceContext->spec->inputs[0].matcher.lifetime == Lifetime::Timer || context.deviceContext->spec->inputs[0].matcher.lifetime == Lifetime::Enumeration);
    while (DataProcessingDevice::tryDispatchComputation(context, *context.completed) && hasOnlyGenerated == false) {
      context.relayer->processDanglingInputs(*context.expirationHandlers, *context.registry, false);
    }
    EndOfStreamContext eosContext{*context.registry, *context.allocator};

    context.registry->preEOSCallbacks(eosContext);
    context.registry->get<CallbackService>()(CallbackService::Id::EndOfStream, eosContext);
    context.registry->postEOSCallbacks(eosContext);

    for (auto& channel : context.deviceContext->spec->outputChannels) {
      DataProcessingHelpers::sendEndOfStream(*context.deviceContext->device, channel);
    }
    // This is needed because the transport is deleted before the device.
    context.relayer->clear();
    switchState(StreamingState::Idle);
    if (hasOnlyGenerated) {
      *context.wasActive = false;
    } else {
      *context.wasActive = true;
    }
    // On end of stream we shut down all output pollers.
    for (auto& poller : context.deviceContext->state->activeOutputPollers) {
      uv_poll_stop(poller);
    }
    return;
  }

  if (context.deviceContext->state->streaming == StreamingState::Idle) {
    // On end of stream we shut down all output pollers.
    for (auto& poller : context.deviceContext->state->activeOutputPollers) {
      uv_poll_stop(poller);
    }
<<<<<<< HEAD
    context.deviceContext->state->activeOutputPollers.clear();
    context.deviceContext->state->transitionHandling = TransitionHandlingState::Expired;
=======
>>>>>>> f6b9cd3c
  }

  return;
}

void DataProcessingDevice::ResetTask()
{
  mRelayer->clear();
}

struct WaitBackpressurePolicy {
  void backpressure(InputChannelInfo const& info)
  {
  }
};

/// This is the inner loop of our framework. The actual implementation
/// is divided in two parts. In the first one we define a set of lambdas
/// which describe what is actually going to happen, hiding all the state
/// boilerplate which the user does not need to care about at top level.
void DataProcessingDevice::handleData(DataProcessorContext& context, InputChannelInfo& info)
{
  ZoneScopedN("DataProcessingDevice::handleData");
  assert(context.deviceContext->spec->inputChannels.empty() == false);
  assert(info.parts.Size() > 0);

  // Initial part. Let's hide all the unnecessary and have
  // simple lambdas for each of the steps I am planning to have.
  assert(!context.deviceContext->spec->inputs.empty());

  enum struct InputType {
    Invalid,
    Data,
    SourceInfo
  };

  struct InputInfo {
    InputInfo(size_t p, size_t s, InputType t)
      : position(p), size(s), type(t)
    {
    }
    size_t position;
    size_t size;
    InputType type;
  };

  // This is how we validate inputs. I.e. we try to enforce the O2 Data model
  // and we do a few stats. We bind parts as a lambda captured variable, rather
  // than an input, because we do not want the outer loop actually be exposed
  // to the implementation details of the messaging layer.
  auto getInputTypes = [&stats = context.registry->get<DataProcessingStats>(),
                        &info, &context]() -> std::optional<std::vector<InputInfo>> {
    auto& parts = info.parts;
    stats.inputParts = parts.Size();

    TracyPlot("messages received", (int64_t)parts.Size());
    std::vector<InputInfo> results;
    // we can reserve the upper limit
    results.reserve(parts.Size() / 2);
    size_t nTotalPayloads = 0;

    auto insertInputInfo = [&results, &nTotalPayloads](size_t position, size_t length, InputType type) {
      results.emplace_back(position, length, type);
      if (type != InputType::Invalid && length > 1) {
        nTotalPayloads += length - 1;
      }
    };

    for (size_t pi = 0; pi < parts.Size(); pi += 2) {
      auto sih = o2::header::get<SourceInfoHeader*>(parts.At(pi)->GetData());
      if (sih) {
        info.state = sih->state;
        insertInputInfo(pi, 2, InputType::SourceInfo);
        *context.wasActive = true;
        continue;
      }
      auto dh = o2::header::get<DataHeader*>(parts.At(pi)->GetData());
      if (!dh) {
        insertInputInfo(pi, 0, InputType::Invalid);
        LOGP(error, "Header is not a DataHeader?");
        continue;
      }
      if (dh->payloadSize > parts.At(pi + 1)->GetSize()) {
        insertInputInfo(pi, 0, InputType::Invalid);
        LOGP(error, "DataHeader payloadSize mismatch");
        continue;
      }
      TracyPlot("payload size", (int64_t)dh->payloadSize);
      auto dph = o2::header::get<DataProcessingHeader*>(parts.At(pi)->GetData());
      TracyAlloc(parts.At(pi + 1)->GetData(), parts.At(pi + 1)->GetSize());
      if (!dph) {
        insertInputInfo(pi, 2, InputType::Invalid);
        LOGP(error, "Header stack does not contain DataProcessingHeader");
        continue;
      }
      if (dh->splitPayloadParts > 0 && dh->splitPayloadParts == dh->splitPayloadIndex) {
        // this is indicating a sequence of payloads following the header
        // FIXME: we will probably also set the DataHeader version
        insertInputInfo(pi, dh->splitPayloadParts + 1, InputType::Data);
        pi += dh->splitPayloadParts - 1;
      } else {
        // We can set the type for the next splitPayloadParts
        // because we are guaranteed they are all the same.
        // If splitPayloadParts = 0, we assume that means there is only one (header, payload)
        // pair.
        size_t finalSplitPayloadIndex = pi + (dh->splitPayloadParts > 0 ? dh->splitPayloadParts : 1) * 2;
        if (finalSplitPayloadIndex > parts.Size()) {
          LOGP(error, "DataHeader::splitPayloadParts invalid");
          insertInputInfo(pi, 0, InputType::Invalid);
          continue;
        }
        insertInputInfo(pi, 2, InputType::Data);
        for (; pi + 2 < finalSplitPayloadIndex; pi += 2) {
          insertInputInfo(pi + 2, 2, InputType::Data);
        }
      }
    }
    assert(std::accumulate(results.begin(), results.end(), 0, [](size_t const& count, auto const& element) -> size_t { return count + element.size; }));
    if (results.size() + nTotalPayloads != parts.Size()) {
      LOG(error) << "inconsistent number of inputs extracted";
      return std::nullopt;
    }
    return results;
  };

  auto reportError = [&registry = *context.registry, &context](const char* message) {
    registry.get<DataProcessingStats>().errorCount++;
  };

  auto handleValidMessages = [&info, &context = context, &relayer = *context.relayer, &reportError](std::vector<InputInfo> const& inputInfos) {
    static WaitBackpressurePolicy policy;
    auto& parts = info.parts;
    // We relay execution to make sure we have a complete set of parts
    // available.
    for (auto ii = 0; ii < inputInfos.size(); ++ii) {
      auto const& input = inputInfos[ii];
      switch (input.type) {
        case InputType::Data: {
          auto headerIndex = input.position;
          auto nMessages = 0;
          auto nPayloadsPerHeader = 0;
          if (input.size > 2) {
            // header and multiple payload sequence
            nMessages = input.size;
            nPayloadsPerHeader = nMessages - 1;
          } else {
            // multiple header-payload pairs
            auto dh = o2::header::get<DataHeader*>(parts.At(headerIndex)->GetData());
            nMessages = dh->splitPayloadParts > 0 ? dh->splitPayloadParts * 2 : 2;
            nPayloadsPerHeader = 1;
            ii += (nMessages / 2) - 1;
          }
          auto relayed = relayer.relay(parts.At(headerIndex)->GetData(),
                                       &parts.At(headerIndex),
                                       nMessages,
                                       nPayloadsPerHeader);
          switch (relayed) {
            case DataRelayer::Backpressured:
              if (info.normalOpsNotified == true && info.backpressureNotified == false) {
                LOGP(alarm, "Backpressure on channel {}. Waiting.", info.channel->GetName());
                info.backpressureNotified = true;
                info.normalOpsNotified = false;
              }
              policy.backpressure(info);
              break;
            case DataRelayer::Dropped:
            case DataRelayer::Invalid:
            case DataRelayer::WillRelay:
              if (info.normalOpsNotified == false && info.backpressureNotified == true) {
                LOGP(info, "Back to normal on channel {}.", info.channel->GetName());
                info.normalOpsNotified = true;
                info.backpressureNotified = false;
              }
              break;
          }
        } break;
        case InputType::SourceInfo: {
          *context.wasActive = true;
          auto headerIndex = input.position;
          auto payloadIndex = input.position + 1;
          assert(payloadIndex < parts.Size());
          auto dh = o2::header::get<DataHeader*>(parts.At(headerIndex)->GetData());
          // FIXME: the message with the end of stream cannot contain
          //        split parts.
          parts.At(headerIndex).reset(nullptr);
          parts.At(payloadIndex).reset(nullptr);
          // for (size_t i = 0; i < dh->splitPayloadParts > 0 ? dh->splitPayloadParts * 2 - 1 : 1; ++i) {
          //   parts.At(headerIndex + 1 + i).reset(nullptr);
          // }
          // pi += dh->splitPayloadParts > 0 ? dh->splitPayloadParts - 1 : 0;

        } break;
        case InputType::Invalid: {
          reportError("Invalid part found.");
        } break;
      }
    }
    auto it = std::remove_if(parts.fParts.begin(), parts.fParts.end(), [](auto& msg) -> bool { return msg.get() == nullptr; });
    auto r = std::distance(it, parts.fParts.end());
    parts.fParts.erase(it, parts.end());
    if (parts.fParts.size()) {
      LOG(debug) << parts.fParts.size() << " messages backpressured";
    }
  };

  // Second part. This is the actual outer loop we want to obtain, with
  // implementation details which can be read. Notice how most of the state
  // is actually hidden. For example we do not expose what "input" is. This
  // will allow us to keep the same toplevel logic even if the actual meaning
  // of input is changed (for example we might move away from multipart
  // messages). Notice also that we need to act diffently depending on the
  // actual CompletionOp we want to perform. In particular forwarding inputs
  // also gets rid of them from the cache.
  auto inputTypes = getInputTypes();
  if (bool(inputTypes) == false) {
    reportError("Parts should come in couples. Dropping it.");
    return;
  }
  handleValidMessages(*inputTypes);
  return;
}

namespace
{
auto calculateInputRecordLatency(InputRecord const& record, uint64_t currentTime) -> DataProcessingStats::InputLatency
{
  DataProcessingStats::InputLatency result{static_cast<int>(-1), 0};

  for (auto& item : record) {
    auto* header = o2::header::get<DataProcessingHeader*>(item.header);
    if (header == nullptr) {
      continue;
    }
    int partLatency = currentTime - header->creation;
    result.minLatency = std::min(result.minLatency, partLatency);
    result.maxLatency = std::max(result.maxLatency, partLatency);
  }
  return result;
};

auto calculateTotalInputRecordSize(InputRecord const& record) -> int
{
  size_t totalInputSize = 0;
  for (auto& item : record) {
    auto* header = o2::header::get<DataHeader*>(item.header);
    if (header == nullptr) {
      continue;
    }
    totalInputSize += header->payloadSize;
  }
  return totalInputSize;
};

template <typename T>
void update_maximum(std::atomic<T>& maximum_value, T const& value) noexcept
{
  T prev_value = maximum_value;
  while (prev_value < value &&
         !maximum_value.compare_exchange_weak(prev_value, value)) {
  }
}
} // namespace

bool DataProcessingDevice::tryDispatchComputation(DataProcessorContext& context, std::vector<DataRelayer::RecordAction>& completed)
{
  ZoneScopedN("DataProcessingDevice::tryDispatchComputation");
  // This is the actual hidden state for the outer loop. In case we decide we
  // want to support multithreaded dispatching of operations, I can simply
  // move these to some thread local store and the rest of the lambdas
  // should work just fine.
  std::vector<MessageSet> currentSetOfInputs;

  auto reportError = [&registry = *context.registry, &context](const char* message) {
    registry.get<DataProcessingStats>().errorCount++;
  };

  // For the moment we have a simple "immediately dispatch" policy for stuff
  // in the cache. This could be controlled from the outside e.g. by waiting
  // for a few sets of inputs to arrive before we actually dispatch the
  // computation, however this can be defined at a later stage.
  auto canDispatchSomeComputation = [&completed,
                                     &relayer = context.relayer]() -> bool {
    relayer->getReadyToProcess(completed);
    return completed.empty() == false;
  };

  // We use this to get a list with the actual indexes in the cache which
  // indicate a complete set of inputs. Notice how I fill the completed
  // vector and return it, so that I can have a nice for loop iteration later
  // on.
  auto getReadyActions = [&relayer = context.relayer,
                          &completed,
                          &stats = context.registry->get<DataProcessingStats>()]() -> std::vector<DataRelayer::RecordAction> {
    stats.pendingInputs = (int)relayer->getParallelTimeslices() - completed.size();
    stats.incomplete = completed.empty() ? 1 : 0;
    return completed;
  };

  //
  auto getInputSpan = [&relayer = context.relayer,
                       &currentSetOfInputs](TimesliceSlot slot, bool consume = true) {
    if (consume) {
      currentSetOfInputs = relayer->consumeAllInputsForTimeslice(slot);
    } else {
      currentSetOfInputs = relayer->consumeExistingInputsForTimeslice(slot);
    }
    auto getter = [&currentSetOfInputs](size_t i, size_t partindex) -> DataRef {
      if (currentSetOfInputs[i].getNumberOfPairs() > partindex) {
        const char* headerptr = nullptr;
        const char* payloadptr = nullptr;
        size_t payloadSize = 0;
        // - each input can have multiple parts
        // - "part" denotes a sequence of messages belonging together, the first message of the
        //   sequence is the header message
        // - each part has one or more payload messages
        // - InputRecord provides all payloads as header-payload pairs
        auto const& headerMsg = currentSetOfInputs[i].associatedHeader(partindex);
        auto const& payloadMsg = currentSetOfInputs[i].associatedPayload(partindex);
        headerptr = static_cast<char const*>(headerMsg->GetData());
        payloadptr = payloadMsg ? static_cast<char const*>(payloadMsg->GetData()) : nullptr;
        payloadSize = payloadMsg ? payloadMsg->GetSize() : 0;
        return DataRef{nullptr, headerptr, payloadptr, payloadSize};
      }
      return DataRef{};
    };
    auto nofPartsGetter = [&currentSetOfInputs](size_t i) -> size_t {
      return currentSetOfInputs[i].getNumberOfPairs();
    };
    return InputSpan{getter, nofPartsGetter, currentSetOfInputs.size()};
  };

  auto markInputsAsDone = [&relayer = context.relayer](TimesliceSlot slot) -> void {
    relayer->updateCacheStatus(slot, CacheEntryStatus::RUNNING, CacheEntryStatus::DONE);
  };

  // I need a preparation step which gets the current timeslice id and
  // propagates it to the various contextes (i.e. the actual entities which
  // create messages) because the messages need to have the timeslice id into
  // it.
  auto prepareAllocatorForCurrentTimeSlice = [&timingInfo = context.timingInfo,
                                              &relayer = context.relayer](TimesliceSlot i) {
    ZoneScopedN("DataProcessingDevice::prepareForCurrentTimeslice");
    auto timeslice = relayer->getTimesliceForSlot(i);
    timingInfo->timeslice = timeslice.value;
    timingInfo->tfCounter = relayer->getFirstTFCounterForSlot(i);
    timingInfo->firstTFOrbit = relayer->getFirstTFOrbitForSlot(i);
    timingInfo->runNumber = relayer->getRunNumberForSlot(i);
    timingInfo->creation = relayer->getCreationTimeForSlot(i);
  };

  // When processing them, timers will have to be cleaned up
  // to avoid double counting them.
  // This was actually the easiest solution we could find for
  // O2-646.
  auto cleanTimers = [&currentSetOfInputs](TimesliceSlot slot, InputRecord& record) {
    assert(record.size() == currentSetOfInputs.size());
    for (size_t ii = 0, ie = record.size(); ii < ie; ++ii) {
      // assuming that for timer inputs we do have exactly one PartRef object
      // in the MessageSet, multiple PartRef Objects are only possible for either
      // split payload messages of wildcard matchers, both for data inputs
      DataRef input = record.getByPos(ii);
      if (input.spec->lifetime != Lifetime::Timer) {
        continue;
      }
      if (input.header == nullptr) {
        continue;
      }
      // This will hopefully delete the message.
      currentSetOfInputs[ii].clear();
    }
  };

  // Function to cleanup record. For the moment we
  // simply use it to keep track of input messages
  // which are not needed, to display them in the GUI.
  auto cleanupRecord = [](InputRecord& record) {
    for (size_t ii = 0, ie = record.size(); ii < ie; ++ii) {
      DataRef input = record.getByPos(ii);
      if (input.header == nullptr) {
        continue;
      }
      auto sih = o2::header::get<SourceInfoHeader*>(input.header);
      if (sih) {
        continue;
      }

      auto dh = o2::header::get<DataHeader*>(input.header);
      if (!dh) {
        continue;
      }
      TracyFree(input.payload);
    }
  };

  // This is how we do the forwarding, i.e. we push
  // the inputs which are shared between this device and others
  // to the next one in the daisy chain.
  // FIXME: do it in a smarter way than O(N^2)
  auto forwardInputs = [&reportError,
                        &spec = context.deviceContext->spec,
                        &device = context.deviceContext->device, &currentSetOfInputs](TimesliceSlot slot, InputRecord& record, bool copy, bool consume = true) {
    ZoneScopedN("forward inputs");
    assert(record.size() == currentSetOfInputs.size());
    // we collect all messages per forward in a map and send them together
    std::vector<FairMQParts> forwardedParts;
    forwardedParts.resize(spec->forwards.size());

    std::vector<size_t> forwardMap;
    forwardMap.resize(spec->forwards.size());
    std::unordered_map<std::string, size_t> tmpMap;
    for (size_t fi = 0; fi < spec->forwards.size(); fi++) {
      forwardMap[fi] = tmpMap.try_emplace(spec->forwards[fi].channel, fi).first->second;
    }

    for (size_t ii = 0, ie = record.size(); ii < ie; ++ii) {
      DataRef input = record.getByPos(ii);

      // If is now possible that the record is not complete when
      // we forward it, because of a custom completion policy.
      // this means that we need to skip the empty entries in the
      // record for being forwarded.
      if (input.header == nullptr) {
        continue;
      }
      auto sih = o2::header::get<SourceInfoHeader*>(input.header);
      if (sih) {
        continue;
      }

      auto dh = o2::header::get<DataHeader*>(input.header);
      if (!dh) {
        reportError("Header is not a DataHeader?");
        continue;
      }
      auto dph = o2::header::get<DataProcessingHeader*>(input.header);
      if (!dph) {
        reportError("Header stack does not contain DataProcessingHeader");
        continue;
      }

      int cachedForwardingChoice = -1;

      for (size_t pi = 0; pi < currentSetOfInputs[ii].size(); ++pi) {
        auto& messageSet = currentSetOfInputs[ii];
        auto& header = messageSet.header(pi);
        auto& payload = messageSet.payload(pi);

        if (header.get() == nullptr) {
          // Missing an header is not an error anymore.
          // it simply means that we did not receive the
          // given input, but we were asked to
          // consume existing, so we skip it.
          continue;
        }
        if (payload.get() == nullptr && consume == true) {
          // If the payload is not there, it means we already
          // processed it with ConsumeExisiting. Therefore we
          // need to do something only if this is the last consume.
          header.reset(nullptr);
          continue;
        }

        auto fdph = o2::header::get<DataProcessingHeader*>(header->GetData());
        if (fdph == nullptr) {
          LOG(error) << "Data is missing DataProcessingHeader";
          continue;
        }
        auto fdh = o2::header::get<DataHeader*>(header->GetData());
        if (fdh == nullptr) {
          LOG(error) << "Data is missing DataHeader";
          continue;
        }
        // We need to find the forward route only for the first
        // part of a split payload. All the others will use the same.
        // but always check if we have a sequence of multiple payloads
        if (fdh->splitPayloadIndex == 0 || fdh->splitPayloadParts <= 1 || messageSet.getNumberOfPayloads(pi) > 1) {
          cachedForwardingChoice = -1;
          for (size_t fi = 0; fi < spec->forwards.size(); fi++) {
            auto& forward = spec->forwards[fi];
            if (DataSpecUtils::match(forward.matcher, fdh->dataOrigin, fdh->dataDescription, fdh->subSpecification) == false || (fdph->startTime % forward.maxTimeslices) != forward.timeslice) {
              continue;
            }
            cachedForwardingChoice = forwardMap[fi];
            break;
          }
        }
        /// We did not find a match. Skip it.
        if (cachedForwardingChoice == -1) {
          continue;
        }

        auto& forward = spec->forwards[cachedForwardingChoice];

        if (copy) {
          auto&& newHeader = header->GetTransport()->CreateMessage();
          newHeader->Copy(*header);
          forwardedParts[cachedForwardingChoice].AddPart(std::move(newHeader));

          for (size_t payloadIndex = 0; payloadIndex < messageSet.getNumberOfPayloads(pi); ++payloadIndex) {
            auto&& newPayload = header->GetTransport()->CreateMessage();
            newPayload->Copy(*messageSet.payload(pi, payloadIndex));
            forwardedParts[cachedForwardingChoice].AddPart(std::move(newPayload));
          }
        } else {
          forwardedParts[cachedForwardingChoice].AddPart(std::move(messageSet.header(pi)));
          for (size_t payloadIndex = 0; payloadIndex < messageSet.getNumberOfPayloads(pi); ++payloadIndex) {
            forwardedParts[cachedForwardingChoice].AddPart(std::move(messageSet.payload(pi, payloadIndex)));
          }
        }
      }
    }
    for (size_t fi = 0; fi < spec->forwards.size(); fi++) {
      if (forwardedParts[fi].Size() == 0) {
        continue;
      }
      // in DPL we are using subchannel 0 only
      device->Send(forwardedParts[fi], spec->forwards[fi].channel, 0);
    }
  };

  auto switchState = [&control = context.registry->get<ControlService>(),
                      &state = context.deviceContext->state](StreamingState newState) {
    state->streaming = newState;
    control.notifyStreamingState(state->streaming);
  };

  if (canDispatchSomeComputation() == false) {
    return false;
  }

  auto postUpdateStats = [&stats = context.registry->get<DataProcessingStats>()](DataRelayer::RecordAction const& action, InputRecord const& record, uint64_t tStart) {
    std::atomic_thread_fence(std::memory_order_release);
    for (size_t ai = 0; ai != record.size(); ai++) {
      auto cacheId = action.slot.index * record.size() + ai;
      auto state = record.isValid(ai) ? 3 : 0;
      update_maximum(stats.statesSize, cacheId + 1);
      assert(cacheId < DataProcessingStats::MAX_RELAYER_STATES);
      stats.relayerState[cacheId].store(state);
    }
    uint64_t tEnd = uv_hrtime();
    stats.lastElapsedTimeMs = tEnd - tStart;
    stats.lastProcessedSize = calculateTotalInputRecordSize(record);
    stats.totalProcessedSize += stats.lastProcessedSize;
    stats.lastLatency = calculateInputRecordLatency(record, tStart);
  };

  auto preUpdateStats = [&stats = context.registry->get<DataProcessingStats>()](DataRelayer::RecordAction const& action, InputRecord const& record, uint64_t tStart) {
    std::atomic_thread_fence(std::memory_order_release);
    for (size_t ai = 0; ai != record.size(); ai++) {
      auto cacheId = action.slot.index * record.size() + ai;
      auto state = record.isValid(ai) ? 2 : 0;
      update_maximum(stats.statesSize, cacheId + 1);
      assert(cacheId < DataProcessingStats::MAX_RELAYER_STATES);
      stats.relayerState[cacheId].store(state);
    }
  };

  // This is the main dispatching loop
  for (auto action : getReadyActions()) {
    if (action.op == CompletionPolicy::CompletionOp::Wait) {
      continue;
    }

    prepareAllocatorForCurrentTimeSlice(TimesliceSlot{action.slot});
    bool shouldConsume = action.op == CompletionPolicy::CompletionOp::Consume ||
                         action.op == CompletionPolicy::CompletionOp::Discard;
    InputSpan span = getInputSpan(action.slot, shouldConsume);
    InputRecord record{context.deviceContext->spec->inputs,
                       span,
                       *context.registry};
    ProcessingContext processContext{record, *context.registry, *context.allocator};
    {
      ZoneScopedN("service pre processing");
      context.registry->preProcessingCallbacks(processContext);
    }
    if (action.op == CompletionPolicy::CompletionOp::Discard) {
      context.registry->postDispatchingCallbacks(processContext);
      if (context.deviceContext->spec->forwards.empty() == false) {
        forwardInputs(action.slot, record, false);
        continue;
      }
    }
    // If there is no optional inputs we canForwardEarly
    // the messages to that parallel processing can happen.
    // In this case we pass true to indicate that we want to
    // copy the messages to the subsequent data processor.
    bool hasForwards = context.deviceContext->spec->forwards.empty() == false;
    bool consumeSomething = action.op == CompletionPolicy::CompletionOp::Consume || action.op == CompletionPolicy::CompletionOp::ConsumeExisting;

    if (context.canForwardEarly && hasForwards && consumeSomething) {
      forwardInputs(action.slot, record, true, action.op == CompletionPolicy::CompletionOp::Consume);
    }
    markInputsAsDone(action.slot);

    uint64_t tStart = uv_hrtime();
    preUpdateStats(action, record, tStart);

    static bool noCatch = getenv("O2_NO_CATCHALL_EXCEPTIONS") && strcmp(getenv("O2_NO_CATCHALL_EXCEPTIONS"), "0");

    auto runNoCatch = [&context, &processContext](DataRelayer::RecordAction& action) {
      if (context.deviceContext->state->quitRequested == false) {
        {
          ZoneScopedN("service post processing");
          // Callbacks from services
          context.registry->preProcessingCallbacks(processContext);
          // Callbacks from users
          context.registry->get<CallbackService>()(CallbackService::Id::PreProcessing, *(context.registry), (int)action.op);
        }
        if (*context.statefulProcess) {
          ZoneScopedN("statefull process");
          (*context.statefulProcess)(processContext);
        }
        if (*context.statelessProcess) {
          ZoneScopedN("stateless process");
          (*context.statelessProcess)(processContext);
        }

        // Notify the sink we just consumed some timeframe data
        if (context.isSink && action.op == CompletionPolicy::CompletionOp::Consume) {
          context.allocator->make<int>(OutputRef{"dpl-summary", compile_time_hash(context.deviceContext->spec->name.c_str())}, 1);
        }

        {
          ZoneScopedN("service post processing");
          context.registry->postProcessingCallbacks(processContext);
        }
      }
    };

    if (noCatch) {
      runNoCatch(action);
    } else {
      try {
        runNoCatch(action);
      } catch (std::exception& ex) {
        ZoneScopedN("error handling");
        /// Convert a standard exception to a RuntimeErrorRef
        /// Notice how this will lose the backtrace information
        /// and report the exception coming from here.
        auto e = runtime_error(ex.what());
        (*context.errorHandling)(e, record);
      } catch (o2::framework::RuntimeErrorRef e) {
        ZoneScopedN("error handling");
        (*context.errorHandling)(e, record);
      }
    }

    postUpdateStats(action, record, tStart);
    // We forward inputs only when we consume them. If we simply Process them,
    // we keep them for next message arriving.
    if (action.op == CompletionPolicy::CompletionOp::Consume) {
      context.registry->postDispatchingCallbacks(processContext);
      context.registry->get<CallbackService>()(CallbackService::Id::DataConsumed, *(context.registry));
    }
    if ((context.canForwardEarly == false) && hasForwards && consumeSomething) {
      forwardInputs(action.slot, record, false, action.op == CompletionPolicy::CompletionOp::Consume);
    }
    if (action.op == CompletionPolicy::CompletionOp::Consume) {
#ifdef TRACY_ENABLE
      cleanupRecord(record);
#endif
    } else if (action.op == CompletionPolicy::CompletionOp::Process) {
      cleanTimers(action.slot, record);
    }
  }
  // We now broadcast the end of stream if it was requested
  if (context.deviceContext->state->streaming == StreamingState::EndOfStreaming) {
    for (auto& channel : context.deviceContext->spec->outputChannels) {
      DataProcessingHelpers::sendEndOfStream(*context.deviceContext->device, channel);
    }
    switchState(StreamingState::Idle);
  }

  return true;
}

void DataProcessingDevice::error(const char* msg)
{
  LOG(error) << msg;
  mServiceRegistry.get<DataProcessingStats>().errorCount++;
}

std::unique_ptr<ConfigParamStore> DeviceConfigurationHelpers::getConfiguration(ServiceRegistry& registry, const char* name, std::vector<ConfigParamSpec> const& options)
{

  if (registry.active<ConfigurationInterface>()) {
    auto& cfg = registry.get<ConfigurationInterface>();
    try {
      cfg.getRecursive(name);
      std::vector<std::unique_ptr<ParamRetriever>> retrievers;
      retrievers.emplace_back(std::make_unique<ConfigurationOptionsRetriever>(&cfg, name));
      auto configStore = std::make_unique<ConfigParamStore>(options, std::move(retrievers));
      configStore->preload();
      configStore->activate();
      return configStore;
    } catch (...) {
      // No overrides...
    }
  }
  return std::unique_ptr<ConfigParamStore>(nullptr);
}

} // namespace o2::framework<|MERGE_RESOLUTION|>--- conflicted
+++ resolved
@@ -956,11 +956,7 @@
     for (auto& poller : context.deviceContext->state->activeOutputPollers) {
       uv_poll_stop(poller);
     }
-<<<<<<< HEAD
-    context.deviceContext->state->activeOutputPollers.clear();
     context.deviceContext->state->transitionHandling = TransitionHandlingState::Expired;
-=======
->>>>>>> f6b9cd3c
   }
 
   return;

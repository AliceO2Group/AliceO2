--- conflicted
+++ resolved
@@ -172,12 +172,8 @@
   /// a corresponding InputSpec. I.e. they are dangling.
   /// @return a vector of InputSpec which would have matched said dangling outputs.
   static std::vector<InputSpec> computeDanglingOutputs(WorkflowSpec const& workflow);
-<<<<<<< HEAD
-  static std::vector<InputSpec> selectAODs(std::vector<InputSpec>& outputs);
-=======
   static std::vector<InputSpec> selectAODs(std::vector<InputSpec>&outputs);
 
->>>>>>> c81ece91
 };
 
 } // namespace o2::framework

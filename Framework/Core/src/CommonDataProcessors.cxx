--- conflicted
+++ resolved
@@ -69,263 +69,6 @@
 const static std::unordered_map<OutputObjHandlingPolicy, std::string> ROOTfileNames = {{OutputObjHandlingPolicy::AnalysisObject, "AnalysisResults.root"},
                                                                                        {OutputObjHandlingPolicy::QAObject, "QAResults.root"}};
 
-<<<<<<< HEAD
-// =============================================================================
-// class branchIterator is a data iterator
-// it basically allows to iterate over the elements of an arrow::table::Column and
-// successively fill the branches with branchIterator::fillnext()
-// it is used in CommonDataProcessors::table2tree
-class branchIterator
-{
-
- private:
-  const char* brn;        // branch name
-  arrow::ArrayVector chs; // chunks
-  Int_t nchs;             // number of chunks
-  Int_t ich;              // chunk counter
-  Int_t nr;               // number of rows
-  Int_t ir;               // row counter
-
-  // data buffers for each data type
-  arrow::Type::type dt;
-  std::string leaflist;
-
-  TBranch* br = nullptr;
-
-  char* dbuf = nullptr;
-  void* v = nullptr;
-
-  Float_t* var_f = nullptr;
-  Double_t* var_d = nullptr;
-  UShort_t* vs = nullptr;
-  UInt_t* vi = nullptr;
-  ULong64_t* vl = nullptr;
-  Short_t* var_s = nullptr;
-  Int_t* var_i = nullptr;
-  Long64_t* var_l = nullptr;
-
-  // initialize a branch
-  void branchini(TTree* tree, std::shared_ptr<arrow::Column> col, bool tupdate)
-  {
-
-    if (tupdate) {
-      br = tree->GetBranch(brn);
-
-    } else {
-
-      // create new branch of given data type
-      switch (dt) {
-        case arrow::Type::type::FLOAT:
-          leaflist = col->name() + "/F";
-          break;
-        case arrow::Type::type::DOUBLE:
-          leaflist = col->name() + "/D";
-          break;
-        case arrow::Type::type::UINT16:
-          leaflist = col->name() + "/s";
-          break;
-        case arrow::Type::type::UINT32:
-          leaflist = col->name() + "/i";
-          break;
-        case arrow::Type::type::UINT64:
-          leaflist = col->name() + "/l";
-          break;
-        case arrow::Type::type::INT16:
-          leaflist = col->name() + "/S";
-          break;
-        case arrow::Type::type::INT32:
-          leaflist = col->name() + "/I";
-          break;
-        case arrow::Type::type::INT64:
-          leaflist = col->name() + "/L";
-          break;
-        default:
-          LOG(FATAL) << "Type not handled: " << dt << std::endl;
-          break;
-      }
-
-      br = tree->Branch(brn, dbuf, leaflist.c_str());
-    }
-    if (!br)
-      throw std::runtime_error("Branch does not exist!");
-  };
-
-  // initialize chunk ib
-  void dbufini(Int_t ib)
-  {
-    // get next chunk of given data type dt
-    switch (dt) {
-      case arrow::Type::type::FLOAT:
-        var_f = (Float_t*)std::dynamic_pointer_cast<arrow::NumericArray<arrow::FloatType>>(chs.at(ib))->raw_values();
-        v = (void*)var_f;
-        break;
-      case arrow::Type::type::DOUBLE:
-        var_d = (Double_t*)std::dynamic_pointer_cast<arrow::NumericArray<arrow::DoubleType>>(chs.at(ib))->raw_values();
-        v = (void*)var_d;
-        break;
-      case arrow::Type::type::UINT16:
-        vs = (UShort_t*)std::dynamic_pointer_cast<arrow::NumericArray<arrow::UInt16Type>>(chs.at(ib))->raw_values();
-        v = (void*)vs;
-        break;
-      case arrow::Type::type::UINT32:
-        vi = (UInt_t*)std::dynamic_pointer_cast<arrow::NumericArray<arrow::UInt32Type>>(chs.at(ib))->raw_values();
-        v = (void*)vi;
-        break;
-      case arrow::Type::type::UINT64:
-        vl = (ULong64_t*)std::dynamic_pointer_cast<arrow::NumericArray<arrow::UInt64Type>>(chs.at(ib))->raw_values();
-        v = (void*)vl;
-        break;
-      case arrow::Type::type::INT16:
-        var_s = (Short_t*)std::dynamic_pointer_cast<arrow::NumericArray<arrow::Int16Type>>(chs.at(ib))->raw_values();
-        v = (void*)var_s;
-        break;
-      case arrow::Type::type::INT32:
-        var_i = (Int_t*)std::dynamic_pointer_cast<arrow::NumericArray<arrow::Int32Type>>(chs.at(ib))->raw_values();
-        v = (void*)var_i;
-        break;
-      case arrow::Type::type::INT64:
-        var_l = (Long64_t*)std::dynamic_pointer_cast<arrow::NumericArray<arrow::Int64Type>>(chs.at(ib))->raw_values();
-        v = (void*)var_l;
-        break;
-      default:
-        LOG(FATAL) << "Type not handled: " << dt << std::endl;
-        break;
-    }
-    br->SetAddress(v);
-
-    // reset number of rows nr and row counter ir
-    nr = chs.at(ib)->length();
-    ir = 0;
-  };
-
- public:
-  branchIterator() : brn(nullptr),
-                     nchs(0),
-                     ich(0),
-                     nr(0),
-                     ir(0),
-                     dt(arrow::Type::type::NA){};
-  branchIterator(TTree* tree, std::shared_ptr<arrow::Column> col, bool tupdate) : brn(nullptr),
-                                                                                  nchs(0),
-                                                                                  ich(0),
-                                                                                  nr(0),
-                                                                                  ir(0),
-                                                                                  dt(arrow::Type::type::NA)
-  {
-    brn = col->name().c_str();
-    dt = col->type()->id();
-    chs = col->data()->chunks();
-    nchs = chs.size();
-
-    // initialize the branch
-    branchini(tree, col, tupdate);
-
-    ich = 0;
-    dbufini(ich);
-    LOG(DEBUG) << "datait: " << col->type()->ToString() << " with " << nchs << " chunks" << std::endl;
-  };
-  ~branchIterator();
-
-  // return branch
-  TBranch* branch() { return br; };
-
-  // return the data type
-  arrow::Type::type type() { return dt; };
-
-  // fills buffer with next value
-  // returns fals if end of buffer reached
-  bool fillnext()
-  {
-
-    // ich and ir contain the current chunk and row
-    // return the next element if available
-    if (ir >= nr) {
-      ich++;
-      if (ich < nchs) {
-        dbufini(ich);
-      } else {
-        // end of data buffer reached
-        return false;
-      }
-    } else {
-      switch (dt) {
-        case arrow::Type::type::FLOAT:
-          v = (void*)var_f++;
-          break;
-        case arrow::Type::type::DOUBLE:
-          v = (void*)var_d++;
-          break;
-        case arrow::Type::type::UINT16:
-          v = (void*)vs++;
-          break;
-        case arrow::Type::type::UINT32:
-          v = (void*)vi++;
-          break;
-        case arrow::Type::type::UINT64:
-          v = (void*)vl++;
-          break;
-        case arrow::Type::type::INT16:
-          v = (void*)var_s++;
-          break;
-        case arrow::Type::type::INT32:
-          v = (void*)var_i++;
-          break;
-        case arrow::Type::type::INT64:
-          v = (void*)var_l++;
-          break;
-        default:
-          LOG(FATAL) << "Type not handled: " << dt << std::endl;
-          v = nullptr;
-          break;
-      }
-    }
-    br->SetAddress(v);
-    ir++;
-
-    return true;
-  };
-};
-
-// .............................................................................
-void CommonDataProcessors::table2tree(TTree* tout,
-                                      std::shared_ptr<arrow::Table> table,
-                                      bool tupdate)
-{
-
-  LOG(DEBUG) << "table2tree: " << table->num_columns();
-
-  // first create a vector of branchIterators
-  std::vector<branchIterator*> itbuf;
-
-  for (int ii = 0; ii < table->num_columns(); ii++) {
-
-    auto col = table->column(ii);
-    const char* cname = col->name().c_str();
-
-    // for each column get a branchIterator
-    // fill the branchIterator into a std::vector
-    branchIterator* brit = new branchIterator(tout, col, tupdate);
-    itbuf.push_back(brit);
-  }
-  LOG(DEBUG) << "table2tree: size of itbuf " << itbuf.size();
-
-  // with this loop over the columns again as long as togo is true.
-  // togo is set false when any of the data iterators returns false
-  bool togo = true;
-  while (togo) {
-    // fill the tree
-    tout->Fill();
-
-    // update the branches
-    for (int ii = 0; ii < table->num_columns(); ii++)
-      togo &= itbuf.at(ii)->fillnext();
-  }
-
-  // write the tree
-  tout->Write("", TObject::kOverwrite);
-}
-=======
->>>>>>> c81ece91
 
 // =============================================================================
 DataProcessorSpec CommonDataProcessors::getOutputObjSink(outputObjMap const& outMap)
@@ -440,38 +183,12 @@
   return spec;
 }
 
-<<<<<<< HEAD
+
 // add sink for dangling AODs
-=======
-
-// add sink for dangling AODs 
->>>>>>> c81ece91
 DataProcessorSpec
   CommonDataProcessors::getGlobalAODSink(std::vector<InputSpec> const& danglingOutputInputs)
 {
 
-<<<<<<< HEAD
-  auto writerFunction = [danglingOutputInputs](InitContext& ic) -> std::function<void(ProcessingContext&)> {
-    LOG(DEBUG) << "======== getGlobalAODSink::Inint ==========";
-
-    // analyze ic and take actions accordingly
-    auto fnbase = ic.options().get<std::string>("res-file");
-    auto filemode = ic.options().get<std::string>("res-mode");
-    auto keepString = ic.options().get<std::string>("keep");
-    auto ntfmerge = ic.options().get<Int_t>("ntfmerge");
-
-    // find out if any tables need to be saved
-    bool hasOutputsToWrite = true;
-    bool usematch = false;
-
-    // use the parameter keep to create a matcher
-    std::shared_ptr<data_matcher::DataDescriptorMatcher> matcher;
-    if (!keepString.empty()) {
-      usematch = true;
-      auto [variables, outputMatcher] = DataDescriptorQueryBuilder::buildFromKeepConfig(keepString);
-      matcher = outputMatcher;
-
-=======
   auto writerFunction = [danglingOutputInputs](InitContext& ic) -> std::function<void(ProcessingContext&)>
   {
     
@@ -496,7 +213,6 @@
       auto [variables, outputMatcher] = DataDescriptorQueryBuilder::buildFromKeepConfig(keepString);
       matcher = outputMatcher;
       
->>>>>>> c81ece91
       VariableContext context;
       for (auto& spec : danglingOutputInputs) {
         auto concrete = DataSpecUtils::asConcreteDataMatcher(spec);
@@ -517,79 +233,20 @@
         std::this_thread::sleep_for(std::chrono::milliseconds(1000));
       });
     }
-<<<<<<< HEAD
-
+    
     // end of data functor is called at the end of the data stream
     auto fout = std::make_shared<TFile>();
     auto endofdatacb = [fout](EndOfStreamContext& context) {
+      
       if (fout)
         fout->Close();
-
+      
       context.services().get<ControlService>().readyToQuit(QuitRequest::All);
-=======
-    
-    // end of data functor is called at the end of the data stream
-    auto fout = std::make_shared<TFile>();
-    auto endofdatacb = [fout](EndOfStreamContext& context) {
-      
-      if (fout)
-        fout->Close();
-      
-      context.services().get<ControlService>().readyToQuit(QuitRequest::All);
-    
->>>>>>> c81ece91
+    
     };
 
     auto& callbacks = ic.services().get<CallbackService>();
     callbacks.set(CallbackService::Id::EndOfStream, endofdatacb);
-<<<<<<< HEAD
-
-    // this functor is called once per time frame
-    Int_t ntf = 0;
-    return std::move([fout, fnbase, filemode, ntf, ntfmerge, usematch, matcher](ProcessingContext& pc) mutable -> void {
-      LOG(DEBUG) << "======== getGlobalAODSink::processing ==========";
-      LOG(DEBUG) << " processing data set with " << pc.inputs().size() << " entries";
-      LOG(DEBUG) << " result are saved to " << fnbase << "_*.root";
-
-      // return immediately if pc.inputs() is empty
-      auto ninputs = pc.inputs().size();
-      if (ninputs == 0) {
-        LOG(DEBUG) << "no inputs available!";
-        return;
-      }
-
-      // new strategy since RDataFrame::Snapshot does not work
-      //
-      // loop over all inputs and extract the arrow::tables
-      // create a tree for each arrow::table
-      // loop over the columns of a table
-      // for each column create a branch
-      // loop over the rows of the column
-      // fill the values into the corresponding branches
-      // write the table
-      // see table2tree
-
-      // open new file if ntfmerge time frames is reached
-      LOG(DEBUG) << "This is time frame number " << ntf;
-      bool tupdate = true;
-      std::string fname;
-      if ((ntf % ntfmerge) == 0) {
-        if (fout)
-          fout->Close();
-
-        fname = fnbase + "_" + std::to_string((Int_t)(ntf / ntfmerge)) + ".root";
-        fout =
-          std::make_shared<TFile>(fname.c_str(), filemode.c_str());
-        tupdate = false;
-      }
-      ntf++;
-
-      // loop over the DataRefs which are contained in pc.inputs()
-      TTree* tout = nullptr;
-      VariableContext matchingContext;
-      for (const auto& ref : pc.inputs()) {
-
-=======
  
 
     // this functor is called once per time frame
@@ -625,7 +282,6 @@
       VariableContext matchingContext;
       for (const auto& ref : pc.inputs()) {
         
->>>>>>> c81ece91
         // is this table to be saved?
         auto dh = DataRefUtils::getHeader<header::DataHeader*>(ref);
         // only arrow tables are processed here
@@ -636,35 +292,6 @@
         if (usematch && !matcher->match(*dh, matchingContext))
           continue;
 
-<<<<<<< HEAD
-        // get the table name
-        auto treename = dh->dataDescription.as<std::string>();
-
-        // get the TableConsumer and convert it into an arrow table
-        auto s = pc.inputs().get<TableConsumer>(ref.spec->binding);
-        auto table = s->asArrowTable();
-        LOG(DEBUG) << "The tree name is " << treename;
-        LOG(DEBUG) << "Number of columns " << table->num_columns();
-        LOG(DEBUG) << "Number of rows     " << table->num_rows();
-
-        // we need finite number of rows and columns
-        if (table->num_columns() == 0 || table->num_rows() == 0)
-          continue;
-
-        // this table needs to be saved to file
-        // create the corresponding tree
-        if (tupdate) {
-          tout = (TTree*)fout->Get(treename.c_str());
-        } else {
-          tout = new TTree(treename.c_str(), treename.c_str());
-        }
-
-        // write the table to the TTree
-        table2tree(tout, table, tupdate);
-      }
-    });
-  }; // end of writerFunction
-=======
 
         // get the table name
         auto treename = dh->dataDescription.as<std::string>();
@@ -695,7 +322,6 @@
     });  
   };      // end of writerFunction
 
->>>>>>> c81ece91
 
   DataProcessorSpec spec{
     "internal-dpl-AOD-writter",
@@ -703,24 +329,15 @@
     Outputs{},
     AlgorithmSpec(writerFunction),
     {{"res-file", VariantType::String, "AnalysisResults", {"Name of the output file"}},
-<<<<<<< HEAD
-     {"res-mode", VariantType::String, "RECREATE", {"Creation mode of the result file: NEW, CREATE, RECREATE, UPDATE"}},
-     {"ntfmerge", VariantType::Int, 10, {"number of time frames to merge into one file"}},
-     {"keep", VariantType::String, "", {"Comma separated list of ORIGIN/DESCRIPTION/SUBSPECIFICATION to save in outfile"}}}};
-=======
      {"res-mode", VariantType::String, "RECREATE",        {"Creation mode of the result file: NEW, CREATE, RECREATE, UPDATE"}},
      {"ntfmerge", VariantType::Int,     10,               {"number of time frames to merge into one file"}},
      {"keep",     VariantType::String,  "",               {"Comma separated list of ORIGIN/DESCRIPTION/SUBSPECIFICATION to save in outfile"}}}
   };
->>>>>>> c81ece91
 
   return spec;
 }
 
-<<<<<<< HEAD
-=======
-
->>>>>>> c81ece91
+
 DataProcessorSpec
   CommonDataProcessors::getGlobalFileSink(std::vector<InputSpec> const& danglingOutputInputs,
                                           std::vector<InputSpec>& unmatched)

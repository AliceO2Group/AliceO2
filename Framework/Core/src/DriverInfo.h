// Copyright CERN and copyright holders of ALICE O2. This software is
// distributed under the terms of the GNU General Public License v3 (GPL
// Version 3), copied verbatim in the file "COPYING".
//
// See http://alice-o2.web.cern.ch/license for full licensing information.
//
// In applying this license CERN does not waive the privileges and immunities
// granted to it by virtue of its status as an Intergovernmental Organization
// or submit itself to any jurisdiction.

#ifndef O2_FRAMEWORK_DRIVERINFO_H_
#define O2_FRAMEWORK_DRIVERINFO_H_

#include <cstddef>
#include <vector>

#include <csignal>
#include <sys/select.h>

#include "Framework/ChannelConfigurationPolicy.h"
#include "Framework/ConfigParamSpec.h"
#include "Framework/TerminationPolicy.h"
#include "DataProcessorInfo.h"

namespace o2::framework
{

class ConfigContext;

/// Possible states for the DPL Driver application
///
/// INIT => Initial state where global initialization should happen
/// SCHEDULE => Invoked whenever the topology or the resources associated
///             to it change.
/// RUNNING => At least one device is running and processing data.
/// GUI => Event loop for the GUI
/// EXIT => All devices are not running and exit was requested.
/// UNKNOWN
/// LAST => used to indicate how many states are defined
///
/// The state machine is the following:
///
/// @dot << "digraph [
///   INIT -> SCHEDULE
///   SCHEDULE -> RUNNING
///   RUNNING -> RUNNING
///   RUNNING -> GUI
///   GUI -> RUNNING
///   NONE -> QUIT_REQUESTED
///   QUIT_REQUESTED -> HANDLE_CHILDREN
///   RUNNING -> HANDLE_CHILDREN
///   RUNNING -> SCHEDULE
///   RUNNING -> EXIT
/// ]"
///
enum struct DriverState {
  INIT = 0,
  SCHEDULE,
  RUNNING,
  REDEPLOY_GUI,
  QUIT_REQUESTED,
  HANDLE_CHILDREN,
  EXIT,
  UNKNOWN,
  PERFORM_CALLBACKS,
  MATERIALISE_WORKFLOW,
  IMPORT_CURRENT_WORKFLOW,
  DO_CHILD,
  LAST
};

/// Information about the driver process (i.e.  / the one which calculates the
/// topology and actually spawns the devices )
struct DriverInfo {
  /// Stack with the states to be processed next.
  std::vector<DriverState> states;

  // Signal handler for children
  struct sigaction sa_handle_child;
  bool sigintRequested;
  bool sigchldRequested;
  /// These are the configuration policies for the channel creation.
  /// Since they are decided by the toplevel configuration, they belong
  /// to the driver process.
  std::vector<ChannelConfigurationPolicy> channelPolicies;
  /// These are the policies which can be applied to decide whether or not
  /// a given record is complete.
  std::vector<CompletionPolicy> completionPolicies;
  /// These are the policies which can be applied to decide when complete
  /// objects/messages are sent out
  std::vector<DispatchPolicy> dispatchPolicies;
  /// The argc with which the driver was started.
  int argc;
  /// The argv with which the driver was started.
  char** argv;
  /// Whether the driver was started in batch mode or not.
  bool batch;
  /// What we should do when the workflow is completed.
  enum TerminationPolicy terminationPolicy;
  /// What we should do when one device in the workflow has an error
  enum TerminationPolicy errorPolicy;
  /// The offset at which the process was started.
  uint64_t startTime;
  /// The optional timeout after which the driver will request
  /// all the children to quit.
  double timeout;
  /// The hostname which needs to be deployed by this instance of
  /// the driver. By default it will be localhost
  std::string deployHostname;
  /// resources which are allocated for the whole workflow by
  /// an external resource manager. If the value is an empty string
  /// resources are obtained from the localhost.
  std::string resources;
  /// The current set of metadata associated to each DataProcessor being
  /// executed.
  std::vector<DataProcessorInfo> processorInfo;
  /// The config context. We use a bare pointer because std::observer_ptr is not a thing, yet.
  ConfigContext const* configContext;
  /// The names for all the metrics which have been collected by this driver.
  /// Should always be sorted alphabetically to ease insertion.
  std::vector<std::string> availableMetrics;
  /// The amount of time to process inputs coming from all the processes
  float inputProcessingCost;
  /// The time between one input processing and the other.
  float inputProcessingLatency;
  /// The amount of time to draw last frame in the GUI
  float frameCost;
  /// The time between one frame and the other.
  float frameLatency;
  /// The unique id used for ipc communications
  std::string uniqueWorkflowId = "";
<<<<<<< HEAD
  /// Metrics gathering interval
  unsigned short resourcesMonitoringInterval;
=======
  /// Last port used for tracy
  short tracyPort = 8086;
>>>>>>> 47b1df42
};

} // namespace o2::framework

#endif // O2_FRAMEWORK_DRIVERINFO_H_<|MERGE_RESOLUTION|>--- conflicted
+++ resolved
@@ -129,13 +129,10 @@
   float frameLatency;
   /// The unique id used for ipc communications
   std::string uniqueWorkflowId = "";
-<<<<<<< HEAD
   /// Metrics gathering interval
   unsigned short resourcesMonitoringInterval;
-=======
   /// Last port used for tracy
   short tracyPort = 8086;
->>>>>>> 47b1df42
 };
 
 } // namespace o2::framework

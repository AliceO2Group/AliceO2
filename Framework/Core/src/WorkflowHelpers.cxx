// Copyright CERN and copyright holders of ALICE O2. This software is
// distributed under the terms of the GNU General Public License v3 (GPL
// Version 3), copied verbatim in the file "COPYING".
//
// See http://alice-o2.web.cern.ch/license for full licensing information.
//
// In applying this license CERN does not waive the privileges and immunities
// granted to it by virtue of its status as an Intergovernmental Organization
// or submit itself to any jurisdiction.
#include "WorkflowHelpers.h"
#include "Framework/AlgorithmSpec.h"
#include "Framework/AODReaderHelpers.h"
#include "Framework/ChannelMatching.h"
#include "Framework/CommonDataProcessors.h"
#include "Framework/ConfigContext.h"
#include "Framework/DeviceSpec.h"
#include "Framework/DataSpecUtils.h"
#include "Framework/ControlService.h"
#include "Framework/RawDeviceService.h"

#include "fairmq/FairMQDevice.h"
#include "Headers/DataHeader.h"
#include <algorithm>
#include <list>
#include <set>
#include <utility>
#include <vector>
#include <climits>
#include <thread>

namespace o2
{
namespace framework
{

std::ostream& operator<<(std::ostream& out, TopoIndexInfo const& info)
{
  out << "(" << info.index << ", " << info.layer << ")";
  return out;
}

std::vector<TopoIndexInfo>
  WorkflowHelpers::topologicalSort(size_t nodeCount,
                                   int const* edgeIn,
                                   int const* edgeOut,
                                   size_t byteStride,
                                   size_t edgesCount)
{
  size_t stride = byteStride / sizeof(int);
  using EdgeIndex = int;
  // Create the index which will be returned.
  std::vector<TopoIndexInfo> index(nodeCount);
  for (int wi = 0; wi < nodeCount; ++wi) {
    index[wi] = {wi, 0};
  }
  std::vector<EdgeIndex> remainingEdgesIndex(edgesCount);
  for (EdgeIndex ei = 0; ei < edgesCount; ++ei) {
    remainingEdgesIndex[ei] = ei;
  }

  // Create a vector where at each position we have true
  // if the vector has dependencies, false otherwise
  std::vector<bool> nodeDeps(nodeCount, false);
  for (EdgeIndex ei = 0; ei < edgesCount; ++ei) {
    nodeDeps[*(edgeOut + ei * stride)] = true;
  }

  // We start with all those which do not have any dependencies
  // They are layer 0.
  std::list<TopoIndexInfo> L;
  for (int ii = 0; ii < index.size(); ++ii) {
    if (nodeDeps[ii] == false) {
      L.push_back({ii, 0});
    }
  }

  // The final result.
  std::vector<TopoIndexInfo> S;
  // The set of vertices which can be reached by the current node
  std::set<TopoIndexInfo> nextVertex;
  // The set of edges which are not related to the current node.
  std::vector<EdgeIndex> nextEdges;
  while (!L.empty()) {
    auto node = L.front();
    S.push_back(node);
    L.pop_front();
    nextVertex.clear();
    nextEdges.clear();

    // After this, nextVertex will contain all the vertices
    // which have the current node as incoming.
    // nextEdges will contain all the edges which are not related
    // to the current node.
    for (auto& ei : remainingEdgesIndex) {
      if (*(edgeIn + ei * stride) == node.index) {
        nextVertex.insert({*(edgeOut + ei * stride), node.layer + 1});
      } else {
        nextEdges.push_back(ei);
      }
    }
    remainingEdgesIndex.swap(nextEdges);

    // Of all the vertices which have node as incoming,
    // check if there is any other incoming node.
    std::set<TopoIndexInfo> hasPredecessors;
    for (auto& ei : remainingEdgesIndex) {
      for (auto& m : nextVertex) {
        if (m.index == *(edgeOut + ei * stride)) {
          hasPredecessors.insert({m.index, m.layer});
        }
      }
    }
    std::vector<TopoIndexInfo> withPredecessor;
    std::set_difference(nextVertex.begin(), nextVertex.end(),
                        hasPredecessors.begin(), hasPredecessors.end(),
                        std::back_inserter(withPredecessor));
    std::copy(withPredecessor.begin(), withPredecessor.end(), std::back_inserter(L));
  }
  return S;
}

void addMissingOutputsToReader(std::vector<OutputSpec> const& providedOutputs,
                               std::vector<InputSpec> requestedInputs,
                               DataProcessorSpec& publisher)
{
  auto matchingOutputFor = [](InputSpec const& requested) {
    return [&requested](OutputSpec const& provided) {
      return DataSpecUtils::match(requested, provided);
    };
  };
  auto last = std::unique(requestedInputs.begin(), requestedInputs.end());
  requestedInputs.erase(last, requestedInputs.end());
  for (InputSpec const& requested : requestedInputs) {
    auto provided = std::find_if(providedOutputs.begin(),
                                 providedOutputs.end(),
                                 matchingOutputFor(requested));

    if (provided != providedOutputs.end()) {
      continue;
    }
    auto concrete = DataSpecUtils::asConcreteDataMatcher(requested);
    publisher.outputs.emplace_back(OutputSpec{concrete.origin, concrete.description, concrete.subSpec});
  }
}

void WorkflowHelpers::injectServiceDevices(WorkflowSpec& workflow, ConfigContext const& ctx)
{
  auto fakeCallback = AlgorithmSpec{[](InitContext& ic) {
    LOG(INFO) << "This is not a real device, merely a placeholder for external inputs";
    LOG(INFO) << "To be hidden / removed at some point.";
    // mark this dummy process as ready-to-quit
    ic.services().get<ControlService>().readyToQuit(QuitRequest::Me);
    return [](ProcessingContext& pc) {
      // this callback is never called since there is no expiring input
      pc.services().get<RawDeviceService>().device()->WaitFor(std::chrono::seconds(2));
    };
  }};

  DataProcessorSpec ccdbBackend{
    "internal-dpl-ccdb-backend",
    {},
    {},
    fakeCallback,
  };
  DataProcessorSpec transientStore{"internal-dpl-transient-store",
                                   {},
                                   {},
                                   fakeCallback};
  DataProcessorSpec qaStore{"internal-dpl-qa-store",
                            {},
                            {},
                            fakeCallback};
  DataProcessorSpec timer{"internal-dpl-clock",
                          {},
                          {},
                          fakeCallback};

  // In case InputSpec of origin AOD are
  // requested but not available as part of the workflow,
  // we insert in the configuration something which
  // reads them from file.
  //
  // FIXME: source branch is DataOrigin, for the moment. We should
  //        make it configurable via ConfigParamsOptions.
  int separateEnumerations = 0;
  DataProcessorSpec aodReader{
    "internal-dpl-aod-reader",
    {InputSpec{"enumeration",
               "DPL",
               "ENUM",
               static_cast<DataAllocator::SubSpecificationType>(separateEnumerations++), Lifetime::Enumeration}},
    {},
    readers::AODReaderHelpers::rootFileReaderCallback(),
    {ConfigParamSpec{"aod-file", VariantType::String, "aod.root", {"Input AOD file"}},
     ConfigParamSpec{"start-value-enumeration", VariantType::Int64, 0ll, {"initial value for the enumeration"}},
     ConfigParamSpec{"end-value-enumeration", VariantType::Int64, -1ll, {"final value for the enumeration"}},
     ConfigParamSpec{"step-value-enumeration", VariantType::Int64, 1ll, {"step between one value and the other"}}}};

  std::vector<InputSpec> requestedAODs;
  std::vector<OutputSpec> providedAODs;
  std::vector<InputSpec> requestedCCDBs;
  std::vector<OutputSpec> providedCCDBs;
  std::vector<OutputSpec> providedOutputObj;
  using outputObjMap = std::unordered_map<std::string, std::string>;
  outputObjMap outMap;

  for (size_t wi = 0; wi < workflow.size(); ++wi) {
    auto& processor = workflow[wi];
    std::string prefix = "internal-dpl-";
    if (processor.inputs.empty() && processor.name.compare(0, prefix.size(), prefix) != 0) {
      processor.inputs.push_back(InputSpec{"enumeration", "DPL", "ENUM", static_cast<DataAllocator::SubSpecificationType>(separateEnumerations++), Lifetime::Enumeration});
      processor.options.push_back(ConfigParamSpec{"start-value-enumeration", VariantType::Int64, 0ll, {"initial value for the enumeration"}});
      processor.options.push_back(ConfigParamSpec{"end-value-enumeration", VariantType::Int64, -1ll, {"final value for the enumeration"}});
      processor.options.push_back(ConfigParamSpec{"step-value-enumeration", VariantType::Int64, 1ll, {"step between one value and the other"}});
    }
    bool hasConditionOption = false;
    for (size_t ii = 0; ii < processor.inputs.size(); ++ii) {
      auto& input = processor.inputs[ii];
      switch (input.lifetime) {
        case Lifetime::Timer: {
          auto concrete = DataSpecUtils::asConcreteDataMatcher(input);
          bool hasOption = false;
          for (auto& option : processor.options) {
            if (option.name == "period-" + input.binding) {
              hasOption = true;
            }
          }
          if (hasOption == false) {
            processor.options.push_back(ConfigParamSpec{"period-" + input.binding, VariantType::Int, 1000, {"period of the timer"}});
          }
          timer.outputs.emplace_back(OutputSpec{concrete.origin, concrete.description, concrete.subSpec, Lifetime::Timer});
        } break;
        case Lifetime::Enumeration: {
          auto concrete = DataSpecUtils::asConcreteDataMatcher(input);
          timer.outputs.emplace_back(OutputSpec{concrete.origin, concrete.description, concrete.subSpec, Lifetime::Enumeration});
        } break;
        case Lifetime::Condition: {
          if (hasConditionOption == false) {
            processor.options.emplace_back(ConfigParamSpec{"condition-backend", VariantType::String, "http://localhost:8080", {"Url for CCDB"}});
            processor.options.emplace_back(ConfigParamSpec{"condition-timestamp", VariantType::String, "", {"Force timestamp for CCDB lookup"}});
            hasConditionOption = true;
          }
          requestedCCDBs.emplace_back(input);
        } break;
        case Lifetime::QA:
        case Lifetime::Transient:
        case Lifetime::Timeframe:
          break;
      }
      if (DataSpecUtils::partialMatch(input, header::DataOrigin{"AOD"})) {
        requestedAODs.emplace_back(input);
      }
    }
<<<<<<< HEAD

=======
    
>>>>>>> c81ece91
    for (size_t oi = 0; oi < processor.outputs.size(); ++oi) {
      auto& output = processor.outputs[oi];
      if (DataSpecUtils::partialMatch(output, header::DataOrigin{"AOD"})) {
        providedAODs.emplace_back(output);
<<<<<<< HEAD

      } else if (DataSpecUtils::partialMatch(output, header::DataOrigin{"ATSK"})) {
=======
        
     } else if (DataSpecUtils::partialMatch(output, header::DataOrigin{"ATSK"})) {
>>>>>>> c81ece91
        providedOutputObj.emplace_back(output);
        outMap.insert({output.binding.value, processor.name});
      }
      if (output.lifetime == Lifetime::Condition) {
        providedCCDBs.push_back(output);
      }
    }
  }

  addMissingOutputsToReader(providedAODs, requestedAODs, aodReader);
  addMissingOutputsToReader(providedCCDBs, requestedCCDBs, ccdbBackend);

  std::vector<DataProcessorSpec> extraSpecs;

  if (ccdbBackend.outputs.empty() == false) {
    extraSpecs.push_back(ccdbBackend);
  }
  if (transientStore.outputs.empty() == false) {
    extraSpecs.push_back(transientStore);
  }
  if (qaStore.outputs.empty() == false) {
    extraSpecs.push_back(qaStore);
  }
  if (aodReader.outputs.empty() == false) {
    extraSpecs.push_back(timePipeline(aodReader, ctx.options().get<int64_t>("readers")));
    auto concrete = DataSpecUtils::asConcreteDataMatcher(aodReader.inputs[0]);
    timer.outputs.emplace_back(OutputSpec{concrete.origin, concrete.description, concrete.subSpec, Lifetime::Enumeration});
  }

  if (timer.outputs.empty() == false) {
    extraSpecs.push_back(timer);
  }

  // This is to inject a file sink so that any dangling ATSK object is written
  // to a ROOT file.
  if (providedOutputObj.size() != 0) {
    auto rootSink = CommonDataProcessors::getOutputObjSink(outMap);
    extraSpecs.push_back(rootSink);
  }

  workflow.insert(workflow.end(), extraSpecs.begin(), extraSpecs.end());

  /// This will create file sinks for dangling outputs of origin ...
  ///   . AOD         - getGlobalAODSink
  ///   . not AOD     - getGlobalFileSink
  ///
  // First find all the dangling ouputs
  auto danglingOutputsInputs = computeDanglingOutputs(workflow);
<<<<<<< HEAD

=======
  
>>>>>>> c81ece91
  // From that list select the ones of origin AOD ...
  // .. and remove them also from the original list
  LOG(DEBUG) << "1 danglingOutputsInputs.size() " << danglingOutputsInputs.size() << std::endl;
  auto danglingOutputsInputsAOD = selectAODs(danglingOutputsInputs);
  LOG(DEBUG) << "2 danglingOutputsInputsAOD.size() " << danglingOutputsInputsAOD.size() << std::endl;
  LOG(DEBUG) << "2 danglingOutputsInputs.size() " << danglingOutputsInputs.size() << std::endl;

<<<<<<< HEAD
=======
  
>>>>>>> c81ece91
  // file sink for notAOD dangling outputs
  extraSpecs.clear();

  std::vector<InputSpec> unmatched;
  if (danglingOutputsInputs.size() > 0) {
    auto fileSink = CommonDataProcessors::getGlobalFileSink(danglingOutputsInputs, unmatched);
    if (unmatched.size() != danglingOutputsInputs.size()) {
      extraSpecs.push_back(fileSink);
    }
  }
  if (unmatched.size() > 0) {
    extraSpecs.push_back(CommonDataProcessors::getDummySink(unmatched));
  }
  workflow.insert(workflow.end(), extraSpecs.begin(), extraSpecs.end());

<<<<<<< HEAD
=======

>>>>>>> c81ece91
  // file sink for AOD dangling outputs
  extraSpecs.clear();

  if (danglingOutputsInputsAOD.size() > 0) {
    auto fileSink = CommonDataProcessors::getGlobalAODSink(danglingOutputsInputsAOD);
    extraSpecs.push_back(fileSink);
  }
  workflow.insert(workflow.end(), extraSpecs.begin(), extraSpecs.end());
}

void WorkflowHelpers::constructGraph(const WorkflowSpec& workflow,
                                     std::vector<DeviceConnectionEdge>& logicalEdges,
                                     std::vector<OutputSpec>& outputs,
                                     std::vector<LogicalForwardInfo>& forwardedInputsInfo)
{
  assert(!workflow.empty());
  // This is the state. Oif is the iterator I use for the searches.
  std::list<LogicalOutputInfo> availableOutputsInfo;
  auto const& constOutputs = outputs; // const version of the outputs
  decltype(availableOutputsInfo.begin()) oif;
  // Forwards is a local cache to avoid adding forwards before time.
  std::vector<LogicalOutputInfo> forwards;

  // Notice that availableOutputsInfo MUST be updated first, since it relies on
  // the size of outputs to be the one before the update.
  auto enumerateAvailableOutputs = [&workflow, &outputs, &availableOutputsInfo]() {
    for (size_t wi = 0; wi < workflow.size(); ++wi) {
      auto& producer = workflow[wi];

      for (size_t oi = 0; oi < producer.outputs.size(); ++oi) {
        auto& out = producer.outputs[oi];
        auto uniqueOutputId = outputs.size();
        availableOutputsInfo.emplace_back(LogicalOutputInfo{wi, uniqueOutputId, false});
        outputs.push_back(out);
      }
    }
  };

  // Notice that if the output is actually a forward, we need to store that
  // information so that when we add it at device level we know which output
  // channel we need to connect it too.
  auto hasMatchingOutputFor = [&workflow, &constOutputs,
                               &availableOutputsInfo, &oif,
                               &forwardedInputsInfo](size_t ci, size_t ii) {
    assert(ci < workflow.size());
    assert(ii < workflow[ci].inputs.size());
    auto& input = workflow[ci].inputs[ii];
    auto matcher = [&input, &constOutputs](const LogicalOutputInfo& outputInfo) -> bool {
      auto& output = constOutputs[outputInfo.outputGlobalIndex];
      return DataSpecUtils::match(input, output);
    };
    oif = std::find_if(availableOutputsInfo.begin(),
                       availableOutputsInfo.end(),
                       matcher);
    if (oif != availableOutputsInfo.end() && oif->forward) {
      LogicalForwardInfo forward;
      forward.consumer = ci;
      forward.inputLocalIndex = ii;
      forward.outputGlobalIndex = oif->outputGlobalIndex;
      forwardedInputsInfo.emplace_back(LogicalForwardInfo{ci, ii, oif->outputGlobalIndex});
    }
    return oif != availableOutputsInfo.end();
  };

  // We have consumed the input, therefore we remove it from the list.
  // We will insert the forwarded inputs only at the end of the iteration.
  auto findNextOutputFor = [&availableOutputsInfo, &constOutputs, &oif, &workflow](
                             size_t ci, size_t& ii) {
    auto& input = workflow[ci].inputs[ii];
    auto matcher = [&input, &constOutputs](const LogicalOutputInfo& outputInfo) -> bool {
      auto& output = constOutputs[outputInfo.outputGlobalIndex];
      return DataSpecUtils::match(input, output);
    };
    oif = availableOutputsInfo.erase(oif);
    oif = std::find_if(oif, availableOutputsInfo.end(), matcher);
    return oif;
  };

  auto numberOfInputsFor = [&workflow](size_t ci) {
    auto& consumer = workflow[ci];
    return consumer.inputs.size();
  };

  auto maxInputTimeslicesFor = [&workflow](size_t pi) {
    auto& processor = workflow[pi];
    return processor.maxInputTimeslices;
  };

  // Trivial, but they make reading easier..
  auto getOutputAssociatedProducer = [&oif]() {
    return oif->specIndex;
  };

  // Trivial, but they make reading easier..
  auto getAssociateOutput = [&oif]() {
    return oif->outputGlobalIndex;
  };

  auto isForward = [&oif]() {
    return oif->forward;
  };

  // Trivial but makes reasing easier in the outer loop.
  auto createEdge = [&logicalEdges](size_t producer,
                                    size_t consumer,
                                    size_t tpi,
                                    size_t ptpi,
                                    size_t uniqueOutputId,
                                    size_t matchingInputInConsumer,
                                    bool doForward) {
    logicalEdges.emplace_back(
      DeviceConnectionEdge{producer,
                           consumer,
                           tpi,
                           ptpi,
                           uniqueOutputId,
                           matchingInputInConsumer,
                           doForward});
  };

  auto errorDueToMissingOutputFor = [&workflow, &constOutputs](size_t ci, size_t ii) {
    auto input = workflow[ci].inputs[ii];
    std::ostringstream str;
    str << "No matching output found for "
        << DataSpecUtils::describe(input) << ". Candidates:\n";

    for (auto& output : constOutputs) {
      str << "-" << DataSpecUtils::describe(output) << "\n";
    }

    throw std::runtime_error(str.str());
  };

  // Whenever we have a set of forwards, we need to append it
  // the the global list of outputs, so that they can be matched
  // and we need to add a ForwardRoute for the current consumer
  // because it is the one who will actually do the forwarding.
  auto appendForwardsToPossibleOutputs = [&availableOutputsInfo, &forwards]() {
    for (auto& forward : forwards) {
      availableOutputsInfo.push_back(forward);
    }
  };

  // Given we create a forward every time we match and input and an
  // output, having no forwards means we did not find any matching.
  auto noMatchingOutputFound = [&forwards]() {
    return forwards.empty();
  };

  // Forwards is basically a cache to record
  auto newEdgeBetweenDevices = [&forwards]() {
    forwards.clear();
  };

  auto forwardOutputFrom = [&forwards](size_t consumer, size_t uniqueOutputId) {
    forwards.push_back(LogicalOutputInfo{consumer, uniqueOutputId, true});
  };

  // This is the outer loop
  //
  // Here we iterate over dataprocessor items in workflow and we consider them
  // as consumer, since we are interested in their inputs.
  // Notice also we need to search for all the matching inputs, since
  // we could have more than one source that matches (e.g. in the
  // case of a time merger).
  // Once consumed, an output is not actually used anymore, however
  // we append it as a forward.
  // Finally, If a device has n-way pipelining, we need to create one node per
  // parallel pipeline and add an edge for each.
  enumerateAvailableOutputs();

  for (size_t consumer = 0; consumer < workflow.size(); ++consumer) {
    for (size_t input = 0; input < numberOfInputsFor(consumer); ++input) {
      newEdgeBetweenDevices();

      while (hasMatchingOutputFor(consumer, input)) {
        auto producer = getOutputAssociatedProducer();
        auto uniqueOutputId = getAssociateOutput();
        for (size_t tpi = 0; tpi < maxInputTimeslicesFor(consumer); ++tpi) {
          for (size_t ptpi = 0; ptpi < maxInputTimeslicesFor(producer); ++ptpi) {
            createEdge(producer, consumer, tpi, ptpi, uniqueOutputId, input, isForward());
          }
          forwardOutputFrom(consumer, uniqueOutputId);
        }
        findNextOutputFor(consumer, input);
      }
      if (noMatchingOutputFound()) {
        errorDueToMissingOutputFor(consumer, input);
      }
      appendForwardsToPossibleOutputs();
    }
  }
}

std::vector<EdgeAction>
  WorkflowHelpers::computeOutEdgeActions(
    const std::vector<DeviceConnectionEdge>& edges,
    const std::vector<size_t>& index)
{
  DeviceConnectionEdge last{ULONG_MAX, ULONG_MAX, ULONG_MAX, ULONG_MAX, ULONG_MAX, ULONG_MAX};

  assert(edges.size() == index.size());
  std::vector<EdgeAction> actions(edges.size(), EdgeAction{false, false});
  for (size_t i : index) {
    auto& edge = edges[i];
    auto& action = actions[i];
    action.requiresNewDevice = last.producer != edge.producer || last.producerTimeIndex != edge.producerTimeIndex;
    action.requiresNewChannel = last.consumer != edge.consumer || last.producer != edge.producer || last.timeIndex != edge.timeIndex || last.producerTimeIndex != edge.producerTimeIndex;
    last = edge;
  }
  return actions;
}

std::vector<EdgeAction>
  WorkflowHelpers::computeInEdgeActions(
    const std::vector<DeviceConnectionEdge>& edges,
    const std::vector<size_t>& index)
{
  DeviceConnectionEdge last{ULONG_MAX, ULONG_MAX, ULONG_MAX, ULONG_MAX, ULONG_MAX, ULONG_MAX};

  assert(edges.size() == index.size());
  std::vector<EdgeAction> actions(edges.size(), EdgeAction{false, false});
  for (size_t i : index) {
    auto& edge = edges[i];
    auto& action = actions[i];
    // Calculate which actions need to be taken for this edge.
    action.requiresNewDevice = last.consumer != edge.consumer || last.timeIndex != edge.timeIndex;
    action.requiresNewChannel =
      last.consumer != edge.consumer || last.timeIndex != edge.timeIndex || last.producer != edge.producer || last.producerTimeIndex != edge.producerTimeIndex;

    last = edge;
  }
  return actions;
}

void WorkflowHelpers::sortEdges(std::vector<size_t>& inEdgeIndex,
                                std::vector<size_t>& outEdgeIndex,
                                const std::vector<DeviceConnectionEdge>& edges)
{
  inEdgeIndex.resize(edges.size());
  outEdgeIndex.resize(edges.size());
  std::iota(inEdgeIndex.begin(), inEdgeIndex.end(), 0);
  std::iota(outEdgeIndex.begin(), outEdgeIndex.end(), 0);

  // Two indexes, one to bind the outputs, the other
  // one to connect the inputs. The
  auto outSorter = [&edges](size_t i, size_t j) {
    auto& a = edges[i];
    auto& b = edges[j];
    return std::tie(a.producer, a.producerTimeIndex, a.timeIndex, a.consumer) < std::tie(b.producer, b.producerTimeIndex, b.timeIndex, b.consumer);
  };
  auto inSorter = [&edges](size_t i, size_t j) {
    auto& a = edges[i];
    auto& b = edges[j];
    return std::tie(a.consumer, a.timeIndex, a.producer, a.producerTimeIndex) < std::tie(b.consumer, b.timeIndex, b.producer, b.producerTimeIndex);
  };

  std::sort(inEdgeIndex.begin(), inEdgeIndex.end(), inSorter);
  std::sort(outEdgeIndex.begin(), outEdgeIndex.end(), outSorter);
}

void WorkflowHelpers::verifyWorkflow(const o2::framework::WorkflowSpec& workflow)
{
  if (workflow.empty()) {
    throw std::runtime_error("Empty workflow!");
  }
  std::set<std::string> validNames;
  std::vector<OutputSpec> availableOutputs;
  std::vector<InputSpec> requiredInputs;

  // An index many to one index to go from a given input to the
  // associated spec
  std::map<size_t, size_t> inputToSpec;
  // A one to one index to go from a given output to the Spec emitting it
  std::map<size_t, size_t> outputToSpec;

  std::ostringstream ss;

  for (auto& spec : workflow) {
    if (spec.name.empty())
      throw std::runtime_error("Invalid DataProcessorSpec name");
    if (validNames.find(spec.name) != validNames.end()) {
      throw std::runtime_error("Name " + spec.name + " is used twice.");
    }
    validNames.insert(spec.name);
    for (auto& option : spec.options) {
      if (option.defaultValue.type() != VariantType::Empty &&
          option.type != option.defaultValue.type()) {
        ss << "Mismatch between declared option type and default value type"
           << " for " << option.name << " in DataProcessorSpec of "
           << spec.name;
        throw std::runtime_error(ss.str());
      }
    }
    for (size_t ii = 0; ii < spec.inputs.size(); ++ii) {
      InputSpec const& input = spec.inputs[ii];
      if (DataSpecUtils::validate(input) == false) {
        ss << "In spec " << spec.name << " input specification "
           << ii << " requires binding, description and origin"
                    " to be fully specified";
        throw std::runtime_error(ss.str());
      }
    }
  }
}

using UnifiedDataSpecType = std::variant<InputSpec, OutputSpec>;
struct DataMatcherId {
  size_t workflowId;
  size_t id;
};

std::vector<InputSpec> WorkflowHelpers::computeDanglingOutputs(WorkflowSpec const& workflow)
{
<<<<<<< HEAD

=======
  
>>>>>>> c81ece91
  std::vector<DataMatcherId> inputs;
  std::vector<DataMatcherId> outputs;
  std::vector<InputSpec> results;
  size_t totalInputs = 0;
  size_t totalOutputs = 0;

  for (auto& spec : workflow) {
    totalInputs += spec.inputs.size();
    totalOutputs += spec.outputs.size();
  }

  inputs.reserve(totalInputs);
  outputs.reserve(totalOutputs);

  /// Prepare an index to do the iterations quickly.
  for (size_t wi = 0, we = workflow.size(); wi != we; ++wi) {
    auto& spec = workflow[wi];
    for (size_t ii = 0, ie = spec.inputs.size(); ii != ie; ++ii) {
      inputs.emplace_back(DataMatcherId{wi, ii});
    }
    for (size_t oi = 0, oe = spec.outputs.size(); oi != oe; ++oi) {
      outputs.emplace_back(DataMatcherId{wi, oi});
    }
  }

  for (size_t oi = 0, oe = outputs.size(); oi != oe; ++oi) {
    auto& output = outputs[oi];
    bool matched = false;
    for (size_t ii = 0, ie = inputs.size(); ii != ie; ++ii) {
      auto& input = inputs[ii];
      // Inputs of the same workflow cannot match outputs
      if (output.workflowId == input.workflowId) {
        continue;
      }
      auto& outputSpec = workflow[output.workflowId].outputs[output.id];
      auto& inputSpec = workflow[input.workflowId].inputs[input.id];
      if (DataSpecUtils::match(inputSpec, outputSpec)) {
        matched = true;
        break;
      }
    }

    if (matched == false) {
      auto& outputSpec = workflow[output.workflowId].outputs[output.id];
<<<<<<< HEAD

=======
      
>>>>>>> c81ece91
      auto input = DataSpecUtils::matchingInput(outputSpec);
      char buf[64];
      input.binding = (snprintf(buf, 63, "dangling_%zu_%zu", output.workflowId, output.id), buf);
      results.emplace_back(input);
      
    }
  }

  return results;
}

std::vector<InputSpec> WorkflowHelpers::selectAODs(std::vector<InputSpec> &specs)
{
  LOG(DEBUG) << "Selecting dangling OutputSpecs of origin AOD - " << specs.size();
  
  // create result list
  std::vector<InputSpec> results;
  for (auto specit = specs.begin(); specit != specs.end(); ) {

    // only add if origin=="AOD"
    if (DataSpecUtils::partialMatch(*specit, header::DataOrigin("AOD")))
    {
      // add it to the AOD list ...
      results.emplace_back(*specit);
    
      // ... and remove it from the original list
      specit = specs.erase(specit);
    } else {
      ++specit;
    }
  }

  LOG(DEBUG) << "Number of AODs " << results.size() << " - " << specs.size() << std::endl;
  
  return results;

}

<<<<<<< HEAD
std::vector<InputSpec> WorkflowHelpers::selectAODs(std::vector<InputSpec>& specs)
{
  LOG(DEBUG) << "Selecting dangling OutputSpecs of origin AOD - " << specs.size();

  // create result list
  std::vector<InputSpec> results;
  for (auto specit = specs.begin(); specit != specs.end();) {

    // only add if origin=="AOD"
    if (DataSpecUtils::partialMatch(*specit, header::DataOrigin("AOD"))) {
      // add it to the AOD list ...
      results.emplace_back(*specit);

      // ... and remove it from the original list
      specit = specs.erase(specit);
    } else {
      ++specit;
    }
  }

  LOG(DEBUG) << "Number of AODs " << results.size() << " - " << specs.size() << std::endl;

  return results;
}
=======

>>>>>>> c81ece91

} // namespace framework
} // namespace o2<|MERGE_RESOLUTION|>--- conflicted
+++ resolved
@@ -251,22 +251,13 @@
         requestedAODs.emplace_back(input);
       }
     }
-<<<<<<< HEAD
-
-=======
-    
->>>>>>> c81ece91
+
     for (size_t oi = 0; oi < processor.outputs.size(); ++oi) {
       auto& output = processor.outputs[oi];
       if (DataSpecUtils::partialMatch(output, header::DataOrigin{"AOD"})) {
         providedAODs.emplace_back(output);
-<<<<<<< HEAD
-
-      } else if (DataSpecUtils::partialMatch(output, header::DataOrigin{"ATSK"})) {
-=======
-        
+
      } else if (DataSpecUtils::partialMatch(output, header::DataOrigin{"ATSK"})) {
->>>>>>> c81ece91
         providedOutputObj.emplace_back(output);
         outMap.insert({output.binding.value, processor.name});
       }
@@ -315,11 +306,7 @@
   ///
   // First find all the dangling ouputs
   auto danglingOutputsInputs = computeDanglingOutputs(workflow);
-<<<<<<< HEAD
-
-=======
-  
->>>>>>> c81ece91
+
   // From that list select the ones of origin AOD ...
   // .. and remove them also from the original list
   LOG(DEBUG) << "1 danglingOutputsInputs.size() " << danglingOutputsInputs.size() << std::endl;
@@ -327,10 +314,7 @@
   LOG(DEBUG) << "2 danglingOutputsInputsAOD.size() " << danglingOutputsInputsAOD.size() << std::endl;
   LOG(DEBUG) << "2 danglingOutputsInputs.size() " << danglingOutputsInputs.size() << std::endl;
 
-<<<<<<< HEAD
-=======
   
->>>>>>> c81ece91
   // file sink for notAOD dangling outputs
   extraSpecs.clear();
 
@@ -346,10 +330,7 @@
   }
   workflow.insert(workflow.end(), extraSpecs.begin(), extraSpecs.end());
 
-<<<<<<< HEAD
-=======
-
->>>>>>> c81ece91
+
   // file sink for AOD dangling outputs
   extraSpecs.clear();
 
@@ -664,11 +645,7 @@
 
 std::vector<InputSpec> WorkflowHelpers::computeDanglingOutputs(WorkflowSpec const& workflow)
 {
-<<<<<<< HEAD
-
-=======
-  
->>>>>>> c81ece91
+
   std::vector<DataMatcherId> inputs;
   std::vector<DataMatcherId> outputs;
   std::vector<InputSpec> results;
@@ -713,11 +690,7 @@
 
     if (matched == false) {
       auto& outputSpec = workflow[output.workflowId].outputs[output.id];
-<<<<<<< HEAD
-
-=======
-      
->>>>>>> c81ece91
+
       auto input = DataSpecUtils::matchingInput(outputSpec);
       char buf[64];
       input.binding = (snprintf(buf, 63, "dangling_%zu_%zu", output.workflowId, output.id), buf);
@@ -756,34 +729,7 @@
 
 }
 
-<<<<<<< HEAD
-std::vector<InputSpec> WorkflowHelpers::selectAODs(std::vector<InputSpec>& specs)
-{
-  LOG(DEBUG) << "Selecting dangling OutputSpecs of origin AOD - " << specs.size();
-
-  // create result list
-  std::vector<InputSpec> results;
-  for (auto specit = specs.begin(); specit != specs.end();) {
-
-    // only add if origin=="AOD"
-    if (DataSpecUtils::partialMatch(*specit, header::DataOrigin("AOD"))) {
-      // add it to the AOD list ...
-      results.emplace_back(*specit);
-
-      // ... and remove it from the original list
-      specit = specs.erase(specit);
-    } else {
-      ++specit;
-    }
-  }
-
-  LOG(DEBUG) << "Number of AODs " << results.size() << " - " << specs.size() << std::endl;
-
-  return results;
-}
-=======
-
->>>>>>> c81ece91
+
 
 } // namespace framework
 } // namespace o2
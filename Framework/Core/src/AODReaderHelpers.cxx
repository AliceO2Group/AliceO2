--- conflicted
+++ resolved
@@ -180,11 +180,6 @@
           outputs.adopt(Output{origin, description}, maker(o2::aod::FwdTracksExtensionMetadata{}));
         } else if (description == header::DataDescription{"FWDTRACKCOV"}) {
           outputs.adopt(Output{origin, description}, maker(o2::aod::FwdTracksCovExtensionMetadata{}));
-<<<<<<< HEAD
-        } else if (description == header::DataDescription{"MUON"}) {
-          outputs.adopt(Output{origin, description}, maker(o2::aod::MuonsExtensionMetadata{}));
-=======
->>>>>>> e3c3f636
         } else {
           throw runtime_error("Not an extended table");
         }

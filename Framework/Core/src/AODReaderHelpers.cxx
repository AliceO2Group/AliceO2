--- conflicted
+++ resolved
@@ -153,34 +153,7 @@
           LOGP(ERROR, "Error while retrieving the tree for \"{}\"!", table);
           return;
         }
-<<<<<<< HEAD
-=======
-      };
-      tableMaker(o2::aod::CollisionsMetadata{}, AODTypeMask::Collision, "O2collision");
-      tableMaker(o2::aod::StoredTracksMetadata{}, AODTypeMask::Track, "O2track");
-      tableMaker(o2::aod::StoredTracksCovMetadata{}, AODTypeMask::TrackCov, "O2track");
-      tableMaker(o2::aod::TracksExtraMetadata{}, AODTypeMask::TrackExtra, "O2track");
-      tableMaker(o2::aod::CalosMetadata{}, AODTypeMask::Calo, "O2calo");
-      tableMaker(o2::aod::CaloTriggersMetadata{}, AODTypeMask::CaloTrigger, "O2calotrigger");
-      tableMaker(o2::aod::StoredMuonsMetadata{}, AODTypeMask::Muon, "O2muon");
-      tableMaker(o2::aod::MuonClustersMetadata{}, AODTypeMask::Muon, "O2muoncluster");
-      tableMaker(o2::aod::ZdcsMetadata{}, AODTypeMask::Zdc, "O2zdc");
-      tableMaker(o2::aod::BCsMetadata{}, AODTypeMask::BC, "O2bc");
-      tableMaker(o2::aod::FT0sMetadata{}, AODTypeMask::FT0, "O2ft0");
-      tableMaker(o2::aod::FV0sMetadata{}, AODTypeMask::FV0, "O2fv0");
-      tableMaker(o2::aod::FDDsMetadata{}, AODTypeMask::FDD, "O2fdd");
-      tableMaker(o2::aod::UnassignedTracksMetadata{}, AODTypeMask::UnassignedTrack, "O2unassignedtrack");
-      tableMaker(o2::aod::Run2V0sMetadata{}, AODTypeMask::Run2V0, "Run2v0");
-      tableMaker(o2::aod::McCollisionsMetadata{}, AODTypeMask::McCollision, "O2mccollision");
-      tableMaker(o2::aod::McTrackLabelsMetadata{}, AODTypeMask::McTrackLabel, "O2mctracklabel");
-      tableMaker(o2::aod::McCaloLabelsMetadata{}, AODTypeMask::McCaloLabel, "O2mccalolabel");
-      tableMaker(o2::aod::McCollisionLabelsMetadata{}, AODTypeMask::McCollisionLabel, "O2mccollisionlabel");
-      tableMaker(o2::aod::McParticlesMetadata{}, AODTypeMask::McParticle, "O2mcparticle");
-
-      // tables not included in the DataModel
-      if (readMask & AODTypeMask::Unknown) {
->>>>>>> c2fe6d3a
-
+        
         auto o = Output(dh);
         auto& t2t = outputs.make<TreeToTable>(o, tr);
 

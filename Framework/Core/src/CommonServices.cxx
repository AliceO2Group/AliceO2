--- conflicted
+++ resolved
@@ -507,15 +507,9 @@
         }
       }
       decongestion->lastTimeslice = oldestPossibleOutput.timeslice.value; },
-<<<<<<< HEAD
-    .stop = [](ServiceRegistry& services, void* service) {
-      auto* decongestion = reinterpret_cast<DecongestionService*>(service);
-      services.get<TimesliceIndex>().reset();
-      decongestion->lastTimeslice = 0;
-    },
-=======
     .stop = [](ServiceRegistryRef services, void* service) {
       auto* decongestion = (DecongestionService*)service;
+      services.get<TimesliceIndex>().reset();
       decongestion->nextEnumerationTimeslice = 0;
       decongestion->nextEnumerationTimesliceRewinded = false;
       decongestion->lastTimeslice = 0;
@@ -525,7 +519,6 @@
       for (auto &channel : state.inputChannelInfos) {
         channel.oldestForChannel = {0};
       } },
->>>>>>> 317fe0b1
     .domainInfoUpdated = [](ServiceRegistryRef services, size_t oldestPossibleTimeslice, ChannelIndex channel) {
       auto& decongestion = services.get<DecongestionService>();
       auto& relayer = services.get<DataRelayer>();

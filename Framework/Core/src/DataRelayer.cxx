// Copyright CERN and copyright holders of ALICE O2. This software is
// distributed under the terms of the GNU General Public License v3 (GPL
// Version 3), copied verbatim in the file "COPYING".
//
// See http://alice-o2.web.cern.ch/license for full licensing information.
//
// In applying this license CERN does not waive the privileges and immunities
// granted to it by virtue of its status as an Intergovernmental Organization
// or submit itself to any jurisdiction.
#include "Framework/DataRelayer.h"

#include "Framework/DataDescriptorMatcher.h"
#include "Framework/DataSpecUtils.h"
#include "Framework/DataProcessingHeader.h"
#include "Framework/DataRef.h"
#include "Framework/InputRecord.h"
#include "Framework/CompletionPolicy.h"
#include "Framework/Logger.h"
#include "Framework/PartRef.h"
#include "Framework/TimesliceIndex.h"
#include "Framework/Signpost.h"
#include "DataProcessingStatus.h"
#include "DataRelayerHelpers.h"

#include <Monitoring/Monitoring.h>

#include <gsl/span>
#include <string>

using namespace o2::framework::data_matcher;
using DataHeader = o2::header::DataHeader;
using DataProcessingHeader = o2::framework::DataProcessingHeader;

namespace o2::framework
{

constexpr int INVALID_INPUT = -1;

// 16 is just some reasonable numer
// The number should really be tuned at runtime for each processor.
constexpr int DEFAULT_PIPELINE_LENGTH = 16;

// FIXME: do we really need to pass the forwards?
DataRelayer::DataRelayer(const CompletionPolicy& policy,
                         std::vector<InputRoute> const& routes,
                         monitoring::Monitoring& metrics,
                         TimesliceIndex& index)
  : mTimesliceIndex{index},
    mMetrics{metrics},
    mCompletionPolicy{policy},
    mDistinctRoutesIndex{DataRelayerHelpers::createDistinctRouteIndex(routes)},
    mInputMatchers{DataRelayerHelpers::createInputMatchers(routes)}
{
  setPipelineLength(DEFAULT_PIPELINE_LENGTH);

  // The queries are all the same, so we only have width 1
  auto numInputTypes = mDistinctRoutesIndex.size();
  sQueriesMetricsNames.resize(numInputTypes * 1);
  mMetrics.send({(int)numInputTypes, "data_queries/h"});
  mMetrics.send({(int)1, "data_queries/w"});
  for (size_t i = 0; i < numInputTypes; ++i) {
    sQueriesMetricsNames[i] = std::string("data_queries/") + std::to_string(i);
    char buffer[128];
    assert(mDistinctRoutesIndex[i] < routes.size());
    auto& matcher = routes[mDistinctRoutesIndex[i]].matcher;
    DataSpecUtils::describe(buffer, 127, matcher);
    mMetrics.send({std::string{buffer}, sQueriesMetricsNames[i]});
  }
}

void DataRelayer::processDanglingInputs(std::vector<ExpirationHandler> const& expirationHandlers,
                                        ServiceRegistry& services)
{
  /// Nothing to do if nothing can expire.
  if (expirationHandlers.empty()) {
    return;
  }
  // Create any slot for the time based fields
  std::vector<TimesliceSlot> slotsCreatedByHandlers;
  for (auto& handler : expirationHandlers) {
    slotsCreatedByHandlers.push_back(handler.creator(mTimesliceIndex));
  }
  // Outer loop, we process all the records because the fact that the record
  // expires is independent from having received data for it.
  for (size_t ti = 0; ti < mTimesliceIndex.size(); ++ti) {
    TimesliceSlot slot{ti};
    if (mTimesliceIndex.isValid(slot) == false) {
      continue;
    }
    assert(mDistinctRoutesIndex.empty() == false);
<<<<<<< HEAD
    // We iterate on all the routes which compose a record,
    // checking if they need to be expired.
    for (size_t ri = 0; ri < mDistinctRoutesIndex.size(); ++ri) {
      auto& route = mInputRoutes[mDistinctRoutesIndex[ri]];
      auto& expirator = expirationHandlers[mDistinctRoutesIndex[ri]];
      auto timestamp = mTimesliceIndex.getTimesliceForSlot(slot);
      // We check that no data is already there for the given cell
      auto& part = mCache[ti * mDistinctRoutesIndex.size() + ri];
=======
    auto timestamp = mTimesliceIndex.getTimesliceForSlot(slot);
    // We iterate on all the hanlders checking if they need to be expired.
    for (size_t ei = 0; ei < expirationHandlers.size(); ++ei) {
      auto& expirator = expirationHandlers[ei];
      // We check that no data is already there for the given cell
      auto& part = mCache[ti * mDistinctRoutesIndex.size() + expirator.routeIndex.value];
>>>>>>> a8504ec6
      if (part.header != nullptr) {
        continue;
      }
      if (part.payload != nullptr) {
        continue;
      }
      // We check that the cell can actually be expired.
      if (!expirator.checker) {
        continue;
      }
      if (slotsCreatedByHandlers[ei] != slot) {
        continue;
      }
      if (expirator.checker(timestamp.value) == false) {
        continue;
      }

      assert(ti * mDistinctRoutesIndex.size() + expirator.routeIndex.value < mCache.size());
      assert(expirator.handler);
      expirator.handler(services, part, timestamp.value);
      mTimesliceIndex.markAsDirty(slot, true);
      assert(part.header != nullptr);
      assert(part.payload != nullptr);
    }
  }
}

/// This does the mapping between a route and a InputSpec. The
/// reason why these might diffent is that when you have timepipelining
/// you have one route per timeslice, even if the type is the same.
size_t matchToContext(void* data,
                      std::vector<DataDescriptorMatcher> const& matchers,
                      VariableContext& context)
{
  for (size_t ri = 0, re = matchers.size(); ri < re; ++ri) {
    auto& matcher = matchers[ri];

    if (matcher.match(reinterpret_cast<char const*>(data), context)) {
      context.commit();
      return ri;
    }
    context.discard();
  }
  return INVALID_INPUT;
}

/// Send the contents of a context as metrics, so that we can examine them in
/// the GUI.
void sendVariableContextMetrics(VariableContext& context, TimesliceSlot slot,
                                monitoring::Monitoring& metrics, std::vector<std::string> const& names)
{
  const std::string nullstring{"null"};

  for (size_t i = 0; i < MAX_MATCHING_VARIABLE; i++) {
    auto& var = context.get(i);
    if (auto pval = std::get_if<uint64_t>(&var)) {
      metrics.send(monitoring::Metric{std::to_string(*pval), names[16 * slot.index + i]});
    } else if (auto pval2 = std::get_if<std::string>(&var)) {
      metrics.send(monitoring::Metric{*pval2, names[16 * slot.index + i]});
    } else {
      metrics.send(monitoring::Metric{nullstring, names[16 * slot.index + i]});
    }
  }
}

DataRelayer::RelayChoice
  DataRelayer::relay(std::unique_ptr<FairMQMessage>&& header,
                     std::unique_ptr<FairMQMessage>&& payload)
{
  // STATE HOLDING VARIABLES
  // This is the class level state of the relaying. If we start supporting
  // multithreading this will have to be made thread safe before we can invoke
  // relay concurrently.
  auto& index = mTimesliceIndex;

  auto& cache = mCache;
  auto const& readonlyCache = mCache;
  auto& metrics = mMetrics;
  auto numInputTypes = mDistinctRoutesIndex.size();

  // IMPLEMENTATION DETAILS
  //
  // This returns the identifier for the given input. We use a separate
  // function because while it's trivial now, the actual matchmaking will
  // become more complicated when we will start supporting ranges.
  auto getInputTimeslice = [& matchers = mInputMatchers,
                            &header,
                            &index](VariableContext& context)
    -> std::tuple<int, TimesliceId> {
    /// FIXME: for the moment we only use the first context and reset
    /// between one invokation and the other.
    auto input = matchToContext(header->GetData(), matchers, context);

    if (input == INVALID_INPUT) {
      return {
        INVALID_INPUT,
        TimesliceId{TimesliceId::INVALID},
      };
    }
    /// The first argument is always matched against the data start time, so
    /// we can assert it's the same as the dph->startTime
    if (auto pval = std::get_if<uint64_t>(&context.get(0))) {
      TimesliceId timeslice{*pval};
      return {input, timeslice};
    }
    // If we get here it means we need to push something out of the cache.
    return {
      INVALID_INPUT,
      TimesliceId{TimesliceId::INVALID},
    };
  };

  // We need to prune the cache from the old stuff, if any. Otherwise we
  // simply store the payload in the cache and we mark relevant bit in the
  // hence the first if.
  auto pruneCache = [&cache,
                     &cachedStateMetrics = mCachedStateMetrics,
                     &numInputTypes,
                     &index,
                     &metrics](TimesliceSlot slot) {
    assert(cache.empty() == false);
    assert(index.size() * numInputTypes == cache.size());
    // Prune old stuff from the cache, hopefully deleting it...
    // We set the current slot to the timeslice value, so that old stuff
    // will be ignored.
    assert(numInputTypes * slot.index < cache.size());
    for (size_t ai = slot.index * numInputTypes, ae = ai + numInputTypes; ai != ae; ++ai) {
      cache[ai].header.reset(nullptr);
      cache[ai].payload.reset(nullptr);
      cachedStateMetrics[ai] = 0;
    }
  };

  // We need to check if the slot for the current input is already taken for
  // the current timeslice.
  // This should never happen, however given this is dependent on the input
  // we want to protect again malicious / bad upstream source.
  auto hasCacheInputAlreadyFor = [&cache, &index, &numInputTypes](TimesliceSlot slot, int input) {
    PartRef& currentPart = cache[numInputTypes * slot.index + input];
    return (currentPart.payload != nullptr) || (currentPart.header != nullptr);
  };

  // Actually save the header / payload in the slot
  auto saveInSlot = [&header,
                     &cachedStateMetrics = mCachedStateMetrics,
                     &payload,
                     &cache,
                     &numInputTypes,
                     &metrics](TimesliceId timeslice, int input, TimesliceSlot slot) {
    auto cacheIdx = numInputTypes * slot.index + input;
    PartRef& currentPart = cache[cacheIdx];
    cachedStateMetrics[cacheIdx] = 1;
    PartRef ref{std::move(header), std::move(payload)};
    currentPart = std::move(ref);
    assert(header.get() == nullptr && payload.get() == nullptr);
  };

  auto updateStatistics = [& stats = mStats](TimesliceIndex::ActionTaken action) {
    // Update statistics for what happened
    switch (action) {
      case TimesliceIndex::ActionTaken::DropObsolete:
        stats.droppedIncomingMessages++;
        break;
      case TimesliceIndex::ActionTaken::DropInvalid:
        stats.malformedInputs++;
        stats.droppedIncomingMessages++;
        break;
      case TimesliceIndex::ActionTaken::ReplaceUnused:
        stats.relayedMessages++;
        break;
      case TimesliceIndex::ActionTaken::ReplaceObsolete:
        stats.droppedComputations++;
        stats.relayedMessages++;
        break;
    }
  };

  // OUTER LOOP
  //
  // This is the actual outer loop processing input as part of a given
  // timeslice. All the other implementation details are hidden by the lambdas
  auto input = INVALID_INPUT;
  auto timeslice = TimesliceId{TimesliceId::INVALID};
  auto slot = TimesliceSlot{TimesliceSlot::INVALID};

  // First look for matching slots which already have some
  // partial match.
  for (size_t ci = 0; ci < index.size(); ++ci) {
    slot = TimesliceSlot{ci};
    if (index.isValid(slot) == false) {
      continue;
    }
    std::tie(input, timeslice) = getInputTimeslice(index.getVariablesForSlot(slot));
    if (input != INVALID_INPUT) {
      break;
    }
  }

  // If we did not find anything, look for slots which
  // are invalid.
  if (input == INVALID_INPUT) {
    for (size_t ci = 0; ci < index.size(); ++ci) {
      slot = TimesliceSlot{ci};
      if (index.isValid(slot) == true) {
        continue;
      }
      std::tie(input, timeslice) = getInputTimeslice(index.getVariablesForSlot(slot));
      if (input != INVALID_INPUT) {
        break;
      }
    }
  }

  /// If we get a valid result, we can store the message in cache.
  if (input != INVALID_INPUT && TimesliceId::isValid(timeslice) && TimesliceSlot::isValid(slot)) {
    O2_SIGNPOST(O2_PROBE_DATARELAYER, timeslice.value, 0, 0, 0);
    saveInSlot(timeslice, input, slot);
    index.publishSlot(slot);
    index.markAsDirty(slot, true);
    mStats.relayedMessages++;
    return WillRelay;
  }

  /// If not, we find which timeslice we really were looking at
  /// and see if we can prune something from the cache.
  VariableContext pristineContext;
  std::tie(input, timeslice) = getInputTimeslice(pristineContext);

  auto DataHeaderInfo = [&header]() {
    std::string error;
    const auto* dh = o2::header::get<o2::header::DataHeader*>(header->GetData());
    if (dh) {
      error += dh->dataOrigin.as<std::string>() + "/" + dh->dataDescription.as<std::string>() + "/" + dh->subSpecification;
    } else {
      error += "invalid header";
    }
    return error;
  };

  if (input == INVALID_INPUT) {
    LOG(ERROR) << "Could not match incoming data to any input route: " << DataHeaderInfo();
    mStats.malformedInputs++;
    mStats.droppedIncomingMessages++;
    return WillNotRelay;
  }

  if (TimesliceId::isValid(timeslice) == false) {
    LOG(ERROR) << "Could not determine the timeslice for input: " << DataHeaderInfo();
    mStats.malformedInputs++;
    mStats.droppedIncomingMessages++;
    return WillNotRelay;
  }

  TimesliceIndex::ActionTaken action;
  std::tie(action, slot) = index.replaceLRUWith(pristineContext);

  updateStatistics(action);

  if (action == TimesliceIndex::ActionTaken::DropObsolete) {
    LOG(WARNING) << "Incoming data is already obsolete, not relaying.";
    return WillNotRelay;
  }

  if (action == TimesliceIndex::ActionTaken::DropInvalid) {
    LOG(WARNING) << "Incoming data is invalid, not relaying.";
    return WillNotRelay;
  }

  // At this point the variables match the new input but the
  // cache still holds the old data, so we prune it.
  pruneCache(slot);
  saveInSlot(timeslice, input, slot);
  index.publishSlot(slot);
  index.markAsDirty(slot, true);

  return WillRelay;
}

std::vector<DataRelayer::RecordAction> DataRelayer::getReadyToProcess()
{
  // THE STATE
  std::vector<RecordAction> completed;
  completed.reserve(16);
  const auto& cache = mCache;
  const auto numInputTypes = mDistinctRoutesIndex.size();
  //
  // THE IMPLEMENTATION DETAILS
  //
  // We use this to bail out early from the check as soon as we find something
  // which we know is not complete.
  auto getPartialRecord = [&cache, &numInputTypes](int li) -> gsl::span<const PartRef> {
    auto offset = li * numInputTypes;
    assert(cache.size() >= offset + numInputTypes);
    auto const start = cache.data() + offset;
    auto const end = cache.data() + offset + numInputTypes;
    return gsl::span<const PartRef>(start, end);
  };

  // These two are trivial, but in principle the whole loop could be parallelised
  // or vectorised so "completed" could be a thread local variable which needs
  // merging at the end.
  auto updateCompletionResults = [&completed](TimesliceSlot li, CompletionPolicy::CompletionOp op) {
    completed.emplace_back(RecordAction{li, op});
  };

  auto completionResults = [&completed]() -> std::vector<RecordAction> {
    return completed;
  };

  // THE OUTER LOOP
  //
  // To determine if a line is complete, we iterate on all the arguments
  // and check if they are ready. We do it this way, because in the end
  // the number of inputs is going to be small and having a more complex
  // structure will probably result in a larger footprint in any case.
  // Also notice that ai == inputsNumber only when we reach the end of the
  // iteration, that means we have found all the required bits.
  //
  // Notice that the only time numInputTypes is 0 is when we are a dummy
  // device created as a source for timers / conditions.
  if (numInputTypes == 0) {
    return {};
  }
  size_t cacheLines = cache.size() / numInputTypes;
  assert(cacheLines * numInputTypes == cache.size());

  for (size_t li = 0; li < cacheLines; ++li) {
    TimesliceSlot slot{li};
    // We only check the cachelines which have been updated by an incoming
    // message.
    if (mTimesliceIndex.isDirty(slot) == false) {
      continue;
    }
    auto partial = getPartialRecord(li);
    auto action = mCompletionPolicy.callback(partial);
    switch (action) {
      case CompletionPolicy::CompletionOp::Consume:
      case CompletionPolicy::CompletionOp::Process:
      case CompletionPolicy::CompletionOp::Discard:
        updateCompletionResults(slot, action);
        break;
      case CompletionPolicy::CompletionOp::Wait:
        break;
    }
    // Given we have created an action for this cacheline, we need to wait for
    // a new message before we look again into the given cacheline.
    mTimesliceIndex.markAsDirty(slot, false);
  }
  return completionResults();
}

std::vector<std::unique_ptr<FairMQMessage>>
  DataRelayer::getInputsForTimeslice(TimesliceSlot slot)
{
  const auto numInputTypes = mDistinctRoutesIndex.size();
  // State of the computation
  std::vector<std::unique_ptr<FairMQMessage>> messages;
  messages.reserve(numInputTypes * 2);
  auto& cache = mCache;
  auto& index = mTimesliceIndex;
  auto& metrics = mMetrics;

  // Nothing to see here, this is just to make the outer loop more understandable.
  auto jumpToCacheEntryAssociatedWith = [](TimesliceSlot) {
    return;
  };

  // We move ownership so that the cache can be reused once the computation is
  // finished. We mark the given cache slot invalid, so that it can be reused
  // This means we can still handle old messages if there is still space in the
  // cache where to put them.
  auto moveHeaderPayloadToOutput = [&messages,
                                    &cachedStateMetrics = mCachedStateMetrics,
                                    &cache, &index, &numInputTypes, &metrics](TimesliceSlot s, size_t arg) {
    auto cacheId = s.index * numInputTypes + arg;
    cachedStateMetrics[cacheId] = 2;
    messages.emplace_back(std::move(cache[cacheId].header));
    messages.emplace_back(std::move(cache[cacheId].payload));
    index.markAsInvalid(s);
  };

  // An invalid set of arguments is a set of arguments associated to an invalid
  // timeslice, so I can simply do that. I keep the assertion there because in principle
  // we should have dispatched the timeslice already!
  // FIXME: what happens when we have enough timeslices to hit the invalid one?
  auto invalidateCacheFor = [&numInputTypes, &index, &cache](TimesliceSlot s) {
    for (size_t ai = s.index * numInputTypes, ae = ai + numInputTypes; ai != ae; ++ai) {
      assert(cache[ai].header.get() == nullptr);
      assert(cache[ai].payload.get() == nullptr);
    }
    index.markAsInvalid(s);
  };

  // Outer loop here.
  jumpToCacheEntryAssociatedWith(slot);
  for (size_t ai = 0, ae = numInputTypes; ai != ae; ++ai) {
    moveHeaderPayloadToOutput(slot, ai);
  }
  invalidateCacheFor(slot);

  return std::move(messages);
}

void DataRelayer::clear()
{
  for (auto& cache : mCache) {
    cache.header.reset();
    cache.payload.reset();
  }
  for (size_t s = 0; s < mTimesliceIndex.size(); ++s) {
    mTimesliceIndex.markAsInvalid(TimesliceSlot{s});
  }
}

size_t
  DataRelayer::getParallelTimeslices() const
{
  return mCache.size() / mDistinctRoutesIndex.size();
}

/// Tune the maximum number of in flight timeslices this can handle.
/// Notice that in case we have time pipelining we need to count
/// the actual number of different types, without taking into account
/// the time pipelining.
void DataRelayer::setPipelineLength(size_t s)
{
  mTimesliceIndex.resize(s);
  mVariableContextes.resize(s);
  publishMetrics();
}

void DataRelayer::publishMetrics()
{
  auto numInputTypes = mDistinctRoutesIndex.size();
  mCache.resize(numInputTypes * mTimesliceIndex.size());
  mMetrics.send({(int)numInputTypes, "data_relayer/h"});
  mMetrics.send({(int)mTimesliceIndex.size(), "data_relayer/w"});
  sMetricsNames.resize(mCache.size());
  mCachedStateMetrics.resize(mCache.size());
  for (size_t i = 0; i < sMetricsNames.size(); ++i) {
    sMetricsNames[i] = std::string("data_relayer/") + std::to_string(i);
  }
  // There is maximum 16 variables available. We keep them row-wise so that
  // that we can take mod 16 of the index to understand which variable we
  // are talking about.
  sVariablesMetricsNames.resize(mVariableContextes.size() * 16);
  mMetrics.send({(int)16, "matcher_variables/w"});
  mMetrics.send({(int)mVariableContextes.size(), "matcher_variables/h"});
  for (size_t i = 0; i < sVariablesMetricsNames.size(); ++i) {
    sVariablesMetricsNames[i] = std::string("matcher_variables/") + std::to_string(i);
    mMetrics.send({std::string("null"), sVariablesMetricsNames[i % 16]});
  }

  for (size_t ci = 0; ci < mCache.size(); ci++) {
    assert(ci < sMetricsNames.size());
    mMetrics.send({0, sMetricsNames[ci]});
  }
  for (size_t ci = 0; ci < mVariableContextes.size() * 16; ci++) {
    assert(ci < sVariablesMetricsNames.size());
    mMetrics.send({std::string("null"), sVariablesMetricsNames[ci]});
  }
}

DataRelayerStats const& DataRelayer::getStats() const
{
  return mStats;
}

void DataRelayer::sendContextState()
{
  for (size_t ci = 0; ci < mTimesliceIndex.size(); ++ci) {
    auto slot = TimesliceSlot{ci};
    sendVariableContextMetrics(mTimesliceIndex.getPublishedVariablesForSlot(slot), slot,
                               mMetrics, sVariablesMetricsNames);
  }
  for (size_t si = 0; si < mCachedStateMetrics.size(); ++si) {
    mMetrics.send({mCachedStateMetrics[si], sMetricsNames[si]});
  }
}

std::vector<std::string> DataRelayer::sMetricsNames;
std::vector<std::string> DataRelayer::sVariablesMetricsNames;
std::vector<std::string> DataRelayer::sQueriesMetricsNames;
} // namespace o2::framework<|MERGE_RESOLUTION|>--- conflicted
+++ resolved
@@ -88,23 +88,12 @@
       continue;
     }
     assert(mDistinctRoutesIndex.empty() == false);
-<<<<<<< HEAD
-    // We iterate on all the routes which compose a record,
-    // checking if they need to be expired.
-    for (size_t ri = 0; ri < mDistinctRoutesIndex.size(); ++ri) {
-      auto& route = mInputRoutes[mDistinctRoutesIndex[ri]];
-      auto& expirator = expirationHandlers[mDistinctRoutesIndex[ri]];
-      auto timestamp = mTimesliceIndex.getTimesliceForSlot(slot);
-      // We check that no data is already there for the given cell
-      auto& part = mCache[ti * mDistinctRoutesIndex.size() + ri];
-=======
     auto timestamp = mTimesliceIndex.getTimesliceForSlot(slot);
     // We iterate on all the hanlders checking if they need to be expired.
     for (size_t ei = 0; ei < expirationHandlers.size(); ++ei) {
       auto& expirator = expirationHandlers[ei];
       // We check that no data is already there for the given cell
       auto& part = mCache[ti * mDistinctRoutesIndex.size() + expirator.routeIndex.value];
->>>>>>> a8504ec6
       if (part.header != nullptr) {
         continue;
       }

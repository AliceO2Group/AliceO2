// Copyright CERN and copyright holders of ALICE O2. This software is
// distributed under the terms of the GNU General Public License v3 (GPL
// Version 3), copied verbatim in the file "COPYING".
//
// See http://alice-o2.web.cern.ch/license for full licensing information.
//
// In applying this license CERN does not waive the privileges and immunities
// granted to it by virtue of its status as an Intergovernmental Organization
// or submit itself to any jurisdiction.
#include "DeviceSpecHelpers.h"
#include "ChannelSpecHelpers.h"
#include <wordexp.h>
#include <algorithm>
#include <boost/program_options.hpp>
#include <cstdio>
#include <cstdlib>
#include <cstring>
#include <unordered_set>
#include <vector>
#include "Framework/ChannelConfigurationPolicy.h"
#include "Framework/ChannelMatching.h"
#include "Framework/ConfigParamsHelper.h"
#include "Framework/ConfigParamRegistry.h"
#include "Framework/DeviceControl.h"
#include "Framework/DeviceSpec.h"
#include "Framework/Lifetime.h"
#include "Framework/LifetimeHelpers.h"
#include "Framework/OutputRoute.h"
#include "Framework/WorkflowSpec.h"
#include "Framework/ComputingResource.h"
#include "Framework/Logger.h"

#include "WorkflowHelpers.h"

namespace bpo = boost::program_options;

using namespace o2::framework;

namespace o2
{
namespace framework
{

struct ExpirationHandlerHelpers {
  static RouteConfigurator::CreationConfigurator dataDrivenConfigurator()
  {
    return [](ConfigParamRegistry const&) { return LifetimeHelpers::dataDrivenCreation(); };
  }

  static RouteConfigurator::CreationConfigurator timeDrivenConfigurator(InputSpec const& matcher)
  {
    return [matcher](ConfigParamRegistry const& options) {
      std::string rateName = std::string{"period-"} + matcher.binding;
      auto period = options.get<int>(rateName.c_str());
      return LifetimeHelpers::timeDrivenCreation(std::chrono::microseconds(period));
    };
  }

  static RouteConfigurator::CreationConfigurator enumDrivenConfigurator(InputSpec const& matcher, size_t inputTimeslice, size_t maxInputTimeslices)
  {
    return [matcher, inputTimeslice, maxInputTimeslices](ConfigParamRegistry const& options) {
      std::string startName = std::string{"start-value-"} + matcher.binding;
      std::string endName = std::string{"end-value-"} + matcher.binding;
      std::string stepName = std::string{"step-value-"} + matcher.binding;
      auto start = options.get<int64_t>(startName.c_str());
      auto stop = options.get<int64_t>(endName.c_str());
      auto step = options.get<int64_t>(stepName.c_str());
      return LifetimeHelpers::enumDrivenCreation(start, stop, step, inputTimeslice, maxInputTimeslices);
    };
  }

  static RouteConfigurator::DanglingConfigurator danglingTimeframeConfigurator()
  {
    return [](ConfigParamRegistry const&) { return LifetimeHelpers::expireNever(); };
  }

  static RouteConfigurator::ExpirationConfigurator expiringTimeframeConfigurator()
  {
    return [](ConfigParamRegistry const&) { return LifetimeHelpers::doNothing(); };
  }

  static RouteConfigurator::DanglingConfigurator danglingConditionConfigurator()
  {
    return [](ConfigParamRegistry const&) { return LifetimeHelpers::expireAlways(); };
  }

  static RouteConfigurator::ExpirationConfigurator expiringConditionConfigurator(InputSpec const& spec, std::string const& sourceChannel)
  {
    /// FIXME: seems convoluted... Maybe there is a way to avoid all this checking???
    auto m = std::get_if<ConcreteDataMatcher>(&spec.matcher);
    if (m == nullptr) {
      throw std::runtime_error("InputSpec for Conditions must be fully qualified");
    }

    return [s = spec, matcher = *m, sourceChannel](ConfigParamRegistry const& options) {
      auto serverUrl = options.get<std::string>("condition-backend");
      auto timestamp = options.get<std::string>("condition-timestamp");
      return LifetimeHelpers::fetchFromCCDBCache(matcher, serverUrl, timestamp, sourceChannel);
    };
  }

  static RouteConfigurator::DanglingConfigurator danglingQAConfigurator()
  {
    // FIXME: this should really be expireAlways. However, since we do not have
    //        a proper backend for conditions yet, I keep it behaving like it was
    //        before.
    return [](ConfigParamRegistry const&) { return LifetimeHelpers::expireNever(); };
  }

  static RouteConfigurator::ExpirationConfigurator expiringQAConfigurator()
  {
    return [](ConfigParamRegistry const&) { return LifetimeHelpers::fetchFromQARegistry(); };
  }

  static RouteConfigurator::DanglingConfigurator danglingTimerConfigurator(InputSpec const& matcher)
  {
    return [matcher](ConfigParamRegistry const& options) {
      return LifetimeHelpers::expireAlways();
    };
  }

  static RouteConfigurator::DanglingConfigurator danglingEnumerationConfigurator(InputSpec const& matcher)
  {
    return [matcher](ConfigParamRegistry const& options) {
      return LifetimeHelpers::expireAlways();
    };
  }

  static RouteConfigurator::ExpirationConfigurator expiringTimerConfigurator(InputSpec const& spec, std::string const& sourceChannel)
  {
    auto m = std::get_if<ConcreteDataMatcher>(&spec.matcher);
    if (m == nullptr) {
      throw std::runtime_error("InputSpec for Timers must be fully qualified");
    }
    // We copy the matcher to avoid lifetime issues.
    return [matcher = *m, sourceChannel](ConfigParamRegistry const&) { return LifetimeHelpers::enumerate(matcher, sourceChannel); };
  }

  static RouteConfigurator::ExpirationConfigurator expiringEnumerationConfigurator(InputSpec const& spec, std::string const& sourceChannel)
  {
    auto m = std::get_if<ConcreteDataMatcher>(&spec.matcher);
    if (m == nullptr) {
      throw std::runtime_error("InputSpec for Enumeration must be fully qualified");
    }
    // We copy the matcher to avoid lifetime issues.
    return [matcher = *m, sourceChannel](ConfigParamRegistry const&) {
      return LifetimeHelpers::enumerate(matcher, sourceChannel);
    };
  }

  static RouteConfigurator::DanglingConfigurator danglingTransientConfigurator()
  {
    // FIXME: this should really be expireAlways. However, since we do not have
    //        a proper backend for conditions yet, I keep it behaving like it was
    //        before.
    return [](ConfigParamRegistry const&) { return LifetimeHelpers::expireNever(); };
  }

  static RouteConfigurator::ExpirationConfigurator expiringTransientConfigurator(InputSpec const& matcher)
  {
    return [](ConfigParamRegistry const&) { return LifetimeHelpers::fetchFromObjectRegistry(); };
  }
};

/// This creates a string to configure channels of a FairMQDevice
/// FIXME: support shared memory
std::string DeviceSpecHelpers::inputChannel2String(const InputChannelSpec& channel)
{
  std::string result;

  if (!channel.name.empty()) {
    result += "name=" + channel.name + ",";
  }
  result += std::string("type=") + ChannelSpecHelpers::typeAsString(channel.type);
  result += std::string(",method=") + ChannelSpecHelpers::methodAsString(channel.method);
  result += std::string(",address=") + ChannelSpecHelpers::channelUrl(channel);
  result += std::string(",rateLogging=60");

  return result;
}

std::string DeviceSpecHelpers::outputChannel2String(const OutputChannelSpec& channel)
{
  std::string result;

  if (!channel.name.empty()) {
    result += "name=" + channel.name + ",";
  }
  result += std::string("type=") + ChannelSpecHelpers::typeAsString(channel.type);
  result += std::string(",method=") + ChannelSpecHelpers::methodAsString(channel.method);
  result += std::string(",address=") + ChannelSpecHelpers::channelUrl(channel);
  result += std::string(",rateLogging=60");

  return result;
}

void DeviceSpecHelpers::processOutEdgeActions(std::vector<DeviceSpec>& devices,
                                              std::vector<DeviceId>& deviceIndex,
                                              std::vector<DeviceConnectionId>& connections,
                                              ResourceManager& resourceManager,
                                              const std::vector<size_t>& outEdgeIndex,
                                              const std::vector<DeviceConnectionEdge>& logicalEdges,
                                              const std::vector<EdgeAction>& actions, const WorkflowSpec& workflow,
                                              const std::vector<OutputSpec>& outputsMatchers,
                                              const std::vector<ChannelConfigurationPolicy>& channelPolicies,
                                              ComputingOffer const& defaultOffer)
{
  // The topology cannot be empty or not connected. If that is the case, than
  // something before this went wrong.
  // FIXME: is that really true???
  assert(!workflow.empty());

  // Edges are navigated in order for each device, so the device associaited to
  // an edge is always the last one created.
  auto deviceForEdge = [&actions, &workflow, &devices, &logicalEdges, &resourceManager, &defaultOffer](size_t ei, ComputingOffer& acceptedOffer) {
    auto& edge = logicalEdges[ei];
    auto& action = actions[ei];

    if (action.requiresNewDevice == false) {
      assert(devices.empty() == false);
      return devices.size() - 1;
    }
    if (acceptedOffer.hostname != "") {
      resourceManager.notifyAcceptedOffer(acceptedOffer);
    }

    auto processor = workflow[edge.producer];

    acceptedOffer.cpu = defaultOffer.cpu;
    acceptedOffer.memory = defaultOffer.memory;
    for (auto offer : resourceManager.getAvailableOffers()) {
      if (offer.cpu < acceptedOffer.cpu) {
        continue;
      }
      if (offer.memory < acceptedOffer.memory) {
        continue;
      }
      acceptedOffer.hostname = offer.hostname;
      acceptedOffer.startPort = offer.startPort;
      acceptedOffer.rangeSize = 0;
      break;
    }

    DeviceSpec device;
    device.name = processor.name;
    device.id = processor.name;
    if (processor.maxInputTimeslices != 1) {
      device.id = processor.name + "_t" + std::to_string(edge.producerTimeIndex);
    }
    device.algorithm = processor.algorithm;
    device.options = processor.options;
    device.rank = processor.rank;
    device.nSlots = processor.nSlots;
    device.inputTimesliceId = edge.producerTimeIndex;
    device.maxInputTimeslices = processor.maxInputTimeslices;
    device.resource = {acceptedOffer};
    devices.push_back(device);
    return devices.size() - 1;
  };

  auto channelFromDeviceEdgeAndPort = [&connections, &workflow, &channelPolicies](const DeviceSpec& device,
                                                                                  ComputingResource& deviceResource,
                                                                                  ComputingOffer& acceptedOffer,
                                                                                  const DeviceConnectionEdge& edge) {
    OutputChannelSpec channel;
    auto& consumer = workflow[edge.consumer];
    std::string consumerDeviceId = consumer.name;
    if (consumer.maxInputTimeslices != 1) {
      consumerDeviceId += "_t" + std::to_string(edge.timeIndex);
    }
    channel.name = "from_" + device.id + "_to_" + consumerDeviceId;
    channel.port = acceptedOffer.startPort + acceptedOffer.rangeSize;
    channel.hostname = acceptedOffer.hostname;
    deviceResource.usedPorts += 1;
    acceptedOffer.rangeSize += 1;

    for (auto& policy : channelPolicies) {
      if (policy.match(device.id, consumerDeviceId)) {
        policy.modifyOutput(channel);
        break;
      }
    }
    DeviceConnectionId id{edge.producer, edge.consumer, edge.timeIndex, edge.producerTimeIndex, channel.port};
    connections.push_back(id);
    return std::move(channel);
  };

  auto isDifferentDestinationDeviceReferredBy = [&actions](size_t ei) { return actions[ei].requiresNewChannel; };

  // This creates a new channel for a given edge, if needed. Notice that we
  // navigate edges in a per device fashion (creating those if they are not
  // alredy there) and create a new channel only if it connects two new
  // devices. Whether or not this is the case was previously computed
  // in the action.requiresNewChannel field.
  auto createChannelForDeviceEdge = [&devices, &logicalEdges, &channelFromDeviceEdgeAndPort,
                                     &outputsMatchers, &deviceIndex,
                                     &workflow](size_t di, size_t ei, ComputingOffer& offer) {
    auto& device = devices[di];
    auto& edge = logicalEdges[ei];

    deviceIndex.emplace_back(DeviceId{edge.producer, edge.producerTimeIndex, di});

    OutputChannelSpec channel = channelFromDeviceEdgeAndPort(device, device.resource, offer, edge);

    device.outputChannels.push_back(channel);
    return device.outputChannels.size() - 1;
  };

  // Notice how we need to behave in two different ways depending
  // whether this is a real OutputRoute or if it's a forward from
  // a previous consumer device.
  // FIXME: where do I find the InputSpec for the forward?
  auto appendOutputRouteToSourceDeviceChannel = [&outputsMatchers, &workflow, &devices, &logicalEdges](
                                                  size_t ei, size_t di, size_t ci) {
    assert(ei < logicalEdges.size());
    assert(di < devices.size());
    assert(ci < devices[di].outputChannels.size());
    auto& edge = logicalEdges[ei];
    auto& device = devices[di];
    assert(edge.consumer < workflow.size());
    auto& consumer = workflow[edge.consumer];
    auto& channel = devices[di].outputChannels[ci];
    assert(edge.outputGlobalIndex < outputsMatchers.size());

    if (edge.isForward == false) {
      OutputRoute route{
        edge.timeIndex,
        consumer.maxInputTimeslices,
        outputsMatchers[edge.outputGlobalIndex],
        channel.name};
      device.outputs.emplace_back(route);
    } else {
      ForwardRoute route{
        edge.timeIndex,
        consumer.maxInputTimeslices,
        workflow[edge.consumer].inputs[edge.consumerInputIndex],
        channel.name};
      device.forwards.emplace_back(route);
    }
  };

  auto sortDeviceIndex = [&deviceIndex]() { std::sort(deviceIndex.begin(), deviceIndex.end()); };

  auto lastChannelFor = [&devices](size_t di) {
    assert(di < devices.size());
    assert(devices[di].outputChannels.empty() == false);
    return devices[di].outputChannels.size() - 1;
  };

  //
  // OUTER LOOP
  //
  // We need to create all the channels going out of a device, and associate
  // routes to them for this reason
  // we iterate over all the edges (which are per-datatype exchanged) and
  // whenever we need to connect to a new device we create the channel. `device`
  // here refers to the source device. This loop will therefore not create the
  // devices which acts as sink, which are done in the preocessInEdgeActions
  // function.
  ComputingOffer acceptedOffer;
  for (auto edge : outEdgeIndex) {
    auto device = deviceForEdge(edge, acceptedOffer);
    size_t channel = -1;
    if (isDifferentDestinationDeviceReferredBy(edge)) {
      channel = createChannelForDeviceEdge(device, edge, acceptedOffer);
    } else {
      channel = lastChannelFor(device);
    }
    appendOutputRouteToSourceDeviceChannel(edge, device, channel);
  }
  resourceManager.notifyAcceptedOffer(acceptedOffer);
  sortDeviceIndex();
}

void DeviceSpecHelpers::processInEdgeActions(std::vector<DeviceSpec>& devices,
                                             std::vector<DeviceId>& deviceIndex,
                                             const std::vector<DeviceConnectionId>& connections,
                                             ResourceManager& resourceManager,
                                             const std::vector<size_t>& inEdgeIndex,
                                             const std::vector<DeviceConnectionEdge>& logicalEdges,
                                             const std::vector<EdgeAction>& actions, const WorkflowSpec& workflow,
                                             std::vector<LogicalForwardInfo> const& availableForwardsInfo,
                                             std::vector<ChannelConfigurationPolicy> const& channelPolicies,
                                             ComputingOffer const& defaultOffer)
{
  auto const& constDeviceIndex = deviceIndex;

  auto findProducerForEdge = [&logicalEdges, &constDeviceIndex](size_t ei) {
    auto& edge = logicalEdges[ei];

    DeviceId pid{edge.producer, edge.producerTimeIndex, 0};
    auto deviceIt = std::lower_bound(constDeviceIndex.cbegin(), constDeviceIndex.cend(), pid);
    // By construction producer should always be there
    assert(deviceIt != constDeviceIndex.end());
    assert(deviceIt->processorIndex == pid.processorIndex && deviceIt->timeslice == pid.timeslice);
    return deviceIt->deviceIndex;
  };

  // Notice that to start with, consumer exists only if they also are
  // producers, so we need to create one if it does not exist.  Given this is
  // stateful, we keep an eye on what edge was last searched to make sure we
  // are not screwing up.
  //
  // Notice this is not thread safe.
  decltype(deviceIndex.begin()) lastConsumerSearch;
  size_t lastConsumerSearchEdge;
  auto hasConsumerForEdge = [&lastConsumerSearch, &lastConsumerSearchEdge, &deviceIndex,
                             &logicalEdges](size_t ei) -> int {
    auto& edge = logicalEdges[ei];
    DeviceId cid{edge.consumer, edge.timeIndex, 0};
    lastConsumerSearchEdge = ei; // This will invalidate the cache
    lastConsumerSearch = std::lower_bound(deviceIndex.begin(), deviceIndex.end(), cid);
    return lastConsumerSearch != deviceIndex.end() && cid.processorIndex == lastConsumerSearch->processorIndex &&
           cid.timeslice == lastConsumerSearch->timeslice;
  };

  // The passed argument is there just to check. We do know that the last searched
  // is the one we want.
  auto getConsumerForEdge = [&lastConsumerSearch, &lastConsumerSearchEdge](size_t ei) {
    assert(ei == lastConsumerSearchEdge);
    return lastConsumerSearch->deviceIndex;
  };

  auto createNewDeviceForEdge = [&workflow, &logicalEdges, &devices, &deviceIndex, &resourceManager, &defaultOffer](size_t ei, ComputingOffer& acceptedOffer) {
    auto& edge = logicalEdges[ei];

    if (acceptedOffer.hostname != "") {
      resourceManager.notifyAcceptedOffer(acceptedOffer);
    }

    auto& processor = workflow[edge.consumer];

    acceptedOffer.cpu = defaultOffer.cpu;
    acceptedOffer.memory = defaultOffer.memory;
    for (auto offer : resourceManager.getAvailableOffers()) {
      if (offer.cpu < acceptedOffer.cpu) {
        continue;
      }
      if (offer.memory < acceptedOffer.memory) {
        continue;
      }
      acceptedOffer.hostname = offer.hostname;
      acceptedOffer.startPort = offer.startPort;
      acceptedOffer.rangeSize = 0;
      break;
    }

    DeviceSpec device;
    device.name = processor.name;
    device.id = processor.name;
    if (processor.maxInputTimeslices != 1) {
      device.id += "_t" + std::to_string(edge.timeIndex);
    }
    device.algorithm = processor.algorithm;
    device.options = processor.options;
    device.rank = processor.rank;
    device.nSlots = processor.nSlots;
    device.inputTimesliceId = edge.timeIndex;
    device.maxInputTimeslices = processor.maxInputTimeslices;
    device.resource = {acceptedOffer};

    // FIXME: maybe I should use an std::map in the end
    //        but this is really not performance critical
    auto id = DeviceId{edge.consumer, edge.timeIndex, devices.size()};
    devices.push_back(device);
    deviceIndex.push_back(id);
    std::sort(deviceIndex.begin(), deviceIndex.end());
    return devices.size() - 1;
  };

  // We search for a preexisting outgoing connection associated to this edge.
  // This is to retrieve the port of the source.
  // This has to exists, because we already created all the outgoing connections
  // so it's just a matter of looking it up.
  auto findMatchingOutgoingPortForEdge = [&logicalEdges, &connections](size_t ei) {
    auto const& edge = logicalEdges[ei];
    DeviceConnectionId connectionId{edge.producer, edge.consumer, edge.timeIndex, edge.producerTimeIndex, 0};

    auto it = std::lower_bound(connections.begin(), connections.end(), connectionId);

    assert(it != connections.end());
    assert(it->producer == connectionId.producer);
    assert(it->consumer == connectionId.consumer);
    assert(it->timeIndex == connectionId.timeIndex);
    assert(it->producerTimeIndex == connectionId.producerTimeIndex);
    return it->port;
  };

  auto checkNoDuplicatesFor = [](std::vector<InputChannelSpec> const& channels, const std::string& name) {
    for (auto const& channel : channels) {
      if (channel.name == name) {
        return false;
      }
    }
    return true;
  };
  auto appendInputChannelForConsumerDevice = [&devices, &connections, &checkNoDuplicatesFor, &channelPolicies](
                                               size_t pi, size_t ci, unsigned short port) {
    auto const& producerDevice = devices[pi];
    auto& consumerDevice = devices[ci];
    InputChannelSpec channel;
    channel.name = "from_" + producerDevice.id + "_to_" + consumerDevice.id;
    channel.hostname = producerDevice.resource.hostname;
    channel.port = port;
    for (auto& policy : channelPolicies) {
      if (policy.match(producerDevice.id, consumerDevice.id)) {
        policy.modifyInput(channel);
        break;
      }
    }
    assert(checkNoDuplicatesFor(consumerDevice.inputChannels, channel.name));
    consumerDevice.inputChannels.push_back(channel);
    return consumerDevice.inputChannels.size() - 1;
  };

  // I think this is trivial, since I think it should always be the last one,
  // in case it's not actually the case, I should probably do an actual lookup
  // here.
  auto getChannelForEdge = [&devices](size_t pi, size_t ci) {
    auto& consumerDevice = devices[ci];
    return consumerDevice.inputChannels.size() - 1;
  };

  // This is always called when adding a new channel, so we can simply refer
  // to back. Notice also that this is the place where it makes sense to
  // assign the forwarding, given that the forwarded stuff comes from some
  // input.
  auto appendInputRouteToDestDeviceChannel = [&devices, &logicalEdges, &workflow](size_t ei, size_t di, size_t ci) {
    auto const& edge = logicalEdges[ei];
    auto const& consumer = workflow[edge.consumer];
    auto& consumerDevice = devices[di];

    auto const& inputSpec = consumer.inputs[edge.consumerInputIndex];
    auto const& sourceChannel = consumerDevice.inputChannels[ci].name;

    InputRoute route{
      inputSpec,
      edge.consumerInputIndex,
      sourceChannel,
      edge.producerTimeIndex,
      std::nullopt};

    switch (consumer.inputs[edge.consumerInputIndex].lifetime) {
      case Lifetime::Condition:
        route.configurator = {
          ExpirationHandlerHelpers::dataDrivenConfigurator(),
          ExpirationHandlerHelpers::danglingConditionConfigurator(),
          ExpirationHandlerHelpers::expiringConditionConfigurator(inputSpec, sourceChannel)};
        break;
      case Lifetime::QA:
        route.configurator = {
          ExpirationHandlerHelpers::dataDrivenConfigurator(),
          ExpirationHandlerHelpers::danglingQAConfigurator(),
          ExpirationHandlerHelpers::expiringQAConfigurator()};
        break;
      case Lifetime::Timer:
        route.configurator = {
          ExpirationHandlerHelpers::timeDrivenConfigurator(inputSpec),
          ExpirationHandlerHelpers::danglingTimerConfigurator(inputSpec),
          ExpirationHandlerHelpers::expiringTimerConfigurator(inputSpec, sourceChannel)};
        break;
      case Lifetime::Enumeration:
        route.configurator = {
          ExpirationHandlerHelpers::enumDrivenConfigurator(inputSpec, consumerDevice.inputTimesliceId, consumerDevice.maxInputTimeslices),
          ExpirationHandlerHelpers::danglingEnumerationConfigurator(inputSpec),
          ExpirationHandlerHelpers::expiringEnumerationConfigurator(inputSpec, sourceChannel)};
        break;
      case Lifetime::Transient:
        route.configurator = {
          ExpirationHandlerHelpers::dataDrivenConfigurator(),
          ExpirationHandlerHelpers::danglingTransientConfigurator(),
          ExpirationHandlerHelpers::expiringTransientConfigurator(inputSpec)};
        break;
      default:
        break;
    }

    // In case we have wildcards, we must make sure that some other edge
    // produced the same route, i.e. has the same matcher.  Without this,
    // otherwise, we would end up with as many input routes as the outputs that
    // can be matched by the wildcard.
    for (size_t iri = 0; iri < consumerDevice.inputs.size(); ++iri) {
      auto& existingRoute = consumerDevice.inputs[iri];
      if (existingRoute.timeslice != edge.producerTimeIndex) {
        continue;
      }
      if (existingRoute.inputSpecIndex == edge.consumerInputIndex) {
        return;
      }
    }

    consumerDevice.inputs.push_back(route);
  };

  // Outer loop. A new device is needed for each
  // of the sink data processors.
  // New InputChannels need to refer to preexisting OutputChannels we create
  // previously.
  ComputingOffer acceptedOffer;
  for (size_t edge : inEdgeIndex) {
    auto& action = actions[edge];

    size_t consumerDevice;

    if (action.requiresNewDevice) {
      if (hasConsumerForEdge(edge)) {
        consumerDevice = getConsumerForEdge(edge);
      } else {
        consumerDevice = createNewDeviceForEdge(edge, acceptedOffer);
      }
    }
    size_t producerDevice = findProducerForEdge(edge);

    size_t channel = -1;
    if (action.requiresNewChannel) {
      int16_t port = findMatchingOutgoingPortForEdge(edge);
      channel = appendInputChannelForConsumerDevice(producerDevice, consumerDevice, port);
    } else {
      channel = getChannelForEdge(producerDevice, consumerDevice);
    }
    appendInputRouteToDestDeviceChannel(edge, consumerDevice, channel);
  }
  resourceManager.notifyAcceptedOffer(acceptedOffer);
}

// Construct the list of actual devices we want, given a workflow.
//
// FIXME: make start port configurable?
void DeviceSpecHelpers::dataProcessorSpecs2DeviceSpecs(WorkflowSpec const& workflow,
                                                       std::vector<ChannelConfigurationPolicy> const& channelPolicies,
                                                       std::vector<CompletionPolicy> const& completionPolicies,
                                                       std::vector<DispatchPolicy> const& dispatchPolicies,
                                                       std::vector<DeviceSpec>& devices,
                                                       ResourceManager& resourceManager,
                                                       std::string const& uniqueWorkflowId)
{

  std::vector<LogicalForwardInfo> availableForwardsInfo;
  std::vector<DeviceConnectionEdge> logicalEdges;
  std::vector<DeviceConnectionId> connections;
  std::vector<DeviceId> deviceIndex;

  // This is a temporary store for inputs and outputs,
  // including forwarded channels, so that we can construct
  // them before assigning to a device.
  std::vector<OutputSpec> outputs;

  WorkflowHelpers::verifyWorkflow(workflow);
  WorkflowHelpers::constructGraph(workflow, logicalEdges, outputs, availableForwardsInfo);

  // We need to instanciate one device per (me, timeIndex) in the
  // DeviceConnectionEdge. For each device we need one new binding
  // server per (me, other) -> port Moreover for each (me, other,
  // outputGlobalIndex) we need to insert either an output or a
  // forward.
  //
  // We then sort by other. For each (other, me) we need to connect to
  // port (me, other) and add an input.

  // Fill an index to do the sorting
  std::vector<size_t> inEdgeIndex;
  std::vector<size_t> outEdgeIndex;
  WorkflowHelpers::sortEdges(inEdgeIndex, outEdgeIndex, logicalEdges);

  std::vector<EdgeAction> outActions = WorkflowHelpers::computeOutEdgeActions(logicalEdges, outEdgeIndex);
  // Crete the connections on the inverse map for all of them
  // lookup for port and add as input of the current device.
  std::vector<EdgeAction> inActions = WorkflowHelpers::computeInEdgeActions(logicalEdges, inEdgeIndex);
  size_t deviceCount = 0;
  for (auto& action : outActions) {
    deviceCount += action.requiresNewDevice ? 1 : 0;
  }
  for (auto& action : inActions) {
    deviceCount += action.requiresNewDevice ? 1 : 0;
  }

  ComputingOffer defaultOffer;
  for (auto& offer : resourceManager.getAvailableOffers()) {
    defaultOffer.cpu += offer.cpu;
    defaultOffer.memory += offer.memory;
  }

  /// For the moment lets play it safe and underestimate default needed resources.
  defaultOffer.cpu /= deviceCount + 1;
  defaultOffer.memory /= deviceCount + 1;

  processOutEdgeActions(devices, deviceIndex, connections, resourceManager, outEdgeIndex, logicalEdges,
                        outActions, workflow, outputs, channelPolicies, defaultOffer);

  // FIXME: is this not the case???
  std::sort(connections.begin(), connections.end());

  processInEdgeActions(devices, deviceIndex, connections, resourceManager, inEdgeIndex, logicalEdges,
                       inActions, workflow, availableForwardsInfo, channelPolicies, defaultOffer);
  // We apply the completion policies here since this is where we have all the
  // devices resolved.
  for (auto& device : devices) {
    for (auto& policy : completionPolicies) {
      if (policy.matcher(device) == true) {
        device.completionPolicy = policy;
        break;
      }
    }
    for (auto& policy : dispatchPolicies) {
      if (policy.deviceMatcher(device) == true) {
        device.dispatchPolicy = policy;
        break;
      }
    }
  }

  auto findDeviceIndex = [&deviceIndex](size_t processorIndex, size_t timeslice) {
    for (auto& deviceEdge : deviceIndex) {
      if (deviceEdge.processorIndex != processorIndex) {
        continue;
      }
      if (deviceEdge.timeslice != timeslice) {
        continue;
      }
      return deviceEdge.deviceIndex;
    }
    throw std::runtime_error("Unable to find device.");
  };

  // Optimize the topology when two devices are
  // running on the same node.
  for (auto& connection : connections) {
    auto& device1 = devices[findDeviceIndex(connection.consumer, connection.timeIndex)];
    auto& device2 = devices[findDeviceIndex(connection.producer, connection.producerTimeIndex)];
    // No need to do anything if they are not on the same host
    if (device1.resource.hostname != device2.resource.hostname) {
      continue;
    }
    for (auto& input : device1.inputChannels) {
      for (auto& output : device2.outputChannels) {
        if (input.hostname == output.hostname && input.port == output.port) {
          input.protocol = ChannelProtocol::IPC;
          output.protocol = ChannelProtocol::IPC;
          input.hostname += uniqueWorkflowId;
          output.hostname += uniqueWorkflowId;
        }
      }
    }
  }
}

void DeviceSpecHelpers::prepareArguments(bool defaultQuiet, bool defaultStopped,
                                         std::vector<DataProcessorInfo> const& processorInfos,
                                         std::vector<DeviceSpec> const& deviceSpecs,
                                         std::vector<DeviceExecution>& deviceExecutions,
                                         std::vector<DeviceControl>& deviceControls,
                                         std::string const& uniqueWorkflowId)
{
  assert(deviceSpecs.size() == deviceExecutions.size());
  assert(deviceControls.size() == deviceExecutions.size());
  for (size_t si = 0; si < deviceSpecs.size(); ++si) {
    auto& spec = deviceSpecs[si];
    auto& control = deviceControls[si];
    auto& execution = deviceExecutions[si];

    control.quiet = defaultQuiet;
    control.stopped = defaultStopped;

    int argc;
    char** argv;
    std::vector<ConfigParamSpec> workflowOptions;
    /// Lookup the executable name in the metadata associated with the workflow.
    /// If we find it, we rewrite the command line arguments to be processed
    /// so that they look like the ones passed to the merged workflow.
    for (auto& processorInfo : processorInfos) {
      if (processorInfo.name == spec.id) {
        argc = processorInfo.cmdLineArgs.size() + 1;
        argv = (char**)malloc(sizeof(char**) * (argc + 1));
        argv[0] = strdup(processorInfo.executable.data());
        for (size_t ai = 0; ai < processorInfo.cmdLineArgs.size(); ++ai) {
          auto& arg = processorInfo.cmdLineArgs[ai];
          argv[ai + 1] = strdup(arg.data());
        }
        argv[argc] = nullptr;
        workflowOptions = processorInfo.workflowOptions;
        break;
      }
    }

    // We duplicate the list of options, filtering only those
    // which are actually relevant for the given device. The additional
    // four are to add
    // * name of the executable
    // * --framework-id <id> so that we can use the workflow
    //   executable also in other context where we do not fork, e.g. DDS.
    // * final NULL required by execvp
    //
    // We do it here because we are still in the parent and we can therefore
    // capture them to be displayed in the GUI or to populate the DDS configuration
    // to dump

    // Set up options for the device running underneath
    // FIXME: add some checksum in framework id. We could use this
    //        to avoid redeploys when only a portion of the workflow is changed.
    // FIXME: this should probably be done in one go with char *, but I am lazy.
    std::vector<std::string> tmpArgs = {argv[0],
                                        "--id", spec.id.c_str(),
                                        "--control", "static",
                                        "--session", "dpl_" + uniqueWorkflowId,
                                        "--log-color", "false",
                                        "--color", "false"};
    if (defaultStopped) {
      tmpArgs.push_back("-s");
    }

    // do the filtering of options:
    // 1) forward options belonging to this specific DeviceSpec
    // 2) global options defined in getForwardedDeviceOptions and workflow option are
    //    always forwarded and need to be handled separately
    const char* name = spec.name.c_str();
    bpo::options_description od;     // option descriptions per process
    bpo::options_description foDesc; // forwarded options for all processes
    ConfigParamsHelper::dpl2BoostOptions(spec.options, od);
    od.add_options()(name, bpo::value<std::string>());
    ConfigParamsHelper::dpl2BoostOptions(workflowOptions, foDesc);
    foDesc.add(getForwardedDeviceOptions());

    using FilterFunctionT = std::function<void(decltype(argc), decltype(argv), decltype(od))>;

    // the filter function will forward command line arguments based on the option
    // definition passed to it. All options of the program option definition will be forwarded
    // if found in the argument list. If not found they will be added with the default value
    FilterFunctionT filterArgsFct = [&](int largc, char** largv, const bpo::options_description& odesc) {
      // spec contains options
      bpo::command_line_parser parser{largc, largv};
      parser.options(odesc).allow_unregistered();
      bpo::parsed_options parsed_options = parser.run();

      bpo::variables_map varmap;
      bpo::store(parsed_options, varmap);

      // options can be grouped per processor spec, the group is entered by
      // the option created from the actual processor spec name
      // if specified, the following string is interpreted as a sequence
      // of arguments
      if (varmap.count(name) > 0) {
        // strangely enough, the first argument of the group argument string
        // is marked as defaulted by the parser and is thus ignored. not fully
        // understood but adding a dummy argument in front cures this
        auto arguments = "--unused " + varmap[name].as<std::string>();
        wordexp_t expansions;
        wordexp(arguments.c_str(), &expansions, 0);
        bpo::options_description realOdesc = odesc;
        realOdesc.add_options()("child-driver", bpo::value<std::string>());
        realOdesc.add_options()("rate", bpo::value<std::string>());
        realOdesc.add_options()("shm-segment-size", bpo::value<std::string>());
        realOdesc.add_options()("session", bpo::value<std::string>());
        filterArgsFct(expansions.we_wordc, expansions.we_wordv, realOdesc);
        wordfree(&expansions);
        return;
      }

      const char* child_driver_key = "child-driver";
      if (varmap.count(child_driver_key) > 0) {
        auto arguments = varmap[child_driver_key].as<std::string>();
        wordexp_t expansions;
        wordexp(arguments.c_str(), &expansions, 0);
        tmpArgs.insert(tmpArgs.begin(), expansions.we_wordv, expansions.we_wordv + expansions.we_wordc);
      }

      for (const auto varit : varmap) {
        // find the option belonging to key, add if the option has been parsed
        // and is not defaulted
        const auto* description = odesc.find_nothrow(varit.first, false);
        if (description && varmap.count(varit.first)) {
          // check the semantics of the value
          auto semantic = description->semantic();
          const char* optarg = "";
          if (semantic) {
            // the value semantics allows different properties like
            // multitoken, zero_token and composing
            // currently only the simple case is supported
            assert(semantic->min_tokens() <= 1);
            //assert(semantic->max_tokens() && semantic->min_tokens());
            if (semantic->min_tokens() > 0) {
              tmpArgs.emplace_back("--");
              tmpArgs.back() += varit.first;
              // add the token
              tmpArgs.emplace_back(varit.second.as<std::string>());
              optarg = tmpArgs.back().c_str();
            } else if (semantic->min_tokens() == 0 && varit.second.as<bool>()) {
              tmpArgs.emplace_back("--");
              tmpArgs.back() += varit.first;
            }
          }
          control.options.insert(std::make_pair(varit.first, optarg));
        }
      }
    };

    // filter global options and workflow options independent of option groups
    filterArgsFct(argc, argv, foDesc);
    // filter device options, and handle option groups
    filterArgsFct(argc, argv, od);

    // Add the channel configuration
    for (auto& channel : spec.outputChannels) {
      tmpArgs.emplace_back(std::string("--channel-config"));
      tmpArgs.emplace_back(outputChannel2String(channel));
    }
    for (auto& channel : spec.inputChannels) {
      tmpArgs.emplace_back(std::string("--channel-config"));
      tmpArgs.emplace_back(inputChannel2String(channel));
    }

    // We create the final option list, depending on the channels
    // which are present in a device.
    for (auto& arg : tmpArgs) {
      execution.args.emplace_back(strdup(arg.c_str()));
    }
    // execvp wants a NULL terminated list.
    execution.args.push_back(nullptr);

    // FIXME: this should probably be reflected in the GUI
    std::ostringstream str;
    for (size_t ai = 0; ai < execution.args.size() - 1; ai++) {
      if (execution.args[ai] == nullptr) {
        LOG(ERROR) << "Bad argument for " << execution.args[ai - 1];
      }
      assert(execution.args[ai]);
      str << " " << execution.args[ai];
    }
    LOG(DEBUG) << "The following options are being forwarded to " << spec.id << ":" << str.str();
  }
}

/// define the options which are forwarded to every child
boost::program_options::options_description DeviceSpecHelpers::getForwardedDeviceOptions()
{
  // - rate is an option of FairMQ device for ConditionalRun
  // - child-driver is not a FairMQ device option but used per device to start to process
  bpo::options_description forwardedDeviceOptions;
  forwardedDeviceOptions.add_options()                                                                          //
    ("plugin,P", bpo::value<std::string>(), "FairMQ plugin list")                                               //
    ("plugin-search-path,S", bpo::value<std::string>(), "FairMQ plugins search path")                           //
    ("control-port", bpo::value<std::string>(), "Utility port to be used by O2 Control")                        //
    ("rate", bpo::value<std::string>(), "rate for a data source device (Hz)")                                   //
    ("shm-segment-size", bpo::value<std::string>(), "size of the shared memory segment in bytes")               //
<<<<<<< HEAD
    ("session", bpo::value<std::string>(), "unique label for the shared memory session")                        //
=======
    ("session", bpo::value<std::string>(), "unique label for the shm session")                                  //
>>>>>>> 2b19ec21
    ("monitoring-backend", bpo::value<std::string>(), "monitoring connection string")                           //
    ("infologger-mode", bpo::value<std::string>(), "INFOLOGGER_MODE override")                                  //
    ("infologger-severity", bpo::value<std::string>(), "minimun FairLogger severity which goes to info logger") //
    ("child-driver", bpo::value<std::string>(), "external driver to start childs with (e.g. valgrind)");        //

  return forwardedDeviceOptions;
}

} // namespace framework
} // namespace o2<|MERGE_RESOLUTION|>--- conflicted
+++ resolved
@@ -941,11 +941,7 @@
     ("control-port", bpo::value<std::string>(), "Utility port to be used by O2 Control")                        //
     ("rate", bpo::value<std::string>(), "rate for a data source device (Hz)")                                   //
     ("shm-segment-size", bpo::value<std::string>(), "size of the shared memory segment in bytes")               //
-<<<<<<< HEAD
     ("session", bpo::value<std::string>(), "unique label for the shared memory session")                        //
-=======
-    ("session", bpo::value<std::string>(), "unique label for the shm session")                                  //
->>>>>>> 2b19ec21
     ("monitoring-backend", bpo::value<std::string>(), "monitoring connection string")                           //
     ("infologger-mode", bpo::value<std::string>(), "INFOLOGGER_MODE override")                                  //
     ("infologger-severity", bpo::value<std::string>(), "minimun FairLogger severity which goes to info logger") //

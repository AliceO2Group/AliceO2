# Copyright 2019-2020 CERN and copyright holders of ALICE O2.
# See https://alice-o2.web.cern.ch/copyright for details of the copyright holders.
# All rights not expressly granted are reserved.
#
# This software is distributed under the terms of the GNU General Public
# License v3 (GPL Version 3), copied verbatim in the file "COPYING".
#
# In applying this license CERN does not waive the privileges and immunities
# granted to it by virtue of its status as an Intergovernmental Organization
# or submit itself to any jurisdiction.

o2_add_library(Framework
               SOURCES src/AODReaderHelpers.cxx
                       src/ArrowSupport.cxx
                       src/AnalysisDataModel.cxx
                       src/ASoA.cxx
                       src/AsyncQueue.cxx
                       src/AnalysisDataModelHelpers.cxx
                       src/BoostOptionsRetriever.cxx
                       src/CallbacksPolicy.cxx
                       src/ChannelConfigurationPolicy.cxx
                       src/ChannelMatching.cxx
                       src/ChannelConfigurationPolicyHelpers.cxx
                       src/ChannelSpecHelpers.cxx
                       src/CCDBParamSpec.cxx
                       src/CommandInfo.cxx
                       src/CommonDataProcessors.cxx
                       src/CommonServices.cxx
                       src/CommonMessageBackends.cxx
                       src/CommonDriverServices.cxx
                       src/ControlWebSocketHandler.cxx
                       src/CompletionPolicy.cxx
                       src/CompletionPolicyHelpers.cxx
                       src/ComputingQuotaEvaluator.cxx
                       src/ComputingResourceHelpers.cxx
                       src/ConfigContext.cxx
                       src/ControlService.cxx
                       src/ControlServiceHelpers.cxx
                       src/ControlWebSocketHandler.cxx
                       src/DispatchPolicy.cxx
                       src/DataSender.cxx
                       src/DomainInfoHeader.cxx
                       src/ProcessingPoliciesHelpers.cxx
                       src/ConfigParamStore.cxx
                       src/ConfigParamsHelper.cxx
                       src/ChannelParamSpec.cxx
                       src/DDSConfigHelpers.cxx
                       src/DataAllocator.cxx
                       src/DataDescriptorMatcher.cxx
                       src/DataDescriptorQueryBuilder.cxx
                       src/DataProcessingDevice.cxx
                       src/DataProcessingHeader.cxx
                       src/DataProcessingHelpers.cxx
                       src/DataProcessorSpecHelpers.cxx
                       src/DataProcessorMatchers.cxx
                       src/DataRefUtils.cxx
                       src/SourceInfoHeader.cxx
                       src/DataProcessor.cxx
                       src/DataRelayer.cxx
                       src/DataRelayerHelpers.cxx
                       src/DataSpecUtils.cxx
                       src/DeviceConfigInfo.cxx
                       src/DevicesManager.cxx
                       src/DeviceMetricsInfo.cxx
                       src/DeviceMetricsHelper.cxx
                       src/DeviceSpec.cxx
                       src/DeviceController.cxx
                       src/DeviceSpecHelpers.cxx
                       src/DeviceStateHelpers.cxx
                       src/DPLMonitoringBackend.cxx
                       src/DriverControl.cxx
                       src/DriverClient.cxx
                       src/DriverInfo.cxx
                       src/Expressions.cxx
                       src/FairMQDeviceProxy.cxx
                       src/FairMQResizableBuffer.cxx
                       src/FairOptionsRetriever.cxx
                       src/ConfigurationOptionsRetriever.cxx
                       src/FreePortFinder.cxx
                       src/GraphvizHelpers.cxx
                       src/MermaidHelpers.cxx
                       src/HTTPParser.cxx
                       src/IndexBuilderHelpers.cxx
                       src/InputRecord.cxx
                       src/InputRouteHelpers.cxx
                       src/InputSpan.cxx
                       src/InputSpec.cxx
                       src/OutputSpec.cxx
                       src/Kernels.cxx
                       src/LifetimeHelpers.cxx
                       src/LocalRootFileService.cxx
                       src/RootConfigParamHelpers.cxx
                       src/RawBufferContext.cxx
                       src/StringContext.cxx
                       src/LogParsingHelpers.cxx
                       src/MessageContext.cxx
                       src/Metric2DViewIndex.cxx
                       src/SimpleOptionsRetriever.cxx
                       src/O2ControlHelpers.cxx
                       src/O2ControlLabels.cxx
                       src/OutputSpec.cxx
                       src/OptionsHelpers.cxx
                       src/PropertyTreeHelpers.cxx
                       src/Plugins.cxx
                       src/RateLimiter.cxx
                       src/ReadoutAdapter.cxx
                       src/ResourcesMonitoringHelper.cxx
                       src/ResourcePolicy.cxx
                       src/ResourcePolicyHelpers.cxx
                       src/SendingPolicy.cxx
                       src/ServiceRegistry.cxx
                       src/ServiceSpec.cxx
                       src/SimpleResourceManager.cxx
                       src/SimpleRawDeviceService.cxx
                       src/StreamOperators.cxx
                       src/TMessageSerializer.cxx
                       src/TableBuilder.cxx
                       src/TableConsumer.cxx
                       src/TableTreeHelpers.cxx
                       src/TopologyPolicy.cxx
                       src/TextDriverClient.cxx
                       src/TimesliceIndex.cxx
                       src/DataOutputDirector.cxx
                       src/Task.cxx
                       src/Array2D.cxx
                       src/Variant.cxx
                       src/WorkflowCustomizationHelpers.cxx
                       src/WorkflowHelpers.cxx
                       src/WorkflowSerializationHelpers.cxx
                       src/WorkflowSpec.cxx
                       src/WSDriverClient.cxx
                       src/runDataProcessing.cxx
                       src/ExternalFairMQDeviceProxy.cxx
                       src/HistogramSpec.cxx
                       src/HistogramRegistry.cxx
                       src/StepTHn.cxx
                       src/Base64.cxx
                       src/DPLWebSocket.cxx
                       test/TestClasses.cxx
               PRIVATE_INCLUDE_DIRECTORIES ${CMAKE_CURRENT_LIST_DIR}/src
               PUBLIC_LINK_LIBRARIES AliceO2::Configuration
                                     AliceO2::Monitoring
                                     CURL::libcurl
                                     FairMQ::FairMQ
                                     ROOT::Tree
<<<<<<< HEAD
=======
                                     ROOT::Hist
>>>>>>> fd6a039f
                                     O2::FrameworkFoundation
                                     O2::CommonConstants
                                     O2::Headers
                                     O2::MemoryResources
                                     O2::PCG
                                     ROOT::Tree
                                     RapidJSON::RapidJSON
                                     arrow::arrow_shared
                                     Microsoft.GSL::GSL
                                     O2::FrameworkLogger
                                     ${BOOST_FILESYSTEM}
                                     arrow::gandiva_shared
                                     LibUV::LibUV
                                     )

o2_target_root_dictionary(Framework
                          HEADERS test/TestClasses.h
                          include/Framework/StepTHn.h
                          LINKDEF test/FrameworkCoreTestLinkDef.h)

foreach(t
        AlgorithmSpec
        AnalysisTask
        AnalysisDataModel
        AsyncQueue
        ASoA
        ASoAHelpers
        BoostOptionsRetriever
        ConfigurationOptionsRetriever
        CallbackRegistry
        ChannelSpecHelpers
        CheckTypes
        CompletionPolicy
        ComputingResourceHelpers
        ComputingQuotaEvaluator
        ConfigParamStore
        ConfigParamRegistry
        DataDescriptorMatcher
        DataDescriptorQueryBuilder
        DataProcessorSpec
        DataRefUtils
        DataRelayer
        DeviceConfigInfo
        DeviceMetricsInfo
        DeviceSpec
        DeviceSpecHelpers
        DeviceStateHelpers
        Expressions
        ExternalFairMQDeviceProxy
        FairMQOptionsRetriever
        FairMQResizableBuffer
        FairMQ
        FrameworkDataFlowToDDS
        FrameworkDataFlowToO2Control
        Graphviz
        GroupSlicer
        HistogramRegistry
        HTTPParser
        IndexBuilder
        InputRecord
        InputRecordWalker
        InputSpan
        InputSpec
        Kernels
        LogParsingHelpers
        Mermaid
        OptionsHelpers
        OverrideLabels
        PtrHelpers
        RootConfigParamHelpers
        Services
        StringHelpers
        StaticFor
        SuppressionGenerator
        TMessageSerializer
        TableBuilder
        TimeParallelPipelining
        TimesliceIndex
        TypeTraits
        Variants
        WorkflowHelpers
        WorkflowSerialization
        TreeToTable
        DataOutputDirector)

  # FIXME ? The NAME parameter of o2_add_test is only needed to help the current
  # o2.sh recipe. If the recipe is changed, those params can go away, if needed.

  o2_add_test(${t} NAME test_Framework_test_${t}
              SOURCES test/test_${t}.cxx
              COMPONENT_NAME Framework
              LABELS framework
              PUBLIC_LINK_LIBRARIES O2::Framework)
endforeach()

o2_add_test(Root2ArrowTable NAME test_Framework_test_Root2ArrowTable
            SOURCES test/test_Root2ArrowTable.cxx
            COMPONENT_NAME Framework
            LABELS framework
            PUBLIC_LINK_LIBRARIES O2::Framework ROOT::ROOTDataFrame)

o2_add_test(InfoLogger NAME test_Framework_test_InfoLogger
            SOURCES test/test_InfoLogger.cxx
            COMPONENT_NAME Framework
            LABELS framework
            PUBLIC_LINK_LIBRARIES O2::Framework AliceO2::InfoLogger)

o2_add_executable(dpl-null-sink
                  SOURCES src/o2NullSink.cxx
                  PUBLIC_LINK_LIBRARIES O2::Framework
                 )

o2_add_executable(dpl-run
                  SOURCES src/dplRun.cxx
                  PUBLIC_LINK_LIBRARIES O2::Framework
                  )

o2_add_executable(verify-aod-file
                  SOURCES src/verifyAODFile.cxx
                  PUBLIC_LINK_LIBRARIES O2::Framework ROOT::TreePlayer
                  COMPONENT_NAME Framework)

# tests with a name not starting with test_...

o2_add_test(unittest_DataSpecUtils NAME test_Framework_unittest_DataSpecUtils
            SOURCES test/unittest_DataSpecUtils.cxx
            COMPONENT_NAME Framework
            LABELS framework
            PUBLIC_LINK_LIBRARIES O2::Framework)

o2_add_test(unittest_SimpleOptionsRetriever NAME
            test_Framework_unittest_SimpleOptionsRetriever
            SOURCES test/unittest_SimpleOptionsRetriever.cxx
            COMPONENT_NAME Framework
            LABELS framework
            PUBLIC_LINK_LIBRARIES O2::Framework)

# benchmarks

foreach(b
        DataDescriptorMatcher
        DataRelayer
        DeviceMetricsInfo
        InputRecord
        TableBuilder
        WorkflowHelpers
        ASoA
        ASoAHelpers
        EventMixing
        HistogramRegistry
        TableToTree
        TreeToTable
        ExternalFairMQDeviceProxies
        )
  o2_add_executable(benchmark-${b}
                    SOURCES test/benchmark_${b}.cxx
                    COMPONENT_NAME Framework
                    IS_BENCHMARK
                    PUBLIC_LINK_LIBRARIES O2::Framework benchmark::benchmark)
endforeach()

# #####################################################@

foreach(w
        CallbackService
        RegionInfoCallbackService
        DanglingInputs
        DanglingOutputs
        DataAllocator
        StaggeringWorkflow
        Forwarding
        ParallelPipeline
        ParallelProducer
        SlowConsumer
        SimpleDataProcessingDevice01
        SimpleStatefulProcessing01
        SimpleStringProcessing
        SimpleTimer
        SimpleWildcard
        SimpleWildcard02
        SingleDataSource
        Task
        ExternalFairMQDeviceWorkflow
        VariablePayloadSequenceWorkflow
        DataDescriptorMatcherWorkflow
        )
  o2_add_test(${w} NAME test_Framework_test_${w}
              SOURCES test/test_${w}.cxx
              COMPONENT_NAME Framework
              LABELS framework workflow
              PUBLIC_LINK_LIBRARIES O2::Framework
              TIMEOUT 30
              NO_BOOST_TEST
              COMMAND_LINE_ARGS ${DPL_WORKFLOW_TESTS_EXTRA_OPTIONS} --run --shm-segment-size 20000000)
endforeach()

if (BUILD_TESTING)
# TODO: DanglingInput test not working for the moment [ERROR] Unable to relay
# part. [WARN] Incoming data is already obsolete, not relaying.
set_property(TEST test_Framework_test_DanglingInputs PROPERTY DISABLED TRUE)

endif()

# specific tests which needs command line options
o2_add_test(
  ProcessorOptions NAME test_Framework_test_ProcessorOptions
  SOURCES test/test_ProcessorOptions.cxx
  COMPONENT_NAME Framework
  LABELS framework workflow
  TIMEOUT 60
  PUBLIC_LINK_LIBRARIES O2::Framework
  NO_BOOST_TEST
  COMMAND_LINE_ARGS
    --global-config require-me --run ${DPL_WORKFLOW_TESTS_EXTRA_OPTIONS}
    # Note: with group switch, process 'consumer' will only parse the group arguments
    --consumer
    "--global-config consumer-config --local-option hello-aliceo2 --a-boolean3 --an-int2 20 --a-double2 22. --an-int64-2 50000000000000"
  )

# the test is compiled from the ExternalFairMQDeviceWorkflow test and run with
# command line option to include the output proxy
o2_add_test(
  ExternalFairMQOutputProxyWorkflow NAME test_Framework_test_ExternalFairMQOutputProxyWorkflow
  SOURCES test/test_ExternalFairMQDeviceWorkflow.cxx
  COMPONENT_NAME Framework
  LABELS framework workflow
  TIMEOUT 60
  PUBLIC_LINK_LIBRARIES O2::Framework
  NO_BOOST_TEST
  COMMAND_LINE_ARGS
    --proxy-mode all --run ${DPL_WORKFLOW_TESTS_EXTRA_OPTIONS}
  )<|MERGE_RESOLUTION|>--- conflicted
+++ resolved
@@ -143,10 +143,7 @@
                                      CURL::libcurl
                                      FairMQ::FairMQ
                                      ROOT::Tree
-<<<<<<< HEAD
-=======
                                      ROOT::Hist
->>>>>>> fd6a039f
                                      O2::FrameworkFoundation
                                      O2::CommonConstants
                                      O2::Headers

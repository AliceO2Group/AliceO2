# Copyright CERN and copyright holders of ALICE O2. This software is
# distributed under the terms of the GNU General Public License v3 (GPL
# Version 3), copied verbatim in the file "COPYING".
#
# See https://alice-o2.web.cern.ch/ for full licensing information.
#
# In applying this license CERN does not waive the privileges and immunities
# granted to it by virtue of its status as an Intergovernmental Organization
# or submit itself to any jurisdiction.

set(MODULE_NAME "Framework")

set(MODULE_BUCKET_NAME O2FrameworkCore_bucket)

O2_SETUP(NAME ${MODULE_NAME})
if (GLFW_FOUND)
  set(GUI_SOURCES src/FrameworkGUIDebugger.cxx
                  src/FrameworkGUIDevicesGraph.cxx)
else()
  set(GUI_SOURCES src/FrameworkDummyDebugger.cxx src/DummyDebugGUI.cxx)
endif()

set(SRCS
    src/BoostOptionsRetriever.cxx
    src/ConfigParamsHelper.cxx
    src/DataAllocator.cxx
    src/DataProcessingDevice.cxx
    src/DataProcessor.cxx
    src/DataRelayer.cxx
    src/DataSourceDevice.cxx
    src/DeviceMetricsInfo.cxx
    src/DeviceSpec.cxx
    src/DDSConfigHelpers.cxx
    src/FairOptionsRetriever.cxx
    src/FairOptionsRetriever.cxx
    src/GraphvizHelpers.cxx
    src/LocalRootFileService.cxx
    src/SimpleMetricsService.cxx
    src/TextControlService.cxx
    src/WorkflowSpec.cxx
    src/runDataProcessing.cxx
    ${GUI_SOURCES}
   )

set(LIBRARY_NAME ${MODULE_NAME})
set(BUCKET_NAME ${MODULE_BUCKET_NAME})

O2_GENERATE_LIBRARY()

# TODO: feature of macro, it deletes the variables we pass to it, set them again
# this has to be fixed in the macro implementation
set(LIBRARY_NAME ${MODULE_NAME})
set(BUCKET_NAME ${MODULE_BUCKET_NAME})

O2_GENERATE_EXECUTABLE(
  EXE_NAME "test_SimpleDataProcessingDevice01"
  SOURCES "test/test_SimpleDataProcessingDevice01.cxx"
  MODULE_LIBRARY_NAME ${LIBRARY_NAME}
  BUCKET_NAME ${MODULE_BUCKET_NAME}
)

target_compile_options(Framework PUBLIC -O0 -g -fno-omit-frame-pointer)
target_compile_options(test_SimpleDataProcessingDevice01 PUBLIC -O0 -g -fno-omit-frame-pointer)

set(TEST_SRCS
      test/test_AlgorithmSpec.cxx
      test/test_BoostOptionsRetriever.cxx
      test/test_Collections.cxx
      test/test_DeviceMetricsInfo.cxx
      test/test_FrameworkDataFlowToDDS.cxx
      test/test_Graphviz.cxx
      test/test_Services.cxx
      test/test_SimpleStatefulProcessing01.cxx
      test/test_SingleDataSource.cxx
<<<<<<< HEAD
      test/test_Graphviz.cxx
      test/test_ParallelProducer.cxx
=======
      test/test_SuppressionGenerator.cxx
      test/test_Variants.cxx
>>>>>>> ab8d95b9
   )

O2_GENERATE_TESTS(
  MODULE_LIBRARY_NAME ${LIBRARY_NAME}
  BUCKET_NAME ${BUCKET_NAME}
  TEST_SRCS ${TEST_SRCS}
)<|MERGE_RESOLUTION|>--- conflicted
+++ resolved
@@ -72,13 +72,10 @@
       test/test_Services.cxx
       test/test_SimpleStatefulProcessing01.cxx
       test/test_SingleDataSource.cxx
-<<<<<<< HEAD
       test/test_Graphviz.cxx
       test/test_ParallelProducer.cxx
-=======
       test/test_SuppressionGenerator.cxx
       test/test_Variants.cxx
->>>>>>> ab8d95b9
    )
 
 O2_GENERATE_TESTS(

--- conflicted
+++ resolved
@@ -37,8 +37,6 @@
   return sizeof...(Ts);
 }
 
-<<<<<<< HEAD
-=======
 template <std::size_t I, typename T>
 struct pack_element;
 
@@ -57,7 +55,6 @@
 template <std::size_t I, typename T>
 using pack_element_t = typename pack_element<I, T>::type;
 
->>>>>>> ea88be21
 /// Templates for manipulating type lists in pack
 /// (see https://codereview.stackexchange.com/questions/201209/filter-template-meta-function/201222#201222)
 /// Example of use:

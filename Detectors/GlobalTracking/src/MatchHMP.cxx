--- conflicted
+++ resolved
@@ -408,22 +408,12 @@
         evtTracks++;
 
         MatchInfo matching(999999, mTrackGid[type][cacheTrk[itrk]]);
-<<<<<<< HEAD
 
         matching.setHMPIDtrk(0, 0, 0, 0);            // no intersection found
         matching.setHMPIDmip(0, 0, 0, 0);            // store mip info in any case
         matching.setIdxHMPClus(99, 99999);           // chamber not found, mip not yet considered
         matching.setHMPsignal(Recon::kNotPerformed); // ring reconstruction not yet performed
         matching.setIdxTrack(trackGid);
-
-=======
-
-        matching.setHMPIDtrk(0, 0, 0, 0);            // no intersection found
-        matching.setHMPIDmip(0, 0, 0, 0);            // store mip info in any case
-        matching.setIdxHMPClus(99, 99999);           // chamber not found, mip not yet considered
-        matching.setHMPsignal(Recon::kNotPerformed); // ring reconstruction not yet performed
-        matching.setIdxTrack(trackGid);
->>>>>>> 736f443f
         TrackHMP hmpTrk(trefTrk); // create a hmpid track to be used for propagation and matching
 
         hmpTrk.set(trefTrk.getX(), trefTrk.getAlpha(), trefTrk.getParams(), trefTrk.getCharge(), trefTrk.getPID());

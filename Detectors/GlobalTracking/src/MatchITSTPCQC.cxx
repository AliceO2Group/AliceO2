// Copyright 2019-2020 CERN and copyright holders of ALICE O2.
// See https://alice-o2.web.cern.ch/copyright for details of the copyright holders.
// All rights not expressly granted are reserved.
//
// This software is distributed under the terms of the GNU General Public
// License v3 (GPL Version 3), copied verbatim in the file "COPYING".
//
// In applying this license CERN does not waive the privileges and immunities
// granted to it by virtue of its status as an Intergovernmental Organization
// or submit itself to any jurisdiction.

#include "GlobalTracking/MatchITSTPCQC.h"
#include "ReconstructionDataFormats/TrackTPCITS.h"
#include "DataFormatsTPC/TrackTPC.h"
#include "Framework/InputSpec.h"
#include "ReconstructionDataFormats/TrackParametrization.h"
#include "DetectorsBase/Propagator.h"
#include "SimulationDataFormat/MCUtils.h"
#include <algorithm>
#include "TGraphAsymmErrors.h"
#include "GlobalTracking/TrackCuts.h"
#include <DetectorsBase/GRPGeomHelper.h>

using namespace o2::globaltracking;
using namespace o2::mcutils;
using MCTrack = o2::MCTrackT<float>;

MatchITSTPCQC::~MatchITSTPCQC()
{

  deleteHistograms();
}

//_______________________________________________________

void MatchITSTPCQC::deleteHistograms()
{

  for (int i = 0; i < matchType::SIZE; ++i) {
    // Pt
    delete mPtNum[i];
    delete mPtDen[i];
    delete mFractionITSTPCmatch[i];
    delete mPtNum_noEta0[i];
    delete mPtDen_noEta0[i];
    delete mFractionITSTPCmatch_noEta0[i];
    delete mPtPhysPrimNum[i];
    delete mPtPhysPrimDen[i];
    delete mFractionITSTPCmatchPhysPrim[i];
    // Phi
    delete mPhiNum[i];
    delete mPhiDen[i];
    delete mFractionITSTPCmatchPhi[i];
    delete mPhiPhysPrimNum[i];
    delete mPhiPhysPrimDen[i];
    delete mFractionITSTPCmatchPhiPhysPrim[i];
    delete mPhiVsPtNum[i];
    delete mPhiVsPtDen[i];
    delete mFractionITSTPCmatchPhiVsPt[i];
    // Eta
    delete mEtaNum[i];
    delete mEtaDen[i];
    delete mFractionITSTPCmatchEta[i];
    delete mEtaPhysPrimNum[i];
    delete mEtaPhysPrimDen[i];
    delete mFractionITSTPCmatchEtaPhysPrim[i];
    delete mEtaVsPtNum[i];
    delete mEtaVsPtDen[i];
    delete mFractionITSTPCmatchEtaVsPt[i];
    // 1/Pt
    delete m1OverPtNum[i];
    delete m1OverPtDen[i];
    delete mFractionITSTPCmatch1OverPt[i];
    delete m1OverPtPhysPrimNum[i];
    delete m1OverPtPhysPrimDen[i];
    delete mFractionITSTPCmatchPhysPrim1OverPt[i];
  }

  // Residuals
  delete mResidualPt;
  delete mResidualPhi;
  delete mResidualEta;
  // Others
  delete mChi2Matching;
  delete mChi2Refit;
  delete mTimeResVsPt;
  delete mDCAr;
}

//__________________________________________________________

void MatchITSTPCQC::reset()
{
  for (int i = 0; i < matchType::SIZE; ++i) {
    // Pt
    mPtNum[i]->Reset();
    mPtDen[i]->Reset();
    mPtNum_noEta0[i]->Reset();
    mPtDen_noEta0[i]->Reset();
    mPtPhysPrimNum[i]->Reset();
    mPtPhysPrimDen[i]->Reset();
    // Phi
    mPhiNum[i]->Reset();
    mPhiDen[i]->Reset();
    mPhiPhysPrimNum[i]->Reset();
    mPhiPhysPrimDen[i]->Reset();
    mPhiVsPtNum[i]->Reset();
    mPhiVsPtDen[i]->Reset();
    // Eta
    mEtaNum[i]->Reset();
    mEtaDen[i]->Reset();
    mEtaPhysPrimNum[i]->Reset();
    mEtaPhysPrimDen[i]->Reset();
    mEtaVsPtNum[i]->Reset();
    mEtaVsPtDen[i]->Reset();
    // 1/Pt
    m1OverPtNum[i]->Reset();
    m1OverPtDen[i]->Reset();
    m1OverPtPhysPrimNum[i]->Reset();
    m1OverPtPhysPrimDen[i]->Reset();
  }
  // Residuals
  mResidualPt->Reset();
  mResidualPhi->Reset();
  mResidualEta->Reset();
  // Others
  mChi2Matching->Reset();
  mChi2Refit->Reset();
  mTimeResVsPt->Reset();
  mDCAr->Reset();
}

//__________________________________________________________
bool MatchITSTPCQC::init()
{

  std::array<std::string, 2> title{"TPC", "ITS"};
  std::array<std::string, 2> etaSel{"", ", |eta| < 0.9"};
  for (int i = 0; i < matchType::SIZE; ++i) {
    // Pt
    mPtNum[i] = new TH1D(Form("mPtNum_%s", title[i].c_str()), Form("Pt distribution of ITSTPC matched tracks, wrt %s tracks %s; Pt [GeV/c]; dNdPt", title[i].c_str(), etaSel[i].c_str()), 100, 0.f, 20.f);
    mPtDen[i] = new TH1D(Form("mPtDen_%s", title[i].c_str()), Form("Pt distribution of %s tracks %s; Pt [GeV/c]; dNdPt", title[i].c_str(), etaSel[i].c_str()), 100, 0.f, 20.f);
    mFractionITSTPCmatch[i] = new TEfficiency(Form("mFractionITSTPCmatch_%s", title[i].c_str()), Form("Fraction of ITSTPC matched tracks wrt %s tracks vs Pt %s; Pt [GeV/c]; Eff", title[i].c_str(), etaSel[i].c_str()), 100, 0.f, 20.f);
    mPtNum_noEta0[i] = new TH1D(Form("mPtNum_noEta0_%s", title[i].c_str()), Form("Pt distribution of ITSTPC matched tracks without |eta| < 0.05, wrt %s tracks %s; Pt [GeV/c]; dNdPt", title[i].c_str(), etaSel[i].c_str()), 100, 0.f, 20.f);
    mPtDen_noEta0[i] = new TH1D(Form("mPtDen_noEta0_%s", title[i].c_str()), Form("Pt distribution of %s tracks without |eta| < 0.05 %s; Pt [GeV/c]; dNdPt", title[i].c_str(), etaSel[i].c_str()), 100, 0.f, 20.f);
    mFractionITSTPCmatch_noEta0[i] = new TEfficiency(Form("mFractionITSTPCmatch_noEta0_%s", title[i].c_str()), Form("Fraction of ITSTPC matched tracks wrt %s tracks vs Pt without |eta| < 0.05 %s; Pt [GeV/c]; Eff", title[i].c_str(), etaSel[i].c_str()), 100, 0.f, 20.f);
    // Phi
    mPhiNum[i] = new TH1F(Form("mPhiNum_%s", title[i].c_str()), Form("Phi distribution of ITSTPC matched tracks, wrt %s tracks %s; Phi [rad]; dNdPhi", title[i].c_str(), etaSel[i].c_str()), 100, 0.f, 2 * TMath::Pi());
    mPhiDen[i] = new TH1F(Form("mPhiDen_%s", title[i].c_str()), Form("Phi distribution of %s tracks %s; Phi [rad]; dNdPhi", title[i].c_str(), etaSel[i].c_str()), 100, 0.f, 2 * TMath::Pi());
    mFractionITSTPCmatchPhi[i] = new TEfficiency(Form("mFractionITSTPCmatchPhi_%s", title[i].c_str()), Form("Fraction of ITSTPC matched tracks vs Phi wrt %s tracks %s; Phi [rad]; Eff", title[i].c_str(), etaSel[i].c_str()), 100, 0.f, 2 * TMath::Pi());
    mPhiVsPtNum[i] = new TH2F(Form("mPhiVsPtNum_%s", title[i].c_str()), Form("Phi vs Pt distribution of ITSTPC matched tracks wrt %s %s; #it{p}_{T} [GeV#it{c}]; Phi [rad]; dNdPhi", title[i].c_str(), etaSel[i].c_str()), 100, 0.f, 20.f, 100, 0.f, 2 * TMath::Pi());
    mPhiVsPtDen[i] = new TH2F(Form("mPhiVsPtDen_%s", title[i].c_str()), Form("Phi vs Pt distribution of %s tracks %s; #it{p}_{T} [GeV#it{c}]; Phi [rad]; dNdPhi", title[i].c_str(), etaSel[i].c_str()), 100, 0.f, 20.f, 100, 0.f, 2 * TMath::Pi());
    mFractionITSTPCmatchPhiVsPt[i] = new TEfficiency(Form("mFractionITSTPCmatchPhiVsPt_%s", title[i].c_str()), Form("Fraction of ITSTPC matched tracks wrt %s tracks %s, Phi vs Pt; #it{p}_{T} [GeV#it{c}]; Phi [rad]; Eff", title[i].c_str(), etaSel[i].c_str()), 100, 0.f, 20.f, 100, 0.f, 2 * TMath::Pi());
    // Eta
    mEtaNum[i] = new TH1F(Form("mEtaNum_%s", title[i].c_str()), Form("Eta distribution of ITSTPC matched tracks, wrt %s tracks; Eta; dNdEta", title[i].c_str()), 100, -2.f, 2.f);
    mEtaDen[i] = new TH1F(Form("mEtaDen_%s", title[i].c_str()), Form("Eta distribution of %s tracks; Eta; dNdEta", title[i].c_str()), 100, -2.f, 2.f);
    mFractionITSTPCmatchEta[i] = new TEfficiency(Form("mFractionITSTPCmatchEta_%s", title[i].c_str()), Form("Fraction of ITSTPC matched tracks , wrt %s tracks, vs Eta; Eta; Eff", title[i].c_str()), 100, -2.f, 2.f);
    mEtaVsPtNum[i] = new TH2F(Form("mEtaVsPtNum_%s", title[i].c_str()), Form("Eta vs Pt distribution of ITSTPC matched tracks, wrt %s tracks; #it{p}_{T} [GeV#it{c}]; #it{p}_{T} [GeV#it{c}]; Eta", title[i].c_str()), 100, 0.f, 20.f, 100, -2.f, 2.f);
    mEtaVsPtDen[i] = new TH2F(Form("mEtaVsPtDen_%s", title[i].c_str()), Form("Eta vs Pt distribution of %s tracks; #it{p}_{T} [GeV#it{c}]; #it{p}_{T} [GeV#it{c}]; Eta", title[i].c_str()), 100, 0.f, 20.f, 100, -2.f, 2.f);
    mFractionITSTPCmatchEtaVsPt[i] = new TEfficiency(Form("mFractionITSTPCmatchEtaVsPt_%s", title[i].c_str()), Form("Fraction of ITSTPC matched tracks, wrt %s tracks, Eta vs Pt; #it{p}_{T} [GeV#it{c}]; Eta; Eff", title[i].c_str()), 100, 0.f, 20.f, 100, -2.f, 2.f);
    // 1/pt
    m1OverPtNum[i] = new TH1D(Form("m1OverPtNum_%s", title[i].c_str()), Form("1/Pt distribution of matched tracks, wrt %s tracks %s; 1/Pt [c/GeV]; dNdPt", title[i].c_str(), etaSel[i].c_str()), 100, -20.f, 20.f);
    m1OverPtDen[i] = new TH1D(Form("m1OverPtDen_%s", title[i].c_str()), Form("1/Pt distribution of %s tracks %s; 1/Pt [c/GeV]; dNdPt", title[i].c_str(), etaSel[i].c_str()), 100, -20.f, 20.f);
    mFractionITSTPCmatch1OverPt[i] = new TEfficiency(Form("mFractionITSTPCmatch1OverPt_%s", title[i].c_str()), Form("Fraction of ITSTPC matched tracks vs 1/Pt, wrt %s tracks %s; 1/Pt [c/GeV]; Eff", title[i].c_str(), etaSel[i].c_str()), 100, -20.f, 20.f);

    // These will be empty in case of no MC info...
    mPhiPhysPrimNum[i] = new TH1F(Form("mPhiPhysPrimNum_%s", title[i].c_str()), Form("Phi distribution of matched tracks (physical primary), wrt %s tracks %s; Phi [rad]; dNdPhi", title[i].c_str(), etaSel[i].c_str()), 100, 0.f, 2 * TMath::Pi());
    mPhiPhysPrimDen[i] = new TH1F(Form("mPhiPhysPrimDen_%s", title[i].c_str()), Form("Phi distribution of %s tracks (physical primary) %s; Phi [rad]; dNdPhi", title[i].c_str(), etaSel[i].c_str()), 100, 0.f, 2 * TMath::Pi());
    mFractionITSTPCmatchPhiPhysPrim[i] = new TEfficiency(Form("mFractionITSTPCmatchPhiPhysPrim_%s", title[i].c_str()), Form("Fraction of ITSTPC matched tracks vs Phi (physical primary), wrt %s tracks %s; Phi [rad]; Eff", title[i].c_str(), etaSel[i].c_str()), 100, 0.f, 2 * TMath::Pi());
    mEtaPhysPrimNum[i] = new TH1F(Form("mEtaPhysPrimNum_%s", title[i].c_str()), Form("Eta distribution of matched tracks (physical primary), wrt %s tracks; Eta; dNdEta", title[i].c_str()), 100, -2.f, 2.f);
    mEtaPhysPrimDen[i] = new TH1F(Form("mEtaPhysPrimDen_%s", title[i].c_str()), Form("Eta distribution of %s tracks (physical primary); Eta; dNdEta", title[i].c_str()), 100, -2.f, 2.f);
    mFractionITSTPCmatchEtaPhysPrim[i] = new TEfficiency(Form("mFractionITSTPCmatchEtaPhysPrim_%s", title[i].c_str()), Form("Fraction of ITSTPC matched tracks vs Eta (physical primary), wrt %s tracks; Eta; Eff", title[i].c_str()), 100, -2.f, 2.f);
  }

  mResidualPt = new TH2F("mResidualPt", "Residuals of ITS-TPC matching in #it{p}_{T}; #it{p}_{T}^{ITS-TPC} [GeV/c]; #it{p}_{T}^{ITS-TPC} - #it{p}_{T}^{TPC} [GeV/c]", 100, 0.f, 20.f, 100, -1.f, 1.f);
  mResidualPhi = new TH2F("mResidualPhi", "Residuals of ITS-TPC matching in #it{#phi}; #it{#phi}^{ITS-TPC} [rad]; #it{#phi}^{ITS-TPC} - #it{#phi}^{TPC} [rad]", 100, 0.f, 2 * TMath::Pi(), 100, -1.f, 1.f);
  mResidualEta = new TH2F("mResidualEta", "Residuals of ITS-TPC matching in #it{#eta}; #it{#eta}^{ITS-TPC}; #it{#eta}^{ITS-TPC} - #it{#eta}^{TPC}", 100, -2.f, 2.f, 100, -1.f, 1.f);
  mChi2Matching = new TH1F("mChi2Matching", "Chi2 of matching; chi2", 200, 0, 300);
  mChi2Refit = new TH1F("mChi2Refit", "Chi2 of refit; chi2", 200, 0, 300);
  mDCAr = new TH1F("mDCAr", "DCA of TPC tracks; DCAr", 200, -100, 100);

  // log binning for pT
  const Int_t nbinsPt = 100;
  const Double_t xminPt = 0.01;
  const Double_t xmaxPt = 20;
  Double_t* xbinsPt = new Double_t[nbinsPt + 1];
  Double_t xlogminPt = TMath::Log10(xminPt);
  Double_t xlogmaxPt = TMath::Log10(xmaxPt);
  Double_t dlogxPt = (xlogmaxPt - xlogminPt) / nbinsPt;
  for (int i = 0; i <= nbinsPt; i++) {
    Double_t xlogPt = xlogminPt + i * dlogxPt;
    xbinsPt[i] = TMath::Exp(TMath::Log(10) * xlogPt);
  }
  mTimeResVsPt = new TH2F("mTimeResVsPt", "Time resolution vs Pt; Pt [GeV/c]; time res [us]", nbinsPt, xbinsPt, 100, 0.f, 2.f);

  for (int i = 0; i < matchType::SIZE; ++i) {
    mPtPhysPrimNum[i] = new TH1F(Form("mPtPhysPrimNum_%s", title[i].c_str()), Form("Pt distribution of matched tracks (physical primary), wrt %s tracks %s; Pt [GeV/c]; dNdPt", title[i].c_str(), etaSel[i].c_str()), nbinsPt, xbinsPt);
    mPtPhysPrimDen[i] = new TH1F(Form("mPtPhysPrimDen_%s", title[i].c_str()), Form("Pt distribution of %s tracks (physical primary) %s; Pt [GeV/c]; dNdPt", title[i].c_str(), etaSel[i].c_str()), nbinsPt, xbinsPt);
    mFractionITSTPCmatchPhysPrim[i] = new TEfficiency(Form("mFractionITSTPCmatchPhysPrim_%s", title[i].c_str()), Form("Fraction of ITSTPC matched tracks vs Pt (physical primary), wrt %s tracks %s; Pt [GeV/c]; Eff", title[i].c_str(), etaSel[i].c_str()), nbinsPt, xbinsPt);
    m1OverPtPhysPrimNum[i] = new TH1D(Form("m1OverPtPhysPrimNum_%s", title[i].c_str()), Form("1/Pt distribution of matched tracks (physical primary), wrt %s tracks %s; 1/Pt [c/GeV]; dNd1/Pt", title[i].c_str(), etaSel[i].c_str()), 100, -20.f, 20.f);
    m1OverPtPhysPrimDen[i] = new TH1D(Form("m1OverPtPhysPrimDen_%s", title[i].c_str()), Form("1/PtPt distribution of %s tracks (physical primary) %s; 1/Pt [c/GeV]; dNd1/Pt", title[i].c_str(), etaSel[i].c_str()), 100, -20.f, 20.f);
    mFractionITSTPCmatchPhysPrim1OverPt[i] = new TEfficiency(Form("mFractionITSTPCmatchPhysPrim1OverPt_%s", title[i].c_str()), Form("Fraction of ITSTPC matched tracks vs 1/Pt (physical primary), wrt %s tracks %s; 1/Pt [c/GeV]; Eff", title[i].c_str(), etaSel[i].c_str()), 100, -20.f, 20.f);

    // some extra settings
    mPtNum[i]->Sumw2();
    mPtDen[i]->Sumw2();
    mPtNum_noEta0[i]->Sumw2();
    mPtDen_noEta0[i]->Sumw2();
    mPhiNum[i]->Sumw2();
    mPhiDen[i]->Sumw2();
    mPhiVsPtNum[i]->Sumw2();
    mPhiVsPtDen[i]->Sumw2();
    mPtPhysPrimNum[i]->Sumw2();
    mPtPhysPrimDen[i]->Sumw2();
    mPhiPhysPrimNum[i]->Sumw2();
    mPhiPhysPrimDen[i]->Sumw2();
    mEtaNum[i]->Sumw2();
    mEtaDen[i]->Sumw2();
    mEtaPhysPrimNum[i]->Sumw2();
    mEtaPhysPrimDen[i]->Sumw2();
    mEtaVsPtNum[i]->Sumw2();
    mEtaVsPtDen[i]->Sumw2();

    m1OverPtNum[i]->Sumw2();
    m1OverPtDen[i]->Sumw2();
    m1OverPtPhysPrimNum[i]->Sumw2();
    m1OverPtPhysPrimDen[i]->Sumw2();

    mPtNum_noEta0[i]->SetOption("logy");
    mPtDen_noEta0[i]->SetOption("logy");
    mPtNum[i]->SetOption("logy");
    mPtDen[i]->SetOption("logy");

    mPtNum[i]->GetYaxis()->SetTitleOffset(1.4);
    mPtDen[i]->GetYaxis()->SetTitleOffset(1.4);
    mPtNum_noEta0[i]->GetYaxis()->SetTitleOffset(1.4);
    mPtDen_noEta0[i]->GetYaxis()->SetTitleOffset(1.4);
    mEtaNum[i]->GetYaxis()->SetTitleOffset(1.4);
    mEtaDen[i]->GetYaxis()->SetTitleOffset(1.4);
  }

  mChi2Matching->SetOption("logy");
  mChi2Refit->SetOption("logy");
  mTimeResVsPt->SetOption("colz logz logy logx");

  mChi2Matching->GetYaxis()->SetTitleOffset(1.4);
  mChi2Refit->GetYaxis()->SetTitleOffset(1.4);
  mTimeResVsPt->GetYaxis()->SetTitleOffset(1.4);

  if (mUseMC) {
    mcReader.initFromDigitContext("collisioncontext.root");
  }

  return true;
}

//__________________________________________________________

void MatchITSTPCQC::initDataRequest()
{

  // initialize data request, if it was not already done

  mSrc &= mAllowedSources;

  if (mSrc[GID::Source::ITSTPC] == 0 || mSrc[GID::Source::TPC] == 0 || mSrc[GID::Source::ITS] == 0) {
    LOG(fatal) << "We cannot do ITSTPC QC, some sources are missing, check sources in " << mSrc;
  }

  mDataRequest = std::make_shared<o2::globaltracking::DataRequest>();
  mDataRequest->requestTracks(mSrc, mUseMC);
}

//__________________________________________________________

void MatchITSTPCQC::run(o2::framework::ProcessingContext& ctx)
{

  // Getting the B field
  mBz = o2::base::Propagator::Instance()->getNominalBz();

  static int evCount = 0;
  mRecoCont.collectData(ctx, *mDataRequest.get());
  mTPCTracks = mRecoCont.getTPCTracks();
  mITSTracks = mRecoCont.getITSTracks();
  mITSTPCTracks = mRecoCont.getTPCITSTracks();

  LOG(debug) << "****** Number of found ITSTPC tracks = " << mITSTPCTracks.size();
  LOG(debug) << "****** Number of found TPC    tracks = " << mTPCTracks.size();
  LOG(debug) << "****** Number of found ITS    tracks = " << mITSTracks.size();

  // cache selection for TPC and ITS tracks
  std::vector<bool> isTPCTrackSelectedEntry(mTPCTracks.size(), false);
  std::vector<bool> isITSTrackSelectedEntry(mITSTracks.size(), false);
  TrackCuts cuts;

  for (size_t itrk = 0; itrk < mTPCTracks.size(); ++itrk) {
    auto const& trkTpc = mTPCTracks[itrk];
    // if (selectTrack(trkTpc)) {
    //   isTPCTrackSelectedEntry[itrk] = true;
    // }
    o2::dataformats::GlobalTrackID id(itrk, GID::TPC);
    if (cuts.isSelected(id, mRecoCont)) {
      isTPCTrackSelectedEntry[itrk] = true;
    }
  }

  for (size_t itrk = 0; itrk < mITSTracks.size(); ++itrk) {
    auto const& trkIts = mITSTracks[itrk];
    o2::dataformats::GlobalTrackID id(itrk, GID::ITS);
    if (cuts.isSelected(id, mRecoCont)) {
      isITSTrackSelectedEntry[itrk] = true;
    }
  }

  // numerator + eta, chi2...
  if (mUseMC) {
    for (int i = 0; i < matchType::SIZE; ++i) {
      mMapLabels[i].clear();
    }
    for (int itrk = 0; itrk < static_cast<int>(mITSTPCTracks.size()); ++itrk) {
      auto const& trk = mITSTPCTracks[itrk];
      auto idxTrkTpc = trk.getRefTPC().getIndex();
      if (isTPCTrackSelectedEntry[idxTrkTpc] == true) {
        auto lbl = mRecoCont.getTrackMCLabel({(unsigned int)(itrk), GID::Source::ITSTPC});
<<<<<<< HEAD
=======
        if (!lbl.isValid()) {
          continue;
        }
>>>>>>> 3dfca814
        if (mMapLabels[matchType::TPC].find(lbl) == mMapLabels[matchType::TPC].end()) {
          int source = lbl.getSourceID();
          int event = lbl.getEventID();
          const std::vector<o2::MCTrack>& pcontainer = mcReader.getTracks(source, event);
          const o2::MCTrack& p = pcontainer[lbl.getTrackID()];
          if (MCTrackNavigator::isPhysicalPrimary(p, pcontainer)) {
            mMapLabels[matchType::TPC].insert({lbl, {itrk, true}});
          } else {
            mMapLabels[matchType::TPC].insert({lbl, {itrk, false}});
          }
        } else {
          // winner (if more tracks have the same label) has the highest pt
          if (mITSTPCTracks[mMapLabels[matchType::TPC].at(lbl).mIdx].getPt() < trk.getPt()) {
            mMapLabels[matchType::TPC].at(lbl).mIdx = itrk;
          }
        }
      }
      auto idxTrkIts = trk.getRefITS().getIndex();
      if (isITSTrackSelectedEntry[idxTrkIts] == true) {
        auto lbl = mRecoCont.getTrackMCLabel({(unsigned int)(itrk), GID::Source::ITSTPC});
<<<<<<< HEAD
=======
        if (!lbl.isValid()) {
          continue;
        }
>>>>>>> 3dfca814
        if (mMapLabels[matchType::ITS].find(lbl) == mMapLabels[matchType::ITS].end()) {
          int source = lbl.getSourceID();
          int event = lbl.getEventID();
          const std::vector<o2::MCTrack>& pcontainer = mcReader.getTracks(source, event);
          const o2::MCTrack& p = pcontainer[lbl.getTrackID()];
          if (MCTrackNavigator::isPhysicalPrimary(p, pcontainer)) {
            mMapLabels[matchType::ITS].insert({lbl, {itrk, true}});
          } else {
            mMapLabels[matchType::ITS].insert({lbl, {itrk, false}});
          }
        } else {
          // winner (if more tracks have the same label) has the highest pt
          if (mITSTPCTracks[mMapLabels[matchType::ITS].at(lbl).mIdx].getPt() < trk.getPt()) {
            mMapLabels[matchType::ITS].at(lbl).mIdx = itrk;
          }
        }
      }
    }
    LOG(info) << "number of entries in map for nominator (without duplicates) = " << mMapLabels.size();
    // now we use only the tracks in the map to fill the histograms (--> tracks have passed the
    // track selection and there are no duplicated tracks wrt the same MC label)
    for (int i = 0; i < matchType::SIZE; ++i) {
      for (auto const& el : mMapLabels[i]) {
        auto const& trk = mITSTPCTracks[el.second.mIdx];
        o2::track::TrackParCov trkDen;
        bool isEtaITSOk = true;
        if (i == matchType::TPC) {
          trkDen = mTPCTracks[trk.getRefTPC()];
        } else {
          trkDen = mITSTracks[trk.getRefITS()];
          if (std::abs(trkDen.getEta()) > 0.9) {
            // ITS track outside |eta | < 0.9, we don't fill pt, nor phi , nor phi vs pt histos
            isEtaITSOk = false;
          }
        }
        if (isEtaITSOk) {
          mPtNum[i]->Fill(trkDen.getPt());
          if (std::abs(trkDen.getEta()) > 0.05) {
            mPtNum_noEta0[i]->Fill(trkDen.getPt());
          }
          mPhiNum[i]->Fill(trkDen.getPhi());
          mPhiVsPtNum[i]->Fill(trkDen.getPt(), trkDen.getPhi());
          m1OverPtNum[i]->Fill(trkDen.getSign() * trkDen.getPtInv());
          // we fill also the denominator
          mPtDen[i]->Fill(trkDen.getPt());
          if (std::abs(trkDen.getEta()) > 0.05) {
            mPtDen_noEta0[i]->Fill(trkDen.getPt());
          }
          mPhiDen[i]->Fill(trkDen.getPhi());
          mPhiVsPtDen[i]->Fill(trkDen.getPt(), trkDen.getPhi());
          m1OverPtDen[i]->Fill(trkDen.getSign() * trkDen.getPtInv());
        }
        mEtaNum[i]->Fill(trkDen.getEta());
        mEtaVsPtNum[i]->Fill(trkDen.getPt(), trkDen.getEta());
        // we fill also the denominator
        mEtaDen[i]->Fill(trkDen.getEta());
        mEtaVsPtDen[i]->Fill(trkDen.getPt(), trkDen.getEta());
        if (el.second.mIsPhysicalPrimary) {
          if (isEtaITSOk) {
            mPtPhysPrimNum[i]->Fill(trkDen.getPt());
            mPhiPhysPrimNum[i]->Fill(trkDen.getPhi());
            m1OverPtPhysPrimNum[i]->Fill(trkDen.getSign() * trkDen.getPtInv());
            // we fill also the denominator
            mPtPhysPrimDen[i]->Fill(trkDen.getPt());
            mPhiPhysPrimDen[i]->Fill(trkDen.getPhi());
            m1OverPtPhysPrimDen[i]->Fill(trkDen.getSign() * trkDen.getPtInv());
          }
          mEtaPhysPrimNum[i]->Fill(trkDen.getEta());
          // we fill also the denominator
          mEtaPhysPrimDen[i]->Fill(trkDen.getEta());
        }
        ++mNITSTPCSelectedTracks[i];
      }
    }
  }
  int iITSTPC = 0;
  for (auto const& trk : mITSTPCTracks) {
    if (trk.getRefTPC().getIndex() >= mTPCTracks.size()) {
      LOG(fatal) << "******************** ATTENTION! for TPC track associated to matched track: idx = " << trk.getRefTPC().getIndex() << ", size of container = " << mTPCTracks.size() << " in TF " << evCount;
    }
    std::array<std::string, 2> title{"TPC", "ITS"};
    for (int i = 0; i < matchType::SIZE; ++i) {
      o2::track::TrackParCov trkRef;
      int idxTrkRef;
      bool fillHisto = false;
      bool isEtaITSOk = true;
      if (i == matchType::TPC) {
        trkRef = mTPCTracks[trk.getRefTPC()];
        idxTrkRef = trk.getRefTPC().getIndex();
        if (isTPCTrackSelectedEntry[idxTrkRef] == true) {
          fillHisto = true;
          ++mNITSTPCSelectedTracks[i];
        }
      } else {
        idxTrkRef = trk.getRefITS().getIndex();
        if (trk.getRefITS().getSource() == GID::ITSAB) {
          // do not use afterburner tracks
          LOG(debug) << "Track (ITS) with id " << idxTrkRef << " for ITSTPC track " << iITSTPC << " is from afterburner";
          continue;
        }
        if (idxTrkRef >= mITSTracks.size()) {
          LOG(fatal) << "******************** ATTENTION! for ITS track associated to matched track (NOT from AB): idx = " << trk.getRefITS().getIndex() << ", size of container = " << mITSTracks.size() << " in TF " << evCount;
        }
        trkRef = mITSTracks[trk.getRefITS()];
        LOG(debug) << "Checking track (ITS) with id " << idxTrkRef << " for ITSTPC track " << iITSTPC << " and pt = " << trkRef.getPt();
        if (isITSTrackSelectedEntry[idxTrkRef] == true) {
          LOG(debug) << "Track was selected (ITS), with id " << idxTrkRef << " for ITSTPC track " << iITSTPC << " , we keep it in the numerator, pt = " << trkRef.getPt();
          fillHisto = true;
          ++mNITSTPCSelectedTracks[i];
        } else {
          LOG(debug) << "Track was not selected (ITS), with id " << idxTrkRef << " for ITSTPC track " << iITSTPC << " , we don't keep it in the numerator, pt = " << trkRef.getPt();
        }
        if (std::abs(trkRef.getEta()) > 0.9) {
          // ITS track outside |eta | < 0.9, we don't fill pt, nor phi , nor phi vs pt histos
          isEtaITSOk = false;
          LOG(debug) << "Track (ITS), with id " << idxTrkRef << " for ITSTPC track " << iITSTPC << " will be discarded when filling pt of phi related histograms, since eta = " << trkRef.getEta() << " , we don't keep it in the numerator, pt = " << trkRef.getPt();
        }
      }
      if (fillHisto == true) {
        if (!mUseMC) {
          LOG(debug) << "Filling num (" << title[i] << ") with track with id " << idxTrkRef << " for ITSTPC track " << iITSTPC << " with pt = " << trkRef.getPt();
          if (isEtaITSOk) {
            mPtNum[i]->Fill(trkRef.getPt());
            if (std::abs(trkRef.getEta()) > 0.05) {
              mPtNum_noEta0[i]->Fill(trkRef.getPt());
            }
            mPhiNum[i]->Fill(trkRef.getPhi());
            mPhiVsPtNum[i]->Fill(trkRef.getPt(), trkRef.getPhi());
            m1OverPtNum[i]->Fill(trkRef.getSign() * trkRef.getPtInv());
          }
          mEtaNum[i]->Fill(trkRef.getEta());
          mEtaVsPtNum[i]->Fill(trkRef.getPt(), trkRef.getEta());
        }
        if (i == matchType::TPC) {
          mResidualPt->Fill(trk.getPt(), trk.getPt() - trkRef.getPt());
          mResidualPhi->Fill(trk.getPhi(), trk.getPhi() - trkRef.getPhi());
          mResidualEta->Fill(trk.getEta(), trk.getEta() - trkRef.getEta());
          mChi2Matching->Fill(trk.getChi2Match());
          mChi2Refit->Fill(trk.getChi2Refit());
          mTimeResVsPt->Fill(trkRef.getPt(), trk.getTimeMUS().getTimeStampError());
          math_utils::Point3D<float> v{};
          std::array<float, 2> dca;
          if (trkRef.propagateParamToDCA(v, mBz, &dca)) {
            mDCAr->Fill(dca[0]);
          }
          LOG(debug) << "*** chi2Matching = " << trk.getChi2Match() << ", chi2refit = " << trk.getChi2Refit() << ", timeResolution = " << trk.getTimeMUS().getTimeStampError();
        }
      } else {
        LOG(debug) << "Not filling num (" << title[i] << ") for ITSTPC track " << iITSTPC << " for track with pt " << trkRef.getPt();
      }
    }
    ++iITSTPC;
  }

  // now filling the denominator for the efficiency calculation
  if (mUseMC) {
    for (int i = 0; i < matchType::SIZE; ++i) {
      mMapRefLabels[i].clear();
    }
    // filling the map where we store for each MC label, the track id of the reconstructed
    // track with the highest number of TPC clusters
    for (int itrk = 0; itrk < static_cast<int>(mTPCTracks.size()); ++itrk) {
      auto const& trk = mTPCTracks[itrk];
      if (isTPCTrackSelectedEntry[itrk] == true) {
        auto lbl = mRecoCont.getTrackMCLabel({(unsigned int)(itrk), GID::Source::TPC});
<<<<<<< HEAD
=======
        if (!lbl.isValid()) {
          continue;
        }
>>>>>>> 3dfca814
        if (mMapLabels[matchType::TPC].find(lbl) != mMapLabels[matchType::TPC].end()) {
          // the track was already added to the denominator
          continue;
        }
        if (mMapRefLabels[matchType::TPC].find(lbl) == mMapRefLabels[matchType::TPC].end()) {
          int source = lbl.getSourceID();
          int event = lbl.getEventID();
          const std::vector<o2::MCTrack>& pcontainer = mcReader.getTracks(source, event);
          const o2::MCTrack& p = pcontainer[lbl.getTrackID()];
          if (MCTrackNavigator::isPhysicalPrimary(p, pcontainer)) {
            mMapRefLabels[matchType::TPC].insert({lbl, {itrk, true}});
          } else {
            mMapRefLabels[matchType::TPC].insert({lbl, {itrk, false}});
          }
        } else {
          // winner (if more tracks have the same label) has the highest number of TPC clusters
          if (mTPCTracks[mMapRefLabels[matchType::TPC].at(lbl).mIdx].getNClusters() < trk.getNClusters()) {
            mMapRefLabels[matchType::TPC].at(lbl).mIdx = itrk;
          }
        }
      }
    }
    // same for ITS
    // filling the map where we store for each MC label, the track id of the reconstructed
    // track with the highest number of ITS clusters
    for (int itrk = 0; itrk < static_cast<int>(mITSTracks.size()); ++itrk) {
      auto const& trk = mITSTracks[itrk];
      if (isITSTrackSelectedEntry[itrk] == true) {
        auto lbl = mRecoCont.getTrackMCLabel({(unsigned int)(itrk), GID::Source::ITS});
<<<<<<< HEAD
=======
        if (!lbl.isValid()) {
          continue;
        }
>>>>>>> 3dfca814
        if (mMapLabels[matchType::ITS].find(lbl) != mMapLabels[matchType::ITS].end()) {
          // the track was already added to the denominator
          continue;
        }
        if (mMapRefLabels[matchType::ITS].find(lbl) == mMapRefLabels[matchType::ITS].end()) {
          int source = lbl.getSourceID();
          int event = lbl.getEventID();
          const std::vector<o2::MCTrack>& pcontainer = mcReader.getTracks(source, event);
          const o2::MCTrack& p = pcontainer[lbl.getTrackID()];
          if (MCTrackNavigator::isPhysicalPrimary(p, pcontainer)) {
            mMapRefLabels[matchType::ITS].insert({lbl, {itrk, true}});
          } else {
            mMapRefLabels[matchType::ITS].insert({lbl, {itrk, false}});
          }
        } else {
          // winner (if more tracks have the same label) has the highest number of ITS clusters
          if (mITSTracks[mMapRefLabels[matchType::ITS].at(lbl).mIdx].getNClusters() < trk.getNClusters()) {
            mMapRefLabels[matchType::ITS].at(lbl).mIdx = itrk;
          }
        }
      }
    }
    LOG(info) << "number of entries in map for denominator of TPC tracks (without duplicates) = " << mMapRefLabels[matchType::TPC].size() + mMapLabels[matchType::TPC].size();
    LOG(info) << "number of entries in map for denominator of ITS tracks (without duplicates) = " << mMapRefLabels[matchType::ITS].size() + mMapLabels[matchType::ITS].size();
    // now we use only the tracks in the map to fill the histograms (--> tracks have passed the
    // track selection and there are no duplicated tracks wrt the same MC label)
    for (auto const& el : mMapRefLabels[matchType::TPC]) {
      auto const& trk = mTPCTracks[el.second.mIdx];
      mPtDen[matchType::TPC]->Fill(trk.getPt());
      if (std::abs(trk.getEta()) > 0.05) {
        mPtDen_noEta0[matchType::TPC]->Fill(trk.getPt());
      }
      mPhiDen[matchType::TPC]->Fill(trk.getPhi());
      mPhiVsPtDen[matchType::TPC]->Fill(trk.getPt(), trk.getPhi());
      mEtaDen[matchType::TPC]->Fill(trk.getEta());
      mEtaVsPtDen[matchType::TPC]->Fill(trk.getPt(), trk.getEta());
      m1OverPtDen[matchType::TPC]->Fill(trk.getSign() * trk.getPtInv());
      if (el.second.mIsPhysicalPrimary) {
        mPtPhysPrimDen[matchType::TPC]->Fill(trk.getPt());
        mPhiPhysPrimDen[matchType::TPC]->Fill(trk.getPhi());
        mEtaPhysPrimDen[matchType::TPC]->Fill(trk.getEta());
        m1OverPtPhysPrimDen[matchType::TPC]->Fill(trk.getSign() * trk.getPtInv());
      }
      ++mNTPCSelectedTracks;
    }
    for (auto const& el : mMapRefLabels[matchType::ITS]) {
      auto const& trk = mITSTracks[el.second.mIdx];
      if (std::abs(trk.getEta()) < 0.9) {
        mPtDen[matchType::ITS]->Fill(trk.getPt());
        if (std::abs(trk.getEta()) > 0.05) {
          mPtDen_noEta0[matchType::ITS]->Fill(trk.getPt());
        }
        mPhiDen[matchType::ITS]->Fill(trk.getPhi());
        mPhiVsPtDen[matchType::ITS]->Fill(trk.getPt(), trk.getPhi());
        m1OverPtDen[matchType::ITS]->Fill(trk.getSign() * trk.getPtInv());
      }
      mEtaDen[matchType::ITS]->Fill(trk.getEta());
      mEtaVsPtDen[matchType::ITS]->Fill(trk.getPt(), trk.getEta());
      if (el.second.mIsPhysicalPrimary) {
        if (std::abs(trk.getEta()) < 0.9) {
          mPtPhysPrimDen[matchType::ITS]->Fill(trk.getPt());
          mPhiPhysPrimDen[matchType::ITS]->Fill(trk.getPhi());
          m1OverPtPhysPrimDen[matchType::ITS]->Fill(trk.getSign() * trk.getPtInv());
        }
        mEtaPhysPrimDen[matchType::ITS]->Fill(trk.getEta());
      }
      ++mNITSSelectedTracks;
    }
  } else {
    // if we are in data, we loop over all tracks (no check on the label)
    for (size_t itrk = 0; itrk < mTPCTracks.size(); ++itrk) {
      auto const& trk = mTPCTracks[itrk];
      if (isTPCTrackSelectedEntry[itrk] == true) {
        LOG(debug) << "Filling den (TPC) with track with pt = " << trk.getPt();
        mPtDen[matchType::TPC]->Fill(trk.getPt());
        if (std::abs(trk.getEta()) > 0.05) {
          mPtDen_noEta0[matchType::TPC]->Fill(trk.getPt());
        } else {
          LOG(debug) << "Track (ITS) " << itrk << " with pt = " << trk.getPt() << " and eta = " << trk.getEta() << " not used for den pt, phi, phi vs pt, 1.pt histos";
        }
        mPhiDen[matchType::TPC]->Fill(trk.getPhi());
        mPhiVsPtDen[matchType::TPC]->Fill(trk.getPt(), trk.getPhi());
        mEtaDen[matchType::TPC]->Fill(trk.getEta());
        mEtaVsPtDen[matchType::TPC]->Fill(trk.getPt(), trk.getEta());
        m1OverPtDen[matchType::TPC]->Fill(trk.getSign() * trk.getPtInv());
        ++mNTPCSelectedTracks;
      }
    }
    for (size_t itrk = 0; itrk < mITSTracks.size(); ++itrk) {
      auto const& trk = mITSTracks[itrk];
      LOG(debug) << "Checking den for track (ITS) " << itrk << " with pt " << trk.getPt() << " and eta = " << trk.getEta();
      if (isITSTrackSelectedEntry[itrk] == true) {
        if (std::abs(trk.getEta()) < 0.9) {
          LOG(debug) << "Filling den for track (ITS) " << itrk << " with pt = " << trk.getPt() << " and eta = " << trk.getEta();
          mPtDen[matchType::ITS]->Fill(trk.getPt());
          if (std::abs(trk.getEta()) > 0.05) {
            mPtDen_noEta0[matchType::ITS]->Fill(trk.getPt());
          }
          mPhiDen[matchType::ITS]->Fill(trk.getPhi());
          mPhiVsPtDen[matchType::ITS]->Fill(trk.getPt(), trk.getPhi());
          m1OverPtDen[matchType::ITS]->Fill(trk.getSign() * trk.getPtInv());
        } else {
          LOG(debug) << "Track (ITS) " << itrk << " with pt = " << trk.getPt() << " and eta = " << trk.getEta() << " not used for num pt, phi, phi vs pt, 1.pt histos";
        }
        mEtaDen[matchType::ITS]->Fill(trk.getEta());
        mEtaVsPtDen[matchType::ITS]->Fill(trk.getPt(), trk.getEta());
        ++mNITSSelectedTracks;
      } else {
        LOG(debug) << "Not filling for this track (ITS) " << itrk << " with pt = " << trk.getPt();
      }
    }
  }
  evCount++;
}

//__________________________________________________________

bool MatchITSTPCQC::selectTrack(o2::tpc::TrackTPC const& track)
{

  if (track.getPt() < mPtCut) {
    return false;
  }
  if (std::abs(track.getEta()) > mEtaCut) {
    return false;
  }
  if (track.getNClusters() < mNTPCClustersCut) {
    return false;
  }

  math_utils::Point3D<float> v{};
  std::array<float, 2> dca;
  if (!(const_cast<o2::tpc::TrackTPC&>(track).propagateParamToDCA(v, mBz, &dca, mDCACut)) || std::abs(dca[0]) > mDCACutY) {
    return false;
  }

  return true;
}

//__________________________________________________________

void MatchITSTPCQC::finalize()
{

  std::array<std::string, 2> title{"TPC", "ITS"};

  // first we use denominators and nominators to set the TEfficiency; later they are scaled

  // some checks
  for (int i = 0; i < matchType::SIZE; ++i) {
    for (int i = 0; i < mPtDen[i]->GetNbinsX(); ++i) {
      if (mPtDen[i]->GetBinContent(i + 1) < mPtNum[i]->GetBinContent(i + 1)) {
        LOG(error) << title[i] << ": bin " << i + 1 << " in [" << mPtNum[i]->GetBinLowEdge(i + 1) << " , " << mPtNum[i]->GetBinLowEdge(i + 1) + mPtNum[i]->GetBinWidth(i + 1) << "]: mPtDen[i] = " << mPtDen[i]->GetBinContent(i + 1) << ", mPtNum[i] = " << mPtNum[i]->GetBinContent(i + 1);
      }
    }
    for (int i = 0; i < mPtDen_noEta0[i]->GetNbinsX(); ++i) {
      if (mPtDen_noEta0[i]->GetBinContent(i + 1) < mPtNum_noEta0[i]->GetBinContent(i + 1)) {
        LOG(error) << title[i] << ": bin " << i + 1 << " in [" << mPtNum_noEta0[i]->GetBinLowEdge(i + 1) << " , " << mPtNum_noEta0[i]->GetBinLowEdge(i + 1) + mPtNum_noEta0[i]->GetBinWidth(i + 1) << "]: mPtDen_noEta0[i] = " << mPtDen_noEta0[i]->GetBinContent(i + 1) << ", mPtNum_noEta0[i] = " << mPtNum_noEta0[i]->GetBinContent(i + 1);
      }
    }
    for (int i = 0; i < mPhiDen[i]->GetNbinsX(); ++i) {
      if (mPhiDen[i]->GetBinContent(i + 1) < mPhiNum[i]->GetBinContent(i + 1)) {
        LOG(error) << title[i] << ": bin " << i + 1 << " in [" << mPhiNum[i]->GetBinLowEdge(i + 1) << " , " << mPhiNum[i]->GetBinLowEdge(i + 1) + mPhiNum[i]->GetBinWidth(i + 1) << "]: mPhiDen[i] = " << mPhiDen[i]->GetBinContent(i + 1) << ", mPhiNum[i] = " << mPhiNum[i]->GetBinContent(i + 1);
      }
    }
    for (int i = 0; i < mEtaDen[i]->GetNbinsX(); ++i) {
      if (mEtaDen[i]->GetBinContent(i + 1) < mEtaNum[i]->GetBinContent(i + 1)) {
        LOG(error) << title[i] << ": bin " << i + 1 << " in [" << mEtaNum[i]->GetBinLowEdge(i + 1) << " , " << mEtaNum[i]->GetBinLowEdge(i + 1) + mEtaNum[i]->GetBinWidth(i + 1) << "]: mEtaDen[i] = " << mEtaDen[i]->GetBinContent(i + 1) << ", mEtaNum[i] = " << mEtaNum[i]->GetBinContent(i + 1);
      }
    }

    // filling the efficiency
    setEfficiency(mFractionITSTPCmatch[i], mPtNum[i], mPtDen[i]);
    setEfficiency(mFractionITSTPCmatch_noEta0[i], mPtNum_noEta0[i], mPtDen_noEta0[i]);
    setEfficiency(mFractionITSTPCmatchPhi[i], mPhiNum[i], mPhiDen[i]);
    setEfficiency(mFractionITSTPCmatchEta[i], mEtaNum[i], mEtaDen[i]);
    setEfficiency(mFractionITSTPCmatchPhiVsPt[i], mPhiVsPtNum[i], mPhiVsPtDen[i], true);
    setEfficiency(mFractionITSTPCmatchEtaVsPt[i], mEtaVsPtNum[i], mEtaVsPtDen[i], true);
    setEfficiency(mFractionITSTPCmatch1OverPt[i], m1OverPtNum[i], m1OverPtDen[i]);
    if (mUseMC) {
      setEfficiency(mFractionITSTPCmatchPhysPrim[i], mPtPhysPrimNum[i], mPtPhysPrimDen[i]);
      setEfficiency(mFractionITSTPCmatchPhiPhysPrim[i], mPhiPhysPrimNum[i], mPhiPhysPrimDen[i]);
      setEfficiency(mFractionITSTPCmatchEtaPhysPrim[i], mEtaPhysPrimNum[i], mEtaPhysPrimDen[i]);
      setEfficiency(mFractionITSTPCmatchPhysPrim1OverPt[i], m1OverPtPhysPrimNum[i], m1OverPtPhysPrimDen[i]);
    }
  }
  /*
  mPtTPC->Scale(scaleFactTPC);
  mPt->Scale(scaleFactITSTPC);
  mPhiTPC->Scale(scaleFactTPC);
  mPhi->Scale(scaleFactITSTPC);
  if (mUseMC) {
    mPtTPCPhysPrim->Scale(scaleFactTPC);
    mPtPhysPrim->Scale(scaleFactITSTPC);
    mPhiTPCPhysPrim->Scale(scaleFactTPC);
    mPhiPhysPrim->Scale(scaleFactITSTPC);
  }
  mEta->Scale(scaleFactITSTPC);
  mChi2Matching->Scale(scaleFactITSTPC);
  mChi2Refit->Scale(scaleFactITSTPC);
  //mTimeResVsPt->Scale(scaleFactITSTPC); // if to few entries, one sees nothing after normalization --> let's not normalize
  */
}

//__________________________________________________________

void MatchITSTPCQC::setEfficiency(TEfficiency* eff, TH1* hnum, TH1* hden, bool is2D)
{
  if (!eff) {
    LOG(fatal) << "Cannot get TEfficiency object ";
  }
  if (!hnum) {
    LOG(fatal) << "Cannot get numerator histogram for TEfficiency object " << eff->GetName();
  }
  if (!hden) {
    LOG(fatal) << "Cannot get denominator histogram for TEfficiency object " << eff->GetName();
  }
  LOG(info) << "Setting efficiency " << eff->GetName() << " from " << hnum->GetName() << " and " << hden->GetName();

  // we need to force to replace the total histogram, otherwise it will compare it to the previous passed one, and it might get an error of inconsistency in the bin contents
  if constexpr (0) { // checking
    LOG(info) << "Num " << hnum->GetName() << " " << hnum->GetNbinsX() << " " << hnum->GetNbinsY();
    LOG(info) << "Den " << hden->GetName() << " " << hden->GetNbinsX() << " " << hden->GetNbinsY();
    for (int i = 1; i <= hden->GetNbinsX(); i++) {
      if (hden->GetBinContent(i) < hnum->GetBinContent(i)) {
        LOG(warning) << "bin " << i << " den: " << hden->GetBinContent(i) << " < num: " << hnum->GetBinContent(i) << " should be the opposite";
      }
    }
  }
  // we need to force to replace the total histogram, otherwise it will compare it to the previous passed one, and it might get an error of inconsistency in the bin contents
  if (!eff->SetTotalHistogram(*hden, "f")) {
    LOG(fatal) << "Something went wrong when defining the efficiency denominator " << eff->GetName() << " from " << hnum->GetName();
  }
  if (!eff->SetPassedHistogram(*hnum, "")) {
    LOG(fatal) << "Something went wrong when defining the efficiency numerator " << eff->GetName() << " from " << hnum->GetName();
  }
  if (is2D) {
    eff->SetTitle(Form("%s;%s;%s;%s", eff->GetTitle(), hnum->GetXaxis()->GetTitle(), hnum->GetYaxis()->GetTitle(), "Efficiency"));
  } else {
    eff->SetTitle(Form("%s;%s;%s", eff->GetTitle(), hnum->GetXaxis()->GetTitle(), "Efficiency"));
  }
}

//__________________________________________________________

void MatchITSTPCQC::getHistos(TObjArray& objar)
{

  for (int i = 0; i < matchType::SIZE; ++i) {
    objar.Add(mPtNum[i]);
    objar.Add(mPtDen[i]);
    objar.Add(mFractionITSTPCmatch[i]);

    objar.Add(mPtNum_noEta0[i]);
    objar.Add(mPtDen_noEta0[i]);
    objar.Add(mFractionITSTPCmatch_noEta0[i]);

    objar.Add(mPtPhysPrimNum[i]);
    objar.Add(mPtPhysPrimDen[i]);
    objar.Add(mFractionITSTPCmatchPhysPrim[i]);

    objar.Add(mPhiNum[i]);
    objar.Add(mPhiDen[i]);
    objar.Add(mFractionITSTPCmatchPhi[i]);

    objar.Add(mPhiPhysPrimNum[i]);
    objar.Add(mPhiPhysPrimDen[i]);
    objar.Add(mFractionITSTPCmatchPhiPhysPrim[i]);

    objar.Add(mPhiVsPtNum[i]);
    objar.Add(mPhiVsPtDen[i]);
    objar.Add(mFractionITSTPCmatchPhiVsPt[i]);

    objar.Add(mEtaNum[i]);
    objar.Add(mEtaDen[i]);
    objar.Add(mFractionITSTPCmatchEta[i]);

    objar.Add(mEtaPhysPrimNum[i]);
    objar.Add(mEtaPhysPrimDen[i]);
    objar.Add(mFractionITSTPCmatchEtaPhysPrim[i]);

    objar.Add(mEtaVsPtNum[i]);
    objar.Add(mEtaVsPtDen[i]);
    objar.Add(mFractionITSTPCmatchEtaVsPt[i]);

    objar.Add(m1OverPtNum[i]);
    objar.Add(m1OverPtDen[i]);
    objar.Add(mFractionITSTPCmatch1OverPt[i]);

    objar.Add(m1OverPtPhysPrimNum[i]);
    objar.Add(m1OverPtPhysPrimDen[i]);
    objar.Add(mFractionITSTPCmatchPhysPrim1OverPt[i]);
  }
  objar.Add(mChi2Matching);
  objar.Add(mChi2Refit);
  objar.Add(mTimeResVsPt);
  objar.Add(mResidualPt);
  objar.Add(mResidualPhi);
  objar.Add(mResidualEta);
  objar.Add(mDCAr);
}<|MERGE_RESOLUTION|>--- conflicted
+++ resolved
@@ -323,12 +323,9 @@
       auto idxTrkTpc = trk.getRefTPC().getIndex();
       if (isTPCTrackSelectedEntry[idxTrkTpc] == true) {
         auto lbl = mRecoCont.getTrackMCLabel({(unsigned int)(itrk), GID::Source::ITSTPC});
-<<<<<<< HEAD
-=======
         if (!lbl.isValid()) {
           continue;
         }
->>>>>>> 3dfca814
         if (mMapLabels[matchType::TPC].find(lbl) == mMapLabels[matchType::TPC].end()) {
           int source = lbl.getSourceID();
           int event = lbl.getEventID();
@@ -349,12 +346,9 @@
       auto idxTrkIts = trk.getRefITS().getIndex();
       if (isITSTrackSelectedEntry[idxTrkIts] == true) {
         auto lbl = mRecoCont.getTrackMCLabel({(unsigned int)(itrk), GID::Source::ITSTPC});
-<<<<<<< HEAD
-=======
         if (!lbl.isValid()) {
           continue;
         }
->>>>>>> 3dfca814
         if (mMapLabels[matchType::ITS].find(lbl) == mMapLabels[matchType::ITS].end()) {
           int source = lbl.getSourceID();
           int event = lbl.getEventID();
@@ -520,12 +514,9 @@
       auto const& trk = mTPCTracks[itrk];
       if (isTPCTrackSelectedEntry[itrk] == true) {
         auto lbl = mRecoCont.getTrackMCLabel({(unsigned int)(itrk), GID::Source::TPC});
-<<<<<<< HEAD
-=======
         if (!lbl.isValid()) {
           continue;
         }
->>>>>>> 3dfca814
         if (mMapLabels[matchType::TPC].find(lbl) != mMapLabels[matchType::TPC].end()) {
           // the track was already added to the denominator
           continue;
@@ -555,12 +546,9 @@
       auto const& trk = mITSTracks[itrk];
       if (isITSTrackSelectedEntry[itrk] == true) {
         auto lbl = mRecoCont.getTrackMCLabel({(unsigned int)(itrk), GID::Source::ITS});
-<<<<<<< HEAD
-=======
         if (!lbl.isValid()) {
           continue;
         }
->>>>>>> 3dfca814
         if (mMapLabels[matchType::ITS].find(lbl) != mMapLabels[matchType::ITS].end()) {
           // the track was already added to the denominator
           continue;

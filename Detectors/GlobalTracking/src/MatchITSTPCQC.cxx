--- conflicted
+++ resolved
@@ -174,12 +174,8 @@
   // cache selection for TPC tracks
   std::vector<bool> isTPCTrackSelectedEntry(mTPCTracks.size(), false);
   TrackCuts cuts;
-<<<<<<< HEAD
   for (auto itrk = 0; itrk < mTPCTracks.size(); ++itrk) {
-=======
-
   for (size_t itrk = 0; itrk < mTPCTracks.size(); ++itrk) {
->>>>>>> 39dbf613
     auto const& trkTpc = mTPCTracks[itrk];
     // if (selectTrack(trkTpc)) {
     //   isTPCTrackSelectedEntry[itrk] = true;

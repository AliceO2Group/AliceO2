--- conflicted
+++ resolved
@@ -47,10 +47,7 @@
     delete mPtPhysPrimNum[i];
     delete mPtPhysPrimDen[i];
     delete mFractionITSTPCmatchPhysPrim[i];
-<<<<<<< HEAD
-=======
-
->>>>>>> 736f443f
+
     // Phi
     delete mPhiNum[i];
     delete mPhiDen[i];
@@ -61,10 +58,7 @@
     delete mPhiVsPtNum[i];
     delete mPhiVsPtDen[i];
     delete mFractionITSTPCmatchPhiVsPt[i];
-<<<<<<< HEAD
-=======
-
->>>>>>> 736f443f
+
     // Eta
     delete mEtaNum[i];
     delete mEtaDen[i];
@@ -75,8 +69,6 @@
     delete mEtaVsPtNum[i];
     delete mEtaVsPtDen[i];
     delete mFractionITSTPCmatchEtaVsPt[i];
-<<<<<<< HEAD
-=======
 
     if (mUseTrkPID) { // Vs Tracking PID hypothesis
       for (int j = 0; j < o2::track::PID::NIDs; ++j) {
@@ -95,7 +87,6 @@
       }
     }
 
->>>>>>> 736f443f
     // 1/Pt
     delete m1OverPtNum[i];
     delete m1OverPtDen[i];
@@ -128,10 +119,7 @@
     mPtDen_noEta0[i]->Reset();
     mPtPhysPrimNum[i]->Reset();
     mPtPhysPrimDen[i]->Reset();
-<<<<<<< HEAD
-=======
-
->>>>>>> 736f443f
+
     // Phi
     mPhiNum[i]->Reset();
     mPhiDen[i]->Reset();
@@ -139,10 +127,7 @@
     mPhiPhysPrimDen[i]->Reset();
     mPhiVsPtNum[i]->Reset();
     mPhiVsPtDen[i]->Reset();
-<<<<<<< HEAD
-=======
-
->>>>>>> 736f443f
+
     // Eta
     mEtaNum[i]->Reset();
     mEtaDen[i]->Reset();
@@ -150,8 +135,6 @@
     mEtaPhysPrimDen[i]->Reset();
     mEtaVsPtNum[i]->Reset();
     mEtaVsPtDen[i]->Reset();
-<<<<<<< HEAD
-=======
 
     if (mUseTrkPID) { // Vs Tracking PID hypothesis
       for (int j = 0; j < o2::track::PID::NIDs; ++j) {
@@ -166,7 +149,6 @@
         mEtaDenVsTrkPID[i][j]->Reset();
       }
     }
->>>>>>> 736f443f
     // 1/Pt
     m1OverPtNum[i]->Reset();
     m1OverPtDen[i]->Reset();
@@ -212,8 +194,6 @@
     mEtaVsPtNum[i] = new TH2F(Form("mEtaVsPtNum_%s", title[i].c_str()), Form("Eta vs Pt distribution of ITSTPC matched tracks, wrt %s tracks; #it{p}_{T} [GeV#it{c}]; #it{p}_{T} [GeV#it{c}]; Eta", title[i].c_str()), 100, 0.f, 20.f, 100, -2.f, 2.f);
     mEtaVsPtDen[i] = new TH2F(Form("mEtaVsPtDen_%s", title[i].c_str()), Form("Eta vs Pt distribution of %s tracks; #it{p}_{T} [GeV#it{c}]; #it{p}_{T} [GeV#it{c}]; Eta", title[i].c_str()), 100, 0.f, 20.f, 100, -2.f, 2.f);
     mFractionITSTPCmatchEtaVsPt[i] = new TEfficiency(Form("mFractionITSTPCmatchEtaVsPt_%s", title[i].c_str()), Form("Fraction of ITSTPC matched tracks, wrt %s tracks, Eta vs Pt; #it{p}_{T} [GeV#it{c}]; Eta; Eff", title[i].c_str()), 100, 0.f, 20.f, 100, -2.f, 2.f);
-<<<<<<< HEAD
-=======
     if (mUseTrkPID) { // Vs Tracking PID hypothesis
       for (int j = 0; j < o2::track::PID::NIDs; ++j) {
         // Pt
@@ -231,7 +211,6 @@
       }
     }
 
->>>>>>> 736f443f
     // 1/pt
     m1OverPtNum[i] = new TH1D(Form("m1OverPtNum_%s", title[i].c_str()), Form("1/Pt distribution of matched tracks, wrt %s tracks %s; 1/Pt [c/GeV]; dNdPt", title[i].c_str(), etaSel[i].c_str()), 100, -20.f, 20.f);
     m1OverPtDen[i] = new TH1D(Form("m1OverPtDen_%s", title[i].c_str()), Form("1/Pt distribution of %s tracks %s; 1/Pt [c/GeV]; dNdPt", title[i].c_str(), etaSel[i].c_str()), 100, -20.f, 20.f);
@@ -276,36 +255,23 @@
     mFractionITSTPCmatchPhysPrim1OverPt[i] = new TEfficiency(Form("mFractionITSTPCmatchPhysPrim1OverPt_%s", title[i].c_str()), Form("Fraction of ITSTPC matched tracks vs 1/Pt (physical primary), wrt %s tracks %s; 1/Pt [c/GeV]; Eff", title[i].c_str(), etaSel[i].c_str()), 100, -20.f, 20.f);
 
     // some extra settings
-<<<<<<< HEAD
-=======
     // Pt
->>>>>>> 736f443f
     mPtNum[i]->Sumw2();
     mPtDen[i]->Sumw2();
     mPtNum_noEta0[i]->Sumw2();
     mPtDen_noEta0[i]->Sumw2();
-<<<<<<< HEAD
-=======
     mPtPhysPrimNum[i]->Sumw2();
     mPtPhysPrimDen[i]->Sumw2();
 
     // Phi
->>>>>>> 736f443f
     mPhiNum[i]->Sumw2();
     mPhiDen[i]->Sumw2();
     mPhiVsPtNum[i]->Sumw2();
     mPhiVsPtDen[i]->Sumw2();
-<<<<<<< HEAD
-    mPtPhysPrimNum[i]->Sumw2();
-    mPtPhysPrimDen[i]->Sumw2();
     mPhiPhysPrimNum[i]->Sumw2();
     mPhiPhysPrimDen[i]->Sumw2();
-=======
-    mPhiPhysPrimNum[i]->Sumw2();
-    mPhiPhysPrimDen[i]->Sumw2();
 
     // Eta
->>>>>>> 736f443f
     mEtaNum[i]->Sumw2();
     mEtaDen[i]->Sumw2();
     mEtaPhysPrimNum[i]->Sumw2();
@@ -313,8 +279,6 @@
     mEtaVsPtNum[i]->Sumw2();
     mEtaVsPtDen[i]->Sumw2();
 
-<<<<<<< HEAD
-=======
     if (mUseTrkPID) { // Vs Tracking PID hypothesis
       for (int j = 0; j < o2::track::PID::NIDs; ++j) {
         // Pt
@@ -329,7 +293,6 @@
       }
     }
 
->>>>>>> 736f443f
     m1OverPtNum[i]->Sumw2();
     m1OverPtDen[i]->Sumw2();
     m1OverPtPhysPrimNum[i]->Sumw2();
@@ -438,11 +401,8 @@
     auto const& trkIts = mITSTracks[itrk];
     o2::dataformats::GlobalTrackID id(itrk, GID::ITS);
     if (cuts.isSelected(id, mRecoCont)) {
-<<<<<<< HEAD
-=======
       // NB: same cuts for numerator and denominator tracks of ITS-TPC matching
       // To change cuts only for numerator, something like o2::dataformats::GlobalTrackID id(itrk, GID::ITSTPC) is necessary
->>>>>>> 736f443f
       isITSTrackSelectedEntry[itrk] = true;
     }
   }
@@ -457,12 +417,9 @@
       auto idxTrkTpc = trk.getRefTPC().getIndex();
       if (isTPCTrackSelectedEntry[idxTrkTpc] == true) {
         auto lbl = mRecoCont.getTrackMCLabel({(unsigned int)(itrk), GID::Source::ITSTPC});
-<<<<<<< HEAD
-=======
         if (!lbl.isValid()) {
           continue;
         }
->>>>>>> 736f443f
         if (mMapLabels[matchType::TPC].find(lbl) == mMapLabels[matchType::TPC].end()) {
           int source = lbl.getSourceID();
           int event = lbl.getEventID();
@@ -483,12 +440,9 @@
       auto idxTrkIts = trk.getRefITS().getIndex();
       if (isITSTrackSelectedEntry[idxTrkIts] == true) {
         auto lbl = mRecoCont.getTrackMCLabel({(unsigned int)(itrk), GID::Source::ITSTPC});
-<<<<<<< HEAD
-=======
         if (!lbl.isValid()) {
           continue;
         }
->>>>>>> 736f443f
         if (mMapLabels[matchType::ITS].find(lbl) == mMapLabels[matchType::ITS].end()) {
           int source = lbl.getSourceID();
           int event = lbl.getEventID();
@@ -540,8 +494,6 @@
           mPhiDen[i]->Fill(trkDen.getPhi());
           mPhiVsPtDen[i]->Fill(trkDen.getPt(), trkDen.getPhi());
           m1OverPtDen[i]->Fill(trkDen.getSign() * trkDen.getPtInv());
-<<<<<<< HEAD
-=======
           if (mUseTrkPID) { // Vs Tracking PID hypothesis
             mPtNumVsTrkPID[i][trkDen.getPID()]->Fill(trkDen.getPt());
             mPhiNumVsTrkPID[i][trkDen.getPID()]->Fill(trkDen.getPhi());
@@ -549,21 +501,17 @@
             mPtDenVsTrkPID[i][trkDen.getPID()]->Fill(trkDen.getPt());
             mPhiDenVsTrkPID[i][trkDen.getPID()]->Fill(trkDen.getPhi());
           }
->>>>>>> 736f443f
         }
         mEtaNum[i]->Fill(trkDen.getEta());
         mEtaVsPtNum[i]->Fill(trkDen.getPt(), trkDen.getEta());
         // we fill also the denominator
         mEtaDen[i]->Fill(trkDen.getEta());
         mEtaVsPtDen[i]->Fill(trkDen.getPt(), trkDen.getEta());
-<<<<<<< HEAD
-=======
         if (mUseTrkPID) { // Vs Tracking PID hypothesis
           mEtaNumVsTrkPID[i][trkDen.getPID()]->Fill(trkDen.getEta());
           // we fill also the denominator
           mEtaDenVsTrkPID[i][trkDen.getPID()]->Fill(trkDen.getEta());
         }
->>>>>>> 736f443f
         if (el.second.mIsPhysicalPrimary) {
           if (isEtaITSOk) {
             mPtPhysPrimNum[i]->Fill(trkDen.getPt());
@@ -634,23 +582,17 @@
               mPtNum_noEta0[i]->Fill(trkRef.getPt());
             }
             mPhiNum[i]->Fill(trkRef.getPhi());
-<<<<<<< HEAD
-=======
             if (mUseTrkPID) { // Vs Tracking PID hypothesis
               mPtNumVsTrkPID[i][trkRef.getPID()]->Fill(trkRef.getPt());
               mPhiNumVsTrkPID[i][trkRef.getPID()]->Fill(trkRef.getPhi());
             }
->>>>>>> 736f443f
             mPhiVsPtNum[i]->Fill(trkRef.getPt(), trkRef.getPhi());
             m1OverPtNum[i]->Fill(trkRef.getSign() * trkRef.getPtInv());
           }
           mEtaNum[i]->Fill(trkRef.getEta());
-<<<<<<< HEAD
-=======
           if (mUseTrkPID) { // Vs Tracking PID hypothesis
             mEtaNumVsTrkPID[i][trkRef.getPID()]->Fill(trkRef.getEta());
           }
->>>>>>> 736f443f
           mEtaVsPtNum[i]->Fill(trkRef.getPt(), trkRef.getEta());
         }
         if (i == matchType::TPC) {
@@ -685,12 +627,9 @@
       auto const& trk = mTPCTracks[itrk];
       if (isTPCTrackSelectedEntry[itrk] == true) {
         auto lbl = mRecoCont.getTrackMCLabel({(unsigned int)(itrk), GID::Source::TPC});
-<<<<<<< HEAD
-=======
         if (!lbl.isValid()) {
           continue;
         }
->>>>>>> 736f443f
         if (mMapLabels[matchType::TPC].find(lbl) != mMapLabels[matchType::TPC].end()) {
           // the track was already added to the denominator
           continue;
@@ -720,12 +659,9 @@
       auto const& trk = mITSTracks[itrk];
       if (isITSTrackSelectedEntry[itrk] == true) {
         auto lbl = mRecoCont.getTrackMCLabel({(unsigned int)(itrk), GID::Source::ITS});
-<<<<<<< HEAD
-=======
         if (!lbl.isValid()) {
           continue;
         }
->>>>>>> 736f443f
         if (mMapLabels[matchType::ITS].find(lbl) != mMapLabels[matchType::ITS].end()) {
           // the track was already added to the denominator
           continue;
@@ -905,8 +841,6 @@
     setEfficiency(mFractionITSTPCmatchPhiVsPt[i], mPhiVsPtNum[i], mPhiVsPtDen[i], true);
     setEfficiency(mFractionITSTPCmatchEtaVsPt[i], mEtaVsPtNum[i], mEtaVsPtDen[i], true);
     setEfficiency(mFractionITSTPCmatch1OverPt[i], m1OverPtNum[i], m1OverPtDen[i]);
-<<<<<<< HEAD
-=======
     if (mUseTrkPID) { // Vs Tracking PID hypothesis
       for (int j = 0; j < o2::track::PID::NIDs; ++j) {
         setEfficiency(mFractionITSTPCmatchPtVsTrkPID[i][j], mPtNumVsTrkPID[i][j], mPtDenVsTrkPID[i][j]);
@@ -914,7 +848,6 @@
         setEfficiency(mFractionITSTPCmatchEtaVsTrkPID[i][j], mEtaNumVsTrkPID[i][j], mEtaDenVsTrkPID[i][j]);
       }
     }
->>>>>>> 736f443f
     if (mUseMC) {
       setEfficiency(mFractionITSTPCmatchPhysPrim[i], mPtPhysPrimNum[i], mPtPhysPrimDen[i]);
       setEfficiency(mFractionITSTPCmatchPhiPhysPrim[i], mPhiPhysPrimNum[i], mPhiPhysPrimDen[i]);
@@ -1001,8 +934,6 @@
     objar.Add(mPhiDen[i]);
     objar.Add(mFractionITSTPCmatchPhi[i]);
 
-<<<<<<< HEAD
-=======
     if (mUseTrkPID) { // Vs Tracking PID hypothesis
       for (int j = 0; j < o2::track::PID::NIDs; ++j) {
         // Pt
@@ -1020,7 +951,6 @@
       }
     }
 
->>>>>>> 736f443f
     objar.Add(mPhiPhysPrimNum[i]);
     objar.Add(mPhiPhysPrimDen[i]);
     objar.Add(mFractionITSTPCmatchPhiPhysPrim[i]);

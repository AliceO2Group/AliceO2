// Copyright 2019-2020 CERN and copyright holders of ALICE O2.
// See https://alice-o2.web.cern.ch/copyright for details of the copyright holders.
// All rights not expressly granted are reserved.
//
// This software is distributed under the terms of the GNU General Public
// License v3 (GPL Version 3), copied verbatim in the file "COPYING".
//
// In applying this license CERN does not waive the privileges and immunities
// granted to it by virtue of its status as an Intergovernmental Organization
// or submit itself to any jurisdiction.

#include "GlobalTracking/MatchITSTPCQC.h"
#include "ReconstructionDataFormats/TrackTPCITS.h"
#include "DataFormatsTPC/TrackTPC.h"
#include "Framework/InputSpec.h"
#include "ReconstructionDataFormats/TrackParametrization.h"
#include "DetectorsBase/Propagator.h"
#include "DetectorsBase/GeometryManager.h"
#include "SimulationDataFormat/MCUtils.h"
#include <algorithm>
#include "TGraphAsymmErrors.h"
#include "GlobalTracking/TrackCuts.h"

using namespace o2::globaltracking;
using namespace o2::mcutils;
using MCTrack = o2::MCTrackT<float>;

MatchITSTPCQC::~MatchITSTPCQC()
{

  deleteHistograms();
}

//_______________________________________________________

void MatchITSTPCQC::deleteHistograms()
{

  delete mPtTPC;
  delete mFractionITSTPCmatch;
  delete mPt;
  delete mPhiTPC;
  delete mFractionITSTPCmatchPhi;
  delete mPhi;
  delete mPtTPCPhysPrim;
  delete mFractionITSTPCmatchPhysPrim;
  delete mPtPhysPrim;
  delete mPhiTPCPhysPrim;
  delete mFractionITSTPCmatchPhiPhysPrim;
  delete mPhiPhysPrim;
  delete mEta;
  delete mChi2Matching;
  delete mChi2Refit;
  delete mTimeResVsPt;
}

//__________________________________________________________

void MatchITSTPCQC::reset()
{
  mPt->Reset();
  mPtTPC->Reset();
  mPhi->Reset();
  mPhiTPC->Reset();
  mPtPhysPrim->Reset();
  mPtTPCPhysPrim->Reset();
  mPhiPhysPrim->Reset();
  mPhiTPCPhysPrim->Reset();
  mEta->Reset();
  mChi2Matching->Reset();
  mChi2Refit->Reset();
  mTimeResVsPt->Reset();
}

//__________________________________________________________
bool MatchITSTPCQC::init()
{

  mPtTPC = new TH1F("mPtTPC", "Pt distribution of TPC tracks; Pt [GeV/c]; dNdPt", 100, 0.f, 20.f);
  mFractionITSTPCmatch = new TEfficiency("mFractionITSTPCmatch", "Fraction of ITSTPC matched tracks vs Pt; Pt [GeV/c]; Eff", 100, 0.f, 20.f);
  mPt = new TH1F("mPt", "Pt distribution of matched tracks; Pt [GeV/c]; dNdPt", 100, 0.f, 20.f);
  mPhiTPC = new TH1F("mPhiTPC", "Phi distribution of TPC tracks; Phi [rad]; dNdPhi", 100, 0.f, 2 * TMath::Pi());
  mFractionITSTPCmatchPhi = new TEfficiency("mFractionITSTPCmatchPhi", "Fraction of ITSTPC matched tracks vs Phi; Phi [rad]; Eff", 100, 0.f, 2 * TMath::Pi());
  mPhi = new TH1F("mPhi", "Phi distribution of matched tracks; Phi [rad]; dNdPhi", 100, 0.f, 2 * TMath::Pi());
  // These will be empty in case of no MC info...
  mPhiTPCPhysPrim = new TH1F("mPhiTPCPhysPrim", "Phi distribution of TPC tracks (physical primary); Phi [rad]; dNdPhi", 100, 0.f, 2 * TMath::Pi());
  mFractionITSTPCmatchPhiPhysPrim = new TEfficiency("mFractionITSTPCmatchPhiPhysPrim", "Fraction of ITSTPC matched tracks vs Phi (physical primary); Phi [rad]; Eff", 100, 0.f, 2 * TMath::Pi());
  mPhiPhysPrim = new TH1F("mPhiPhysPrim", "Phi distribution of matched tracks (physical primary); Phi [rad]; dNdPhi", 100, 0.f, 2 * TMath::Pi());
  // ...till here
  mEta = new TH1F("mEta", "Eta distribution of matched tracks; Eta; dNdEta", 100, -2.f, 2.f);
  mChi2Matching = new TH1F("mChi2Matching", "Chi2 of matching; chi2", 100, 0, 30);
  mChi2Refit = new TH1F("mChi2Refit", "Chi2 of refit; chi2", 200, 0, 100);

  // log binning for pT
  const Int_t nbinsPt = 100;
  const Double_t xminPt = 0.01;
  const Double_t xmaxPt = 20;
  Double_t* xbinsPt = new Double_t[nbinsPt + 1];
  Double_t xlogminPt = TMath::Log10(xminPt);
  Double_t xlogmaxPt = TMath::Log10(xmaxPt);
  Double_t dlogxPt = (xlogmaxPt - xlogminPt) / nbinsPt;
  for (int i = 0; i <= nbinsPt; i++) {
    Double_t xlogPt = xlogminPt + i * dlogxPt;
    xbinsPt[i] = TMath::Exp(TMath::Log(10) * xlogPt);
  }
  mTimeResVsPt = new TH2F("mTimeResVsPt", "Time resolution vs Pt; Pt [GeV/c]; time res [us]", nbinsPt, xbinsPt, 100, 0.f, 2.f);
  mPtTPCPhysPrim = new TH1F("mPtTPPhysPrimC", "Pt distribution of TPC tracks (physical primary); Pt [GeV/c]; dNdPt", nbinsPt, xbinsPt);
  mFractionITSTPCmatchPhysPrim = new TEfficiency("mFractionITSTPCmatchPhysPrim", "Fraction of ITSTPC matched tracks vs Pt (physical primary); Pt [GeV/c]; Eff", nbinsPt, xbinsPt);
  mPtPhysPrim = new TH1F("mPtPhysPrim", "Pt distribution of matched tracks (physical primary); Pt [GeV/c]; dNdPt", nbinsPt, xbinsPt);

  mPtTPC->Sumw2();
  mPt->Sumw2();
  mPhiTPC->Sumw2();
  mPhi->Sumw2();
  mPtTPCPhysPrim->Sumw2();
  mPtPhysPrim->Sumw2();
  mPhiTPCPhysPrim->Sumw2();
  mPhiPhysPrim->Sumw2();

  mPtTPC->SetOption("logy");
  mPt->SetOption("logy");
  mEta->SetOption("logy");
  mChi2Matching->SetOption("logy");
  mChi2Refit->SetOption("logy");
  mTimeResVsPt->SetOption("colz logz logy logx");

  mPtTPC->GetYaxis()->SetTitleOffset(1.4);
  mPt->GetYaxis()->SetTitleOffset(1.4);
  mEta->GetYaxis()->SetTitleOffset(1.4);
  mChi2Matching->GetYaxis()->SetTitleOffset(1.4);
  mChi2Refit->GetYaxis()->SetTitleOffset(1.4);
  mTimeResVsPt->GetYaxis()->SetTitleOffset(1.4);

  o2::base::GeometryManager::loadGeometry(mGeomFileName);
  o2::base::Propagator::initFieldFromGRP(mGRPFileName);
  mBz = o2::base::Propagator::Instance()->getNominalBz();

  if (mUseMC) {
    mcReader.initFromDigitContext("collisioncontext.root");
  }

  return true;
}

//__________________________________________________________

void MatchITSTPCQC::initDataRequest()
{

  // initialize data request, if it was not already done

  mSrc &= mAllowedSources;

  if ((mSrc[GID::Source::ITSTPC] == 0 || mSrc[GID::Source::TPC] == 0)) {
    LOG(fatal) << "We cannot do ITSTPC QC, some sources are missing, check sources in " << mSrc;
  }

  mDataRequest = std::make_shared<o2::globaltracking::DataRequest>();
  mDataRequest->requestTracks(mSrc, mUseMC);
}

//__________________________________________________________

void MatchITSTPCQC::run(o2::framework::ProcessingContext& ctx)
{
  static int evCount = 0;
  mRecoCont.collectData(ctx, *mDataRequest.get());
  mTPCTracks = mRecoCont.getTPCTracks();
  mITSTPCTracks = mRecoCont.getTPCITSTracks();

  LOG(debug) << "****** Number of found ITSTPC tracks = " << mITSTPCTracks.size();
  LOG(debug) << "****** Number of found TPC    tracks = " << mTPCTracks.size();

  // cache selection for TPC tracks
  std::vector<bool> isTPCTrackSelectedEntry(mTPCTracks.size(), false);
<<<<<<< HEAD
  for (size_t itrk = 0; itrk < mTPCTracks.size(); ++itrk) {
=======
  TrackCuts cuts;
  for (auto itrk = 0; itrk < mTPCTracks.size(); ++itrk) {
>>>>>>> 5895d4cc
    auto const& trkTpc = mTPCTracks[itrk];
    // if (selectTrack(trkTpc)) {
    //   isTPCTrackSelectedEntry[itrk] = true;
    // }
    o2::dataformats::GlobalTrackID id(itrk, GID::TPC);
    if (cuts.isSelected(id, mRecoCont)) {
      isTPCTrackSelectedEntry[itrk] = true;
    }
  }

  // numerator + eta, chi2...
  if (mUseMC) {
    mMapLabels.clear();
    for (int itrk = 0; itrk < static_cast<int>(mITSTPCTracks.size()); ++itrk) {
      auto const& trk = mITSTPCTracks[itrk];
      auto idxTrkTpc = trk.getRefTPC().getIndex();
      if (isTPCTrackSelectedEntry[idxTrkTpc] == true) {
        auto lbl = mRecoCont.getTrackMCLabel({(unsigned int)(itrk), GID::Source::ITSTPC});
        if (mMapLabels.find(lbl) == mMapLabels.end()) {
          int source = lbl.getSourceID();
          int event = lbl.getEventID();
          const std::vector<o2::MCTrack>& pcontainer = mcReader.getTracks(source, event);
          const o2::MCTrack& p = pcontainer[lbl.getTrackID()];
          if (MCTrackNavigator::isPhysicalPrimary(p, pcontainer)) {
            mMapLabels.insert({lbl, {itrk, true}});
          } else {
            mMapLabels.insert({lbl, {itrk, false}});
          }
        } else {
          // winner (if more tracks have the same label) has the highest pt
          if (mITSTPCTracks[mMapLabels.at(lbl).mIdx].getPt() < trk.getPt()) {
            mMapLabels.at(lbl).mIdx = itrk;
          }
        }
      }
    }
    LOG(info) << "number of entries in map for nominator (without duplicates) = " << mMapLabels.size();
    // now we use only the tracks in the map to fill the histograms (--> tracks have passed the
    // track selection and there are no duplicated tracks wrt the same MC label)
    for (auto const& el : mMapLabels) {
      auto const& trk = mITSTPCTracks[el.second.mIdx];
      auto const& trkTpc = mTPCTracks[trk.getRefTPC()];
      mPt->Fill(trkTpc.getPt());
      mPhi->Fill(trkTpc.getPhi());
      // we fill also the denominator
      mPtTPC->Fill(trkTpc.getPt());
      mPhiTPC->Fill(trkTpc.getPhi());
      if (el.second.mIsPhysicalPrimary) {
        mPtPhysPrim->Fill(trkTpc.getPt());
        mPhiPhysPrim->Fill(trkTpc.getPhi());
        // we fill also the denominator
        mPtTPCPhysPrim->Fill(trkTpc.getPt());
        mPhiTPCPhysPrim->Fill(trkTpc.getPhi());
      }
      ++mNITSTPCSelectedTracks;
    }
  }

  for (auto const& trk : mITSTPCTracks) {
    if (trk.getRefTPC().getIndex() >= mTPCTracks.size()) {
      LOG(fatal) << "******************** ATTENTION! idx = " << trk.getRefTPC().getIndex() << ", size of container = " << mTPCTracks.size() << " in TF " << evCount;
      continue;
    }
    auto const& trkTpc = mTPCTracks[trk.getRefTPC()];
    auto idxTrkTpc = trk.getRefTPC().getIndex();
    if (isTPCTrackSelectedEntry[idxTrkTpc] == true) {
      if (!mUseMC) {
        mPt->Fill(trkTpc.getPt());
        mPhi->Fill(trkTpc.getPhi());
      }
      mEta->Fill(trkTpc.getEta());
      mChi2Matching->Fill(trk.getChi2Match());
      mChi2Refit->Fill(trk.getChi2Refit());
      mTimeResVsPt->Fill(trkTpc.getPt(), trk.getTimeMUS().getTimeStampError());
      LOG(debug) << "*** chi2Matching = " << trk.getChi2Match() << ", chi2refit = " << trk.getChi2Refit() << ", timeResolution = " << trk.getTimeMUS().getTimeStampError();
      ++mNITSTPCSelectedTracks;
    }
  }

  // now filling the denominator for the efficiency calculation
  if (mUseMC) {
    mMapTPCLabels.clear();
    // filling the map where we store for each MC label, the track id of the reconstructed
    // track with the highest number of TPC clusters
    for (int itrk = 0; itrk < static_cast<int>(mTPCTracks.size()); ++itrk) {
      auto const& trk = mTPCTracks[itrk];
      if (isTPCTrackSelectedEntry[itrk] == true) {
        auto lbl = mRecoCont.getTrackMCLabel({(unsigned int)(itrk), GID::Source::TPC});
        if (mMapLabels.find(lbl) != mMapLabels.end()) {
          // the track was already added to the denominator
          continue;
        }
        if (mMapTPCLabels.find(lbl) == mMapTPCLabels.end()) {
          int source = lbl.getSourceID();
          int event = lbl.getEventID();
          const std::vector<o2::MCTrack>& pcontainer = mcReader.getTracks(source, event);
          const o2::MCTrack& p = pcontainer[lbl.getTrackID()];
          if (MCTrackNavigator::isPhysicalPrimary(p, pcontainer)) {
            mMapTPCLabels.insert({lbl, {itrk, true}});
          } else {
            mMapTPCLabels.insert({lbl, {itrk, false}});
          }
        } else {
          // winner (if more tracks have the same label) has the highest number of TPC clusters
          if (mTPCTracks[mMapTPCLabels.at(lbl).mIdx].getNClusters() < trk.getNClusters()) {
            mMapTPCLabels.at(lbl).mIdx = itrk;
          }
        }
      }
    }
    LOG(info) << "number of entries in map for denominator (without duplicates) = " << mMapTPCLabels.size() + mMapLabels.size();
    // now we use only the tracks in the map to fill the histograms (--> tracks have passed the
    // track selection and there are no duplicated tracks wrt the same MC label)
    for (auto const& el : mMapTPCLabels) {
      auto const& trk = mTPCTracks[el.second.mIdx];
      mPtTPC->Fill(trk.getPt());
      mPhiTPC->Fill(trk.getPhi());
      if (el.second.mIsPhysicalPrimary) {
        mPtTPCPhysPrim->Fill(trk.getPt());
        mPhiTPCPhysPrim->Fill(trk.getPhi());
      }
      ++mNTPCSelectedTracks;
    }
  } else {
    // if we are in data, we loop over all tracks (no check on the label)
    for (size_t itrk = 0; itrk < mTPCTracks.size(); ++itrk) {
      auto const& trk = mTPCTracks[itrk];
      if (isTPCTrackSelectedEntry[itrk] == true) {
        mPtTPC->Fill(trk.getPt());
        mPhiTPC->Fill(trk.getPhi());
        ++mNTPCSelectedTracks;
      }
    }
  }
  evCount++;
}

//__________________________________________________________

bool MatchITSTPCQC::selectTrack(o2::tpc::TrackTPC const& track)
{

  if (track.getPt() < mPtCut) {
    return false;
  }
  if (std::abs(track.getEta()) > mEtaCut) {
    return false;
  }
  if (track.getNClusters() < mNTPCClustersCut) {
    return false;
  }

  math_utils::Point3D<float> v{};
  std::array<float, 2> dca;
  if (!(const_cast<o2::tpc::TrackTPC&>(track).propagateParamToDCA(v, mBz, &dca, mDCACut)) || std::abs(dca[0]) > mDCACutY) {
    return false;
  }

  return true;
}

//__________________________________________________________

void MatchITSTPCQC::finalize()
{

  // first we use denominators and nominators to set the TEfficiency; later they are scaled

  for (int i = 0; i < mPtTPC->GetNbinsX(); ++i) {
    if (mPtTPC->GetBinContent(i + 1) < mPt->GetBinContent(i + 1)) {
      LOG(error) << "bin " << i + 1 << ": mPtTPC[i] = " << mPtTPC->GetBinContent(i + 1) << ", mPt[i] = " << mPt->GetBinContent(i + 1);
    }
  }
  for (int i = 0; i < mPhiTPC->GetNbinsX(); ++i) {
    if (mPhiTPC->GetBinContent(i + 1) < mPhi->GetBinContent(i + 1)) {
      LOG(error) << "bin " << i + 1 << ": mPhiTPC[i] = " << mPhiTPC->GetBinContent(i + 1) << ", mPhi[i] = " << mPhi->GetBinContent(i + 1);
    }
  }

  // we need to force to replace the total histogram, otherwise it will compare it to the previous passed one, and it might get an error of inconsistency in the bin contents
  if (!mFractionITSTPCmatch->SetTotalHistogram(*mPtTPC, "f") ||
      !mFractionITSTPCmatch->SetPassedHistogram(*mPt, "")) {
    LOG(fatal) << "Something went wrong when defining the efficiency histograms vs Pt!";
  }
  if (!mFractionITSTPCmatchPhi->SetTotalHistogram(*mPhiTPC, "f") ||
      !mFractionITSTPCmatchPhi->SetPassedHistogram(*mPhi, "")) {
    LOG(fatal) << "Something went wrong when defining the efficiency histograms vs Phi!";
  }

  if (mUseMC) {
    if (!mFractionITSTPCmatchPhysPrim->SetTotalHistogram(*mPtTPCPhysPrim, "f") ||
        !mFractionITSTPCmatchPhysPrim->SetPassedHistogram(*mPtPhysPrim, "")) {
      LOG(fatal) << "Something went wrong when defining the efficiency histograms vs Pt (PhysPrim)!";
    }
    if (!mFractionITSTPCmatchPhiPhysPrim->SetTotalHistogram(*mPhiTPCPhysPrim, "f") ||
        !mFractionITSTPCmatchPhiPhysPrim->SetPassedHistogram(*mPhiPhysPrim, "")) {
      LOG(fatal) << "Something went wrong when defining the efficiency histograms vs Phi (PhysPrim)!";
    }
  }

  /*
  mPtTPC->Scale(scaleFactTPC);
  mPt->Scale(scaleFactITSTPC);
  mPhiTPC->Scale(scaleFactTPC);
  mPhi->Scale(scaleFactITSTPC);
  if (mUseMC) {
    mPtTPCPhysPrim->Scale(scaleFactTPC);
    mPtPhysPrim->Scale(scaleFactITSTPC);
    mPhiTPCPhysPrim->Scale(scaleFactTPC);
    mPhiPhysPrim->Scale(scaleFactITSTPC);
  }
  mEta->Scale(scaleFactITSTPC);
  mChi2Matching->Scale(scaleFactITSTPC);
  mChi2Refit->Scale(scaleFactITSTPC);
  //mTimeResVsPt->Scale(scaleFactITSTPC); // if to few entries, one sees nothing after normalization --> let's not normalize
  */
}

//__________________________________________________________

void MatchITSTPCQC::getHistos(TObjArray& objar)
{

  objar.Add(mPtTPC);
  objar.Add(mFractionITSTPCmatch);
  objar.Add(mPt);
  objar.Add(mPhiTPC);
  objar.Add(mFractionITSTPCmatchPhi);
  objar.Add(mPhi);
  objar.Add(mPtTPCPhysPrim);
  objar.Add(mFractionITSTPCmatchPhysPrim);
  objar.Add(mPtPhysPrim);
  objar.Add(mPhiTPCPhysPrim);
  objar.Add(mFractionITSTPCmatchPhiPhysPrim);
  objar.Add(mPhiPhysPrim);
  objar.Add(mEta);
  objar.Add(mChi2Matching);
  objar.Add(mChi2Refit);
  objar.Add(mTimeResVsPt);
}<|MERGE_RESOLUTION|>--- conflicted
+++ resolved
@@ -173,12 +173,9 @@
 
   // cache selection for TPC tracks
   std::vector<bool> isTPCTrackSelectedEntry(mTPCTracks.size(), false);
-<<<<<<< HEAD
+
+  TrackCuts cuts;
   for (size_t itrk = 0; itrk < mTPCTracks.size(); ++itrk) {
-=======
-  TrackCuts cuts;
-  for (auto itrk = 0; itrk < mTPCTracks.size(); ++itrk) {
->>>>>>> 5895d4cc
     auto const& trkTpc = mTPCTracks[itrk];
     // if (selectTrack(trkTpc)) {
     //   isTPCTrackSelectedEntry[itrk] = true;

--- conflicted
+++ resolved
@@ -168,11 +168,8 @@
 
   // Loop over hits
   for (const auto& hit : hits) {
-<<<<<<< HEAD
     bool isDigit = false;
-=======
     const int qTotal = hit.GetCharge();
->>>>>>> 49b26d2d
     pos[0] = hit.GetX();
     pos[1] = hit.GetY();
     pos[2] = hit.GetZ();

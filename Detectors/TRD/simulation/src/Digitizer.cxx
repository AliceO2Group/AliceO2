// Copyright CERN and copyright holders of ALICE O2. This software is
// distributed under the terms of the GNU General Public License v3 (GPL
// Version 3), copied verbatim in the file "COPYING".
//
// See http://alice-o2.web.cern.ch/license for full licensing information.
//
// In applying this license CERN does not waive the privileges and immunities
// granted to it by virtue of its status as an Intergovernmental Organization
// or submit itself to any jurisdiction.

#include <TGeoManager.h>
#include <TRandom.h>

#include "FairLogger.h"
#include "DetectorsBase/GeometryManager.h"

#include "TRDBase/TRDGeometry.h"
#include "TRDBase/TRDSimParam.h"
#include "TRDBase/TRDPadPlane.h"
#include "TRDBase/PadResponse.h"

#include "TRDBase/DigitIndex.h"

#include "TRDSimulation/Digitizer.h"

using namespace o2::trd;

Digitizer::Digitizer()
{
  // Check if you need more initialization
  o2::base::GeometryManager::loadGeometry();
  mGeo = new TRDGeometry();
  mGeo->createClusterMatrixArray(); // Requiered for chamberInGeometry()

  mPRF = new PadResponse();

  // get the Instance of simulation and common parameters
  mSimParam = TRDSimParam::Instance();
  mCommonParam = TRDCommonParam::Instance();
  // mCalib = TRDCalibDB::Instace(); // PLEASE FIX ME when CCDB is ready
  if (!mSimParam) {
    LOG(FATAL) << "TRD Simulation Parameters not available";
  }
  if (!mCommonParam) {
    LOG(FATAL) << "TRD Common Parameters not available";
  } else {
    if (!mCommonParam->cacheMagField()) {
      LOG(FATAL) << "TRD Common Parameters does not have magnetic field available";
    }
  }
  // if (!mCalib) { // PLEASE FIX ME when CCDB is ready
  //   LOG(FATAL) << "TRD mCalib database not available";
  // }
  mSDigits = false;
}

void Digitizer::process(std::vector<HitType> const& hits, DigitContainer_t& digits, DigitIndexContainer_t& digit_index)
{
  // (WIP) Implementation for digitization

  // Check if Geometry and if CCDB are available as they will be requiered
  // const int nTimeBins = mCalib->GetNumberOfTimeBinsDCS(); PLEASE FIX ME when CCDB is ready

  DigitMapContainer_t signalCont;

  // Loop over all TRD detectors
  // Get the a hit container for all the hits in a given detector then call convertHits for a given detector (0 - 539)
  int totalNumberOfProcessedHits = 0;
<<<<<<< HEAD
=======
  // LOG(INFO) << "Start of processing " << hits.size() << " hits";

  std::array<std::vector<HitType>, kNdet> hitsPerDetector;
  getHitContainerPerDetector(hits, hitsPerDetector);

>>>>>>> 57070bca
  for (int det = 0; det < kNdet; ++det) {
    // Loop over all TRD detectors

    // Jump to the next detector if the detector is
    // switched off, not installed, etc
    /*      
    if (mCalib->IsChamberNoData(det)) { // PLEASE FIX ME when CCDB is ready
      continue;
    } */
    if (!mGeo->chamberInGeometry(det)) {
      continue;
    }

    // Go to the next detector if there are no hits
    if (hitsPerDetector[det].size() == 0) {
      continue;
    }
<<<<<<< HEAD
    
    totalNumberOfProcessedHits += mHitContainer.size();
    if (!convertHits(det, mHitContainer, signalCont)) {
      LOG(WARNING) << "TRD converstion of hits failed for detector " << det;
      /*
       Maybe we should add a warning value in signals and signal_index to keep track of these
      */
=======

    totalNumberOfProcessedHits += mHitContainer.size();
    TRDArraySignal signals;
    if (!convertHits(det, hitsPerDetector[det], signals)) {
      LOG(WARNING) << "TRD conversion of hits failed for detector " << det;
      signals.reset(); // make sure you have nothing
>>>>>>> 57070bca
    }
  }

  // Finalize
  Digit::convertMapToVectors(signalCont, digits, digit_index);
}

void Digitizer::getHitContainerPerDetector(const std::vector<HitType>& hits, std::array<std::vector<HitType>, kNdet>& hitsPerDetector)
{
  //
  // Fill an array of size kNdet (540)
  // The i-element of the array contains the hit collection for the i-detector
  // To be called once, before doing the loop over all detectors and process the hits
  //
  for (const auto& hit : hits) {
    hitsPerDetector[hit.GetDetectorID()].push_back(hit);
  }
}

bool Digitizer::convertHits(const int det, const std::vector<HitType>& hits, DigitMapContainer_t& signalCont)
{
  //
  // Convert the detector-wise sorted hits to detector signals
  //
  const int kNpad = mSimParam->getNumberOfPadsInPadResponse(); // Number of pads included in the pad response
  const float kAmWidth = TRDGeometry::amThick();               // Width of the amplification region
  const float kDrWidth = TRDGeometry::drThick();               // Width of the drift retion
  const float kDrMin = -0.5 * kAmWidth;                        // Drift + Amplification region
  const float kDrMax = kDrWidth + 0.5 * kAmWidth;              // Drift + Amplification region

  int timeBinTRFend = 0;

  double pos[3];
  double loc[3];
  double padSignal[kNpad];
  double signalOld[kNpad];

  // Get the detector wise mCalib objects
  // const TRDCalDet* calVdriftDet = mCalib->GetVdriftDet();    PLEASE FIX ME when CCDB is ready
  // const TRDCalDet* calT0Det = mCalib->GetT0Det();            PLEASE FIX ME when CCDB is ready
  // const TRDCalDet* calExBDet = mCalib->GetExBDet();          PLEASE FIX ME when CCDB is ready

  // FIX ME: Default values until I have implemented the mCalib objects
  //
  // See Table 8 (Nuclear Inst. and Methods in Physics Research, A 881 (2018) 88-127)
  // Defaults values  from OCDB (AliRoot DrawTrending macro - Thanks to Y. Pachmayer)
  // For 5 TeV pp - 27 runs from LHC15n
  //
  float calVdriftDetValue = 1.48; // cm/microsecond         // calVdriftDet->GetValue(det); PLEASE FIX ME when CCDB is ready
  float calT0DetValue = -1.38;    // microseconds           // calT0Det->GetValue(det);     PLEASE FIX ME when CCDB is ready
  double calExBDetValue = 0.16;   // T * V/cm (check units) // calExBDet->GetValue(det);    PLEASE FIX ME when CCDB is ready

  // TRDCalROC* calVdriftROC = mCalib->GetVdriftROC(det); PLEASE FIX ME when CCDB is ready
  // TRDCalROC* calT0ROC = mCalib->GetT0ROC(det);         PLEASE FIX ME when CCDB is ready

  if (mSimParam->TRFOn()) {
    timeBinTRFend = ((int)(mSimParam->GetTRFhi() * mCommonParam->GetSamplingFrequency())) - 1;
  }

  const int nTimeTotal = kTimeBins; // PLEASE FIX ME when CCDB is ready
  const float samplingRate = mCommonParam->GetSamplingFrequency();
  const float elAttachProp = mSimParam->GetElAttachProp() / 100;

  const TRDPadPlane* padPlane = mGeo->getPadPlane(det);
  const int layer = mGeo->getLayer(det);
  const float rowEndROC = padPlane->getRowEndROC();
  const float row0 = padPlane->getRow0ROC();
  const int nRowMax = padPlane->getNrows();
  const int nColMax = padPlane->getNcols();

  // Loop over hits
  for (const auto& hit : hits) {
    pos[0] = hit.GetX();
    pos[1] = hit.GetY();
    pos[2] = hit.GetZ();
    gGeoManager->SetCurrentPoint(pos);
    gGeoManager->FindNode();
    // Go to the local coordinate system
    // loc [0] -  col direction in amplification or drift volume
    // loc [1] -  row direction in amplification or drift volume
    // loc [2] -  time direction in amplification or drift volume
    gGeoManager->MasterToLocal(pos, loc);

    const int qTotal = hit.GetCharge();

    const int inDrift = std::strstr(gGeoManager->GetPath(), "/UK") ? 0 : 1;
    if (inDrift) {
      loc[2] = loc[2] - kDrWidth / 2 - kAmWidth / 2;
    }

    const double driftLength = -1 * loc[2]; // The drift length in cm without diffusion

    // Patch to take care of TR photons that are absorbed
    // outside the chamber volume. A real fix would actually need
    // a more clever implementation of the TR hit generation
    if (qTotal < 0) {
      if ((loc[1] < rowEndROC) ||
          (loc[1] > row0)) {
        continue;
      }
      if ((driftLength < kDrMin) ||
          (driftLength > kDrMax)) {
        continue;
      }
    }

    int rowE = padPlane->getPadRowNumberROC(loc[1]);
    if (rowE < 0) {
      continue;
    }

    double rowOffset = padPlane->getPadRowOffsetROC(rowE, loc[1]);
    double offsetTilt = padPlane->getTiltOffset(rowOffset);
    int colE = padPlane->getPadColNumber(loc[0] + offsetTilt);
    if (colE < 0) {
      continue;
    }

    // FIX ME: Commented out what is still not yet implemented
    double absDriftLength = abs(driftLength); // Normalized drift length
    if (mCommonParam->ExBOn()) {
      absDriftLength /= TMath::Sqrt(1 / (1 + calExBDetValue * calExBDetValue));
    }
    // double driftVelocity = calVdriftDetValue * calVdriftROC->GetValue(colE, rowE); PLEASE FIX ME when CCDB is ready
    double driftVelocity = 2.13; // Defaults values  from OCDB (AliRoot DrawTrending macro) for 5 TeV pp - 27 runs from LHC15n

    // Loop over all created electrons
    const int nElectrons = abs(qTotal);
    for (int el = 0; el < nElectrons; ++el) {
      /*
      Now the real local coordinate system of the ROC
      column direction: locC
      row direction:    locR
      time direction:   locT
      locR and locC are identical to the coordinates of the corresponding
      volumina of the drift or amplification region.
      locT is defined relative to the wire plane (i.e. middle of amplification
      region), meaning locT = 0, and is negative for hits coming from the
      drift region.
      */
      double locC = loc[0];
      double locR = loc[1];
      double locT = loc[2];

      // Electron attachment
      if (mSimParam->ElAttachOn()) {
        if (gRandom->Rndm() < absDriftLength * elAttachProp) {
          continue;
        }
      }
      // Apply diffusion smearing
      if (mSimParam->DiffusionOn()) {
        if (!diffusion(driftVelocity, absDriftLength, calExBDetValue, locR, locC, locT)) {
          continue;
        }
      }
      // Apply E x B effects
      if (mCommonParam->ExBOn()) {
        locC = locC + calExBDetValue * driftLength;
      }
      // The electron position after diffusion and ExB in pad coordinates.
      rowE = padPlane->getPadRowNumberROC(locR);
      if (rowE < 1) {
        continue;
      }
      rowOffset = padPlane->getPadRowOffsetROC(rowE, locR);
      // The pad column (rphi-direction)
      offsetTilt = padPlane->getTiltOffset(rowOffset);
      colE = padPlane->getPadColNumber(locC + offsetTilt);
      if (colE < 0) {
        continue;
      }
      const double colOffset = padPlane->getPadColOffset(colE, locC + offsetTilt);
      // Retrieve drift velocity becuase col and row may have changed
      // driftVelocity = calVdriftDetValue* calVdriftROC->GetValue(colE, rowE);  PLEASE FIX ME when CCDB is ready
      driftVelocity = 2.13; // Defaults values  from OCDB (AliRoot DrawTrending macro) for 5 TeV pp - 27 runs from LHC15n
      // float t0 = calT0DetValue + calT0ROC->getValue(colE, rowE);      PLEASE FIX ME when CCDB is ready
      const float t0 = -1.38 + 0; // Defaults values  from OCDB (AliRoot DrawTrending macro) for 5 TeV pp - 27 runs from LHC15n
      // Convert the position to drift time [mus], using either constant drift velocity or
      // time structure of drift cells (non-isochronity, GARFIELD calculation).
      // Also add absolute time of hits to take pile-up events into account properly
      double driftTime;
      if (mSimParam->TimeStructOn()) {
        // Get z-position with respect to anode wire
        double zz = row0 - locR + padPlane->getAnodeWireOffset();
        zz -= ((int)(2 * zz)) * 0.5;
        if (zz > 0.25) {
          zz = 0.5 - zz;
        }
        // Use drift time map (GARFIELD)
        driftTime = mCommonParam->TimeStruct(driftVelocity, 0.5 * kAmWidth - 1.0 * locT, zz) + hit.GetTime();
      } else {
        // Use constant drift velocity
        driftTime = abs(locT) / driftVelocity + hit.GetTime();
      }

      // Apply the gas gain including fluctuations
      double ggRndm = 0;
      do {
        ggRndm = gRandom->Rndm();
      } while (ggRndm <= 0);
      double signal = -(mSimParam->GetGasGain()) * TMath::Log(ggRndm);

      // Apply the pad response
      if (mSimParam->PRFOn()) {
        // The distance of the electron to the center of the pad in units of pad width
        double dist = (colOffset - 0.5 * padPlane->getColSize(colE)) / padPlane->getColSize(colE);
        // ********************************************************************************
        // This is a fixed parametrization, i.e. not dependent on calibration values !
        // ********************************************************************************
        if (!(mPRF->getPRF(signal, dist, layer, padSignal))) {
          continue;
        }
      } else {
        padSignal[0] = 0;
        padSignal[1] = signal;
        padSignal[2] = 0;
      }

      // The time bin (always positive), with t0 distortion
      double timeBinIdeal = driftTime * samplingRate + t0;
      // Protection
      if (abs(timeBinIdeal) > 2 * nTimeTotal) {
        timeBinIdeal = 2 * nTimeTotal;
      }
      int timeBinTruncated = ((int)timeBinIdeal);
      // The distance of the position to the middle of the timebin
      double timeOffset = ((float)timeBinTruncated + 0.5 - timeBinIdeal) / samplingRate;

      // ************************************************************
      // Check if there are signals already
      // ************************************************************
      std::vector<int> pads_in_response(kNpad);
      std::vector<int> keys_in_response(kNpad);
      for (int iPad = 0; iPad < kNpad; iPad++) {
        const int colPos = colE + iPad - 1;
        const int key = Digit::calculateKey(det, rowE, colPos);
        pads_in_response[iPad] = colPos;
        keys_in_response[iPad] = key;
        // check if the element exist, otherwise create it
        if (!signalCont.count(key)) {
          DigitContainer_t empty_digits(kTimeBins); // create an empty vector with kTimeBins entries
          signalCont[key] = empty_digits;           // associate the missing key with the new digit container
        }
      }
      // ************************************************************

      // Sample the time response inside the drift region + additional time bins before and after.
      // The sampling is done always in the middle of the time bin
      const int firstTimeBin = TMath::Max(timeBinTruncated, 0);
      const int lastTimeBin = TMath::Min(timeBinTruncated + timeBinTRFend, nTimeTotal);
      for (int iTimeBin = firstTimeBin; iTimeBin < lastTimeBin; ++iTimeBin) {
        // Apply the time response
        double timeResponse = 1;
        double crossTalk = 0;
        const double t = (iTimeBin - timeBinTruncated) / samplingRate + timeOffset;
        if (mSimParam->TRFOn()) {
          timeResponse = mSimParam->TimeResponse(t);
        }
        if (mSimParam->CTOn()) {
          crossTalk = mSimParam->CrossTalk(t);
        }
        signalOld[0] = 0;
        signalOld[1] = 0;
        signalOld[2] = 0;
        for (int iPad = 0; iPad < kNpad; iPad++) {
          int colPos = colE + iPad - 1;
          if (colPos < 0) {
            continue;
          }
          if (colPos >= nColMax) {
            break;
          }
          // Add the signals
          const int key = keys_in_response[iPad];
          // Get the old signal
          signalOld[iPad] = signalCont[key][iTimeBin];
          if (colPos != colE) {
            // Cross talk added to non-central pads
            signalOld[iPad] += padSignal[iPad] * (timeResponse + crossTalk);
          } else {
            // Without cross talk at central pad
            signalOld[iPad] += padSignal[iPad] * timeResponse;
          }
          // Update the final signal
          signalCont[key][iTimeBin] = signalOld[iPad];
        } // Loop: pads
      }   // Loop: time bins
    }     // end of loop over electrons
  }       // end of loop over hits
  return true;
}

bool Digitizer::convertSignalsToDigits(const int det, int& arraySignal)
{
  //
  // Converstion of signals to digits
  //

  if (mSDigits) {
    // Convert the signal array to s-digits
    if (!convertSignalsToSDigits(det, arraySignal)) {
      return false;
    }
  } else {
    // Convert the signal array to digits
    if (!convertSignalsToADC(det, arraySignal)) {
      return false;
    }
    // Run digital processing for digits
    // RunDigitalProcessing(det);
  }
  // Compress the arrays
  // CompressOutputArrays(det);
  return true;
}

bool Digitizer::convertSignalsToSDigits(const int det, int& arraySignal)
{
  //
  // Convert signals to S-digits
  //

  return true;
}

bool Digitizer::convertSignalsToADC(const int det, int& signals)
{
  //
  // Converts the sampled electron signals to ADC values for a given chamber
  //

  // Converts number of electrons to fC
  constexpr double kEl2fC = 1.602e-19 * 1.0e15;

  // Coupling factor
  double coupling = mSimParam->GetPadCoupling() * mSimParam->GetTimeCoupling();
  // Electronics conversion factor
  double convert = kEl2fC * mSimParam->GetChipGain();
  // ADC conversion factor
  double adcConvert = mSimParam->GetADCoutRange() / mSimParam->GetADCinRange();
  // The electronics baseline in mV
  double baseline = mSimParam->GetADCbaseline() / adcConvert;
  // The electronics baseline in electrons
  double baselineEl = baseline / convert;

  int row = 0;
  int col = 0;
  int time = 0;

  int nRowMax = mGeo->getPadPlane(det)->getNrows();
  int nColMax = mGeo->getPadPlane(det)->getNcols();
  int nTimeTotal = kTimeBins; // fDigitsManager->GetDigitsParam()->GetNTimeBins(det);
  // if (fSDigitsManager->GetDigitsParam()->GetNTimeBins(det)) {
  //   nTimeTotal = fSDigitsManager->GetDigitsParam()->GetNTimeBins(det);
  // } else {
  //   LOG(FATAL) << "Could not get number of time bins";
  //   return false;
  // }

  // AliTRDarrayADC* digits = 0x0;
  int digits = 0;

  if (!signals) {
    LOG(FATAL) << "Signals array for detector " << det << " does not exis";
    return false;
  }

  // Get the mCalib objects
  // CalDet* calGainFactorDet = mCalib->GetGainFactorDet();
  // CalRoc* calGainFactorROC = mCalib->GetGainFactorROC(det);
  // calGainFactorDetValue = calGainFactorDet->GetValue(det);
  float calGainFactorDetValue = 0.47; // +/- 0.06 // Defaults value  from OCDB (AliRoot DrawTrending macro) for 5 TeV pp - 27 runs from LHC15n

  // Create the digits for this chamber
  for (row = 0; row < nRowMax; row++) {
    for (col = 0; col < nColMax; col++) {

      // halfchamber masking
      int iMcm = (int)(col / 18);               // current group of 18 col pads
      int halfchamberside = (iMcm > 3 ? 1 : 0); // 0=Aside, 1=Bside
      // Halfchambers that are switched off, masked by mCalib
      // if (mCalib->IsHalfChamberNoData(det, halfchamberside))
      //   continue;

      // Check whether pad is masked
      // Bridged pads are not considered yet!!!
      // if (mCalib->IsPadMasked(det, col, row) ||
      //     mCalib->IsPadNotConnected(det, col, row)) {
      //   continue;
      // }

      // The gain factors
      float padgain = calGainFactorDetValue; // * calGainFactorROC->GetValue(col, row); // PLEASE FIX ME when CCDB is ready
      if (padgain <= 0) {
        const auto msg = Form("Not a valid gain %f, %d %d %d", padgain, det, col, row);
        LOG(FATAL) << msg;
      }

      for (time = 0; time < nTimeTotal; time++) {
        // Get the signal amplitude
        float signalAmp = 99; //signals->GetData(row, col, time);
        // Pad and time coupling
        signalAmp *= coupling;
        // Gain factors
        signalAmp *= padgain;
        // Add the noise, starting from minus ADC baseline in electrons
        signalAmp = TMath::Max((double)gRandom->Gaus(signalAmp, mSimParam->GetNoise()), -baselineEl);
        // Convert to mV
        signalAmp *= convert;
        // Add ADC baseline in mV
        signalAmp += baseline;
        // Convert to ADC counts. Set the overflow-bit fADCoutRange if the
        // signal is larger than fADCinRange
        short adc = 0;
        if (signalAmp >= mSimParam->GetADCinRange()) {
          adc = ((short)mSimParam->GetADCoutRange());
        } else {
          adc = TMath::Nint(signalAmp * adcConvert);
        }
        // Saving all digits
        // digits->SetData(row, col, time, adc);
      } // for: time
    }   // for: col
  }     // for: row
  return true;
}

bool Digitizer::diffusion(float vdrift, double absdriftlength, double exbvalue, double& lRow, double& lCol, double& lTime)
{
  //
  // Applies the diffusion smearing to the position of a single electron.
  // Depends on absolute drift length.
  //
  float diffL = 0.0;
  float diffT = 0.0;
  if (mCommonParam->GetDiffCoeff(diffL, diffT, vdrift)) {
    float driftSqrt = TMath::Sqrt(absdriftlength);
    float sigmaT = driftSqrt * diffT;
    float sigmaL = driftSqrt * diffL;
    lRow = gRandom->Gaus(lRow, sigmaT);
    if (mCommonParam->ExBOn()) {
      lCol = gRandom->Gaus(lCol, sigmaT * 1.0 / (1.0 + exbvalue * exbvalue));
      lTime = gRandom->Gaus(lTime, sigmaL * 1.0 / (1.0 + exbvalue * exbvalue));
    } else {
      lCol = gRandom->Gaus(lCol, sigmaT);
      lTime = gRandom->Gaus(lTime, sigmaL);
    }
    return true;
  } else {
    return false;
  }
}<|MERGE_RESOLUTION|>--- conflicted
+++ resolved
@@ -65,15 +65,9 @@
 
   // Loop over all TRD detectors
   // Get the a hit container for all the hits in a given detector then call convertHits for a given detector (0 - 539)
-  int totalNumberOfProcessedHits = 0;
-<<<<<<< HEAD
-=======
-  // LOG(INFO) << "Start of processing " << hits.size() << " hits";
-
   std::array<std::vector<HitType>, kNdet> hitsPerDetector;
   getHitContainerPerDetector(hits, hitsPerDetector);
-
->>>>>>> 57070bca
+  int totalNumberOfProcessedHits = 0;
   for (int det = 0; det < kNdet; ++det) {
     // Loop over all TRD detectors
 
@@ -91,22 +85,13 @@
     if (hitsPerDetector[det].size() == 0) {
       continue;
     }
-<<<<<<< HEAD
     
     totalNumberOfProcessedHits += mHitContainer.size();
-    if (!convertHits(det, mHitContainer, signalCont)) {
+    if (!convertHits(det, hitsPerDetector[det], signalCont)) {
       LOG(WARNING) << "TRD converstion of hits failed for detector " << det;
       /*
        Maybe we should add a warning value in signals and signal_index to keep track of these
       */
-=======
-
-    totalNumberOfProcessedHits += mHitContainer.size();
-    TRDArraySignal signals;
-    if (!convertHits(det, hitsPerDetector[det], signals)) {
-      LOG(WARNING) << "TRD conversion of hits failed for detector " << det;
-      signals.reset(); // make sure you have nothing
->>>>>>> 57070bca
     }
   }
 

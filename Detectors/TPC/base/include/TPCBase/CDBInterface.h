// Copyright 2019-2020 CERN and copyright holders of ALICE O2.
// See https://alice-o2.web.cern.ch/copyright for details of the copyright holders.
// All rights not expressly granted are reserved.
//
// This software is distributed under the terms of the GNU General Public
// License v3 (GPL Version 3), copied verbatim in the file "COPYING".
//
// In applying this license CERN does not waive the privileges and immunities
// granted to it by virtue of its status as an Intergovernmental Organization
// or submit itself to any jurisdiction.

/// \file CDBInterface.h
/// \brief Simple interface to the CDB manager
/// \author Jens Wiechula, Jens.Wiechula@ikf.uni-frankfurt.de

#ifndef AliceO2_TPC_CDBInterface_H_
#define AliceO2_TPC_CDBInterface_H_

#include <memory>
#include <unordered_map>
#include <string_view>

#include "Framework/Logger.h"
#include "CCDB/BasicCCDBManager.h"
#include "CCDB/CcdbApi.h"
#include "TPCBase/CalDet.h"
#include "DataFormatsTPC/LtrCalibData.h"
#include "CommonUtils/NameConf.h"

namespace o2::tpc
{
// forward declarations
class ParameterDetector;
class ParameterElectronics;
class ParameterGas;
class ParameterGEM;

/// Calibration and parameter types for CCDB
enum class CDBType {
  CalPedestal,         ///< Pedestal calibration
  CalNoise,            ///< Noise calibration
  CalPedestalNoise,    ///< Pedestal and Noise calibration
  CalPulser,           ///< Pulser calibration
  CalCE,               ///< Laser CE calibration
  CalPadGainFull,      ///< Full pad gain calibration
  CalPadGainResidual,  ///< ResidualpPad gain calibration (e.g. from tracks)
  CalLaserTracks,      ///< Laser track calibration data
  CalVDriftTgl,        ///< ITS-TPC difTgl vdrift calibration
  CalTimeGain,         ///< Gain variation over time
  CalGas,              ///< DCS gas measurements
  CalTemperature,      ///< DCS temperature measurements
  CalHV,               ///< DCS HV measurements
  CalTopologyGain,     ///< Q cluster topology correction
                       ///
  ConfigFEEPad,        ///< FEE pad-by-pad configuration map
  ConfigFEE,           ///< FEE configuration map for each tag
  ConfigRunInfo,       ///< FEE run information (run -> tag)
                       ///
  ParDetector,         ///< Parameter for Detector
  ParElectronics,      ///< Parameter for Electronics
  ParGas,              ///< Parameter for Gas
  ParGEM,              ///< Parameter for GEM
                       ///
  CalIDC0A,            ///< I_0(r,\phi) = <I(r,\phi,t)>_t
  CalIDC0C,            ///< I_0(r,\phi) = <I(r,\phi,t)>_t
  CalIDC1A,            ///< I_1(t) = <I(r,\phi,t) / I_0(r,\phi)>_{r,\phi}
  CalIDC1C,            ///< I_1(t) = <I(r,\phi,t) / I_0(r,\phi)>_{r,\phi}
  CalIDCDeltaA,        ///< \Delta I(r,\phi,t) = I(r,\phi,t) / ( I_0(r,\phi) * I_1(t) )
  CalIDCDeltaC,        ///< \Delta I(r,\phi,t) = I(r,\phi,t) / ( I_0(r,\phi) * I_1(t) )
  CalIDCFourierA,      ///< Fourier coefficients of CalIDC1
  CalIDCFourierC,      ///< Fourier coefficients of CalIDC1
  CalIDCPadStatusMapA, ///< Status map of the pads (dead etc. obatined from CalIDC0)
  CalIDCPadStatusMapC, ///< Status map of the pads (dead etc. obatined from CalIDC0)
  CalIDCGroupingParA,  ///< Parameters which were used for the averaging of the CalIDCDelta
  CalIDCGroupingParC,  ///< Parameters which were used for the averaging of the CalIDCDelta
                       ///
  CalSAC0,             ///< I_0(r,\phi) = <I(r,\phi,t)>_t
  CalSAC1,             ///< I_1(t) = <I(r,\phi,t) / I_0(r,\phi)>_{r,\phi}
  CalSACDelta,         ///< \Delta I(r,\phi,t) = I(r,\phi,t) / ( I_0(r,\phi) * I_1(t) )
  CalSACFourier,       ///< Fourier coefficients of CalSAC1
                       ///
  CalITPC0,            ///< 2D average TPC clusters for longer time interval
  CalITPC1,            ///< 1D integrated TPC clusters
                       ///
  CalCorrMap,          ///< Cluster correction map (high IR rate distortions)
  CalCorrMapRef,       ///< Cluster correction reference map (static distortions)
                       ///
  CalCorrDerivMap,     ///< Cluster correction map (derivative map)
                       ///
  CalTimeSeries,       ///< integrated DCAs for longer time interval
<<<<<<< HEAD
=======
  CalScaler,           ///< Scaler from IDCs or combined estimator
                       ///
  CorrMapParam,        ///< parameters for CorrectionMapsLoader configuration
>>>>>>> 736f443f
};

/// Upload intervention type
enum class CDBIntervention {
  Manual,    ///< Upload from manual intervention
  Automatic, ///< Automatic upload
};

/// Storage name in CCDB for each calibration and parameter type
const std::unordered_map<CDBType, const std::string> CDBTypeMap{
  {CDBType::CalPedestal, "TPC/Calib/Pedestal"},
  {CDBType::CalNoise, "TPC/Calib/Noise"},
  {CDBType::CalPedestalNoise, "TPC/Calib/PedestalNoise"},
  {CDBType::CalPulser, "TPC/Calib/Pulser"},
  {CDBType::CalCE, "TPC/Calib/CE"},
  {CDBType::CalPadGainFull, "TPC/Calib/PadGainFull"},
  {CDBType::CalPadGainResidual, "TPC/Calib/PadGainResidual"},
  {CDBType::CalLaserTracks, "TPC/Calib/LaserTracks"},
  {CDBType::CalTimeGain, "TPC/Calib/TimeGain"},
  {CDBType::CalGas, "TPC/Calib/Gas"},
  {CDBType::CalTemperature, "TPC/Calib/Temperature"},
  {CDBType::CalHV, "TPC/Calib/HV"},
  {CDBType::CalTopologyGain, "TPC/Calib/TopologyGainPiecewise"},
  {CDBType::CalVDriftTgl, "TPC/Calib/VDriftTgl"},
  //
  {CDBType::ConfigFEEPad, "TPC/Config/FEEPad"},
  {CDBType::ConfigFEE, "TPC/Config/FEE"},
  {CDBType::ConfigRunInfo, "TPC/Config/RunInfo"},
  //
  {CDBType::ParDetector, "TPC/Parameter/Detector"},
  {CDBType::ParElectronics, "TPC/Parameter/Electronics"},
  {CDBType::ParGas, "TPC/Parameter/Gas"},
  {CDBType::ParGEM, "TPC/Parameter/GEM"},
  // IDCs
  {CDBType::CalIDC0A, "TPC/Calib/IDC_0_A"},
  {CDBType::CalIDC0C, "TPC/Calib/IDC_0_C"},
  {CDBType::CalIDC1A, "TPC/Calib/IDC_1_A"},
  {CDBType::CalIDC1C, "TPC/Calib/IDC_1_C"},
  {CDBType::CalIDCDeltaA, "TPC/Calib/IDC_DELTA_A"},
  {CDBType::CalIDCDeltaC, "TPC/Calib/IDC_DELTA_C"},
  {CDBType::CalIDCFourierA, "TPC/Calib/IDC_FOURIER_A"},
  {CDBType::CalIDCFourierC, "TPC/Calib/IDC_FOURIER_C"},
  {CDBType::CalIDCPadStatusMapA, "TPC/Calib/IDC_PadStatusMap_A"},
  {CDBType::CalIDCPadStatusMapC, "TPC/Calib/IDC_PadStatusMap_C"},
  {CDBType::CalIDCGroupingParA, "TPC/Calib/IDC_GROUPINGPAR_A"},
  {CDBType::CalIDCGroupingParC, "TPC/Calib/IDC_GROUPINGPAR_C"},
  // SACs
  {CDBType::CalSAC0, "TPC/Calib/SAC_0"},
  {CDBType::CalSAC1, "TPC/Calib/SAC_1"},
  {CDBType::CalSACDelta, "TPC/Calib/SAC_DELTA"},
  {CDBType::CalSACFourier, "TPC/Calib/SAC_FOURIER"},
  // ITPCCs
  {CDBType::CalITPC0, "TPC/Calib/ITPCC_0"},
  {CDBType::CalITPC1, "TPC/Calib/ITPCC_1"},
  // correction maps
  {CDBType::CalCorrMap, "TPC/Calib/CorrectionMapV2"},
  {CDBType::CalCorrMapRef, "TPC/Calib/CorrectionMapRefV2"},
  // derivative map correction
  {CDBType::CalCorrDerivMap, "TPC/Calib/CorrectionMapDerivativeV2"},
  // time series
  {CDBType::CalTimeSeries, "TPC/Calib/TimeSeries"},
<<<<<<< HEAD
=======
  {CDBType::CalScaler, "TPC/Calib/Scaler"},
  // correction maps loader params
  {CDBType::CorrMapParam, "TPC/Calib/CorrMapParam"},
>>>>>>> 736f443f
};

/// Poor enum reflection ...
const std::unordered_map<CDBIntervention, std::string> CDBInterventionMap{
  {CDBIntervention::Manual, "Manual"},
  {CDBIntervention::Automatic, "Automatic"},
};

/// \class CDBInterface
/// The class provides a simple interface to the CDB for the TPC specific
/// objects. It will not take ownership of the objects, but will leave this
/// to the CDB itself.
/// This class is used in the simulation and reconstruction as a singleton.
/// For local tests it offers the possibility to return default values.
/// To use this one needs to call
/// <pre>CDBInterface::instance().setUseDefaults();</pre>
/// at some point.
/// It also allows to specifically load pedestals and noise from a file using the
/// <pre>loadNoiseAndPedestalFromFile(...)</pre> function
class CDBInterface
{
 public:
  using CalPadMapType = std::unordered_map<std::string, CalPad>;

  CDBInterface(const CDBInterface&) = delete;

  /// Create instance of singleton
  /// \return singleton instance
  static CDBInterface& instance()
  {
    static CDBInterface interface;
    return interface;
  }

  /// Return the pedestal object
  ///
  /// The function checks if the object is already loaded and returns it
  /// otherwise the object will be loaded first depending on the configuration
  /// \return pedestal object
  const CalPad& getPedestals();

  /// Return the pedestal object with 10+2bit precision as used in the CRU
  ///
  /// \return pedestal object as used in the CRU
  const CalPad& getPedestalsCRU();

  /// Return the noise object
  ///
  /// The function checks if the object is already loaded and returns it
  /// otherwise the object will be loaded first depending on the configuration
  /// \return noise object
  const CalPad& getNoise();

  /// Return the zero suppression threshold map
  const CalPad& getZeroSuppressionThreshold();

  /// Return the gain map object
  ///
  /// The function checks if the object is already loaded and returns it
  /// otherwise the object will be loaded first depending on the configuration
  /// \return gain map object
  const CalPad& getGainMap();

  /// Return the ion tail coupling fraction
  ///
  /// \return ion tail fraction
  const CalPad& getITFraction();

  /// Return the ion tail exponential decay parameter
  ///
  /// \return ion tail exponential decay parameter
  const CalPad& getITExpLambda();

  /// Return the common mode per pad values
  ///
  /// \return common mode per pad values
  const CalPad& getCMkValues();

  /// Return the Detector parameters
  ///
  /// The function checks if the object is already loaded and returns it
  /// otherwise the object will be loaded first depending on the configuration
  /// \return Detector parameters
  const ParameterDetector& getParameterDetector();

  /// Return the Electronics parameters
  ///
  /// The function checks if the object is already loaded and returns it
  /// otherwise the object will be loaded first depending on the configuration
  /// \return Electronics parameters
  const ParameterElectronics& getParameterElectronics();

  /// Return the Gas parameters
  ///
  /// The function checks if the object is already loaded and returns it
  /// otherwise the object will be loaded first depending on the configuration
  /// \return Gas parameters
  const ParameterGas& getParameterGas();

  /// Return the GEM parameters
  ///
  /// The function checks if the object is already loaded and returns it
  /// otherwise the object will be loaded first depending on the configuration
  /// \return GEM parameters
  const ParameterGEM& getParameterGEM();

  /// Return a CalPad object form the CCDB
  /// Deprecated
  const CalPad& getCalPad(const std::string_view path);

  /// Return any templated object
  ///
  /// The function returns the object stored at the given path, timestamp and metaData in the CCDB
  /// \return object
  template <typename T>
  T& getSpecificObjectFromCDB(const std::string_view path, long timestamp = -1, const std::map<std::string, std::string>& metaData = std::map<std::string, std::string>());

  /// read an object from CCDB
  template <typename T>
  T& getObjectFromCDB(std::string_view path);

  /// Set noise and pedestal object from file
  ///
  /// This assumes that the objects are stored under the name
  /// 'Pedestals' and 'Noise', respectively
  ///
  /// \param fileName name of the file containing pedestals and noise
  void setPedestalsAndNoiseFromFile(const std::string_view fileName) { mPedestalNoiseFileName = fileName; }

  /// Set gain map from file
  ///
  /// This assumes that the objects is stored under the name 'Gain'
  ///
  /// \param fileName name of the file containing gain map
  void setGainMapFromFile(const std::string_view fileName) { mGainMapFileName = fileName; }

  /// Set zero suppression thresholds from file (will load all FEE params)
  ///
  /// This assumes that the objects is stored under the name 'ThresholdMap'
  ///
  /// \param fileName name of the file containing the threshold map
  void setThresholdMapFromFile(const std::string_view fileName) { mFEEParamFileName = fileName; }

  /// Set FEE parameters from file
  ///
  /// This assumes that the objects are stored under the name 'fraction,expLambda'
  ///
  /// \param fileName name of the file containing the ion tail parameters
  void setFEEParamsFromFile(const std::string_view fileName) { mFEEParamFileName = fileName; }

  /// Force using default values instead of reading the CCDB
  ///
  /// \param default switch if to use default values
  void setUseDefaults(bool defaults = true) { mUseDefaults = defaults; }

  /// return defaults usage
  bool getUseDefaults() const { return mUseDefaults; }

  /// set CDB time stamp for object retrieval
  void setTimeStamp(long time)
  {
    auto& cdb = o2::ccdb::BasicCCDBManager::instance();
    cdb.setTimestamp(time);
  }

  /// set CCDB URL
  void setURL(const std::string_view url)
  {
    auto& cdb = o2::ccdb::BasicCCDBManager::instance();
    cdb.setURL(url.data());
  }

  /// set the Zero suppression threshold in sigma of noise in case
  /// the default object is created and not loaded from file or ccdb
  void setDefaultZSsigma(float zs)
  {
    mDefaultZSsigma = zs;
  }

  /// Reset the local calibration
  void resetLocalCalibration()
  {
    mPedestals.reset();
    mNoise.reset();
    mZeroSuppression.reset();
    mGainMap.reset();
  }

 private:
  CDBInterface() = default;

  // ===| Pad calibrations |====================================================
  std::unique_ptr<CalPad> mPedestals;       ///< Pedestal object
  std::unique_ptr<CalPad> mPedestalsCRU;    ///< Pedestal object with 10+2bit precision as used in CRU
  std::unique_ptr<CalPad> mNoise;           ///< Noise object
  std::unique_ptr<CalPad> mZeroSuppression; ///< Zero suppression object
  std::unique_ptr<CalPad> mGainMap;         ///< Gain map object
  std::unique_ptr<CalPad> mITFraction;      ///< Ion Tail fraction
  std::unique_ptr<CalPad> mITExpLambda;     ///< Ion Tail exp(-lambda)
  std::unique_ptr<CalPad> mCMkValues;       ///< Ion Tail exp(-lambda)

  // ===| switches and parameters |=============================================
  bool mUseDefaults = false;   ///< use defaults instead of CCDB
  float mDefaultZSsigma = 3.f; ///< sigma to use in case the default zero suppression is created

  std::string mPedestalNoiseFileName; ///< optional file name for pedestal and noise data
  std::string mGainMapFileName;       ///< optional file name for the gain map
  std::string mFEEParamFileName;      ///< optional file name for the FEE parameters (ion tail, common mode, threshold, pedestals)

  // ===========================================================================
  // ===| functions |===========================================================
  //
  void loadNoiseAndPedestalFromFile(); ///< load noise and pedestal values from mPedestalNoiseFileName
  void loadGainMapFromFile();          ///< load gain map from mGainmapFileName
  void loadFEEParamsFromFile();        ///< load ion tail paramters

  void createDefaultPedestals();       ///< creation of default pedestals if requested
  void createDefaultNoise();           ///< creation of default noise if requested
  void createDefaultZeroSuppression(); ///< creation of default noise if requested
  void createDefaultGainMap();         ///< creation of default gain map if requested
  void createDefaultIonTailParams();   ///< creation of default ion tail parameters
  void createDefaultCMParams();        ///< creation of default common mode parameters
};

/// Get an object from the CCDB.
/// @tparam T
/// @param path
/// @return The object from the CCDB, ownership is transferred to the caller.
/// @todo Consider removing in favour of calling directly the manager::get method.
template <typename T>
inline T& CDBInterface::getObjectFromCDB(std::string_view path)
{
  static auto& cdb = o2::ccdb::BasicCCDBManager::instance();
  auto* object = cdb.get<T>(path.data());
  if (!object) {
    LOGP(fatal, "Could not get {} from cdb", path);
  }
  return *object;
}

/// Get a CalPad object stored in templated formats from the CCDB.
/// @tparam T
/// @param path
/// @param timestamp
/// @param metaData
/// @return The object from the CCDB, ownership is transferred to the caller.
/// @todo Consider removing in favour of calling directly the manager::get method.
template <typename T>
inline T& CDBInterface::getSpecificObjectFromCDB(std::string_view path, long timestamp, const std::map<std::string, std::string>& metaData)
{
  static auto& cdb = o2::ccdb::BasicCCDBManager::instance();
  auto* object = cdb.getSpecific<T>(path.data(), timestamp, metaData);
  return *object;
}

template CalPad& CDBInterface::getSpecificObjectFromCDB(const std::string_view path, long timestamp, const std::map<std::string, std::string>& metaData);
template std::vector<CalPad>& CDBInterface::getSpecificObjectFromCDB(const std::string_view path, long timestamp, const std::map<std::string, std::string>& metaData);
template CDBInterface::CalPadMapType& CDBInterface::getSpecificObjectFromCDB(const std::string_view path, long timestamp, const std::map<std::string, std::string>& metaData);
template LtrCalibData& CDBInterface::getSpecificObjectFromCDB(const std::string_view path, long timestamp, const std::map<std::string, std::string>& metaData);

/// \class CDBStorage
/// Simple interface to store TPC CCDB types. Also provide interface functions to upload data from
/// a file.
///
///
class CDBStorage
{
 public:
  using MetaData_t = std::map<std::string, std::string>;
  void setURL(std::string_view url)
  {
    mCCDB.init(url.data());
  }

  void clearMetaData()
  {
    mMetaData.clear();
  }

  void setResponsible(std::string_view responsible)
  {
    mMetaData["Responsible"] = responsible;
  }

  void setReason(std::string_view reason)
  {
    mMetaData["Reason"] = reason;
  }

  void setIntervention(CDBIntervention const intervention)
  {
    mMetaData["Intervention"] = CDBInterventionMap.at(intervention);
  }

  void setJIRA(std::string_view jira)
  {
    mMetaData["JIRA"] = jira;
  }

  void setComment(std::string_view comment)
  {
    mMetaData["Comment"] = comment;
  }

  void setRunNumber(int run)
  {
    mMetaData[o2::base::NameConf::CCDBRunTag.data()] = std::to_string(run);
  }

  const auto& getMetaData() const { return mMetaData; }

  std::string getMetaDataString() const;

  void setSimulate(bool sim = true) { mSimulate = sim; }

  bool getSimulate() const { return mSimulate; }

  template <typename T>
  void storeObject(T* obj, CDBType const type, MetaData_t const& metadata, long start, long end)
  {
    if (checkMetaData(metadata)) {
      if (!mSimulate) {
        mCCDB.storeAsTFileAny(obj, CDBTypeMap.at(type), metadata, start, end);
      }
      printObjectSummary(typeid(obj).name(), type, metadata, start, end);
    } else {
      LOGP(error, "Meta data not set properly, object will not be stored");
    }
  }

  template <typename T>
  void storeObject(T* obj, CDBType const type, long start, long end)
  {
    storeObject(obj, type, mMetaData, start, end);
  }

  void uploadNoiseAndPedestal(std::string_view fileName, long first = -1, long last = o2::ccdb::CcdbObjectInfo::INFINITE_TIMESTAMP);
  void uploadGainMap(std::string_view fileName, bool isFull = true, long first = -1, long last = o2::ccdb::CcdbObjectInfo::INFINITE_TIMESTAMP);
  void uploadPulserOrCEData(CDBType type, std::string_view fileName, long first = -1, long last = o2::ccdb::CcdbObjectInfo::INFINITE_TIMESTAMP);
  void uploadFEEConfigPad(std::string_view fileName, long first = -1, long last = o2::ccdb::CcdbObjectInfo::INFINITE_TIMESTAMP);
  void uploadTimeGain(std::string_view fileName, long first = -1, long last = o2::ccdb::CcdbObjectInfo::INFINITE_TIMESTAMP);

 private:
  bool checkMetaData(MetaData_t metaData) const;
  bool checkMetaData() const { return checkMetaData(mMetaData); }
  void printObjectSummary(std::string_view name, CDBType const type, MetaData_t const& metadata, long start, long end) const;

  o2::ccdb::CcdbApi mCCDB;
  MetaData_t mMetaData;
  bool mSimulate = false;
};

} // namespace o2::tpc

#endif<|MERGE_RESOLUTION|>--- conflicted
+++ resolved
@@ -88,12 +88,9 @@
   CalCorrDerivMap,     ///< Cluster correction map (derivative map)
                        ///
   CalTimeSeries,       ///< integrated DCAs for longer time interval
-<<<<<<< HEAD
-=======
   CalScaler,           ///< Scaler from IDCs or combined estimator
                        ///
   CorrMapParam,        ///< parameters for CorrectionMapsLoader configuration
->>>>>>> 736f443f
 };
 
 /// Upload intervention type
@@ -155,12 +152,9 @@
   {CDBType::CalCorrDerivMap, "TPC/Calib/CorrectionMapDerivativeV2"},
   // time series
   {CDBType::CalTimeSeries, "TPC/Calib/TimeSeries"},
-<<<<<<< HEAD
-=======
   {CDBType::CalScaler, "TPC/Calib/Scaler"},
   // correction maps loader params
   {CDBType::CorrMapParam, "TPC/Calib/CorrMapParam"},
->>>>>>> 736f443f
 };
 
 /// Poor enum reflection ...

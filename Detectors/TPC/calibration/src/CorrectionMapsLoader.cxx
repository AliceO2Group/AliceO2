--- conflicted
+++ resolved
@@ -71,10 +71,7 @@
 {
   addOption(options, ConfigParamSpec{"corrmap-lumi-mean", VariantType::Float, 0.f, {"override TPC corr.map mean lumi (if > 0), disable corrections if < 0"}});
   addOption(options, ConfigParamSpec{"corrmap-lumi-inst", VariantType::Float, 0.f, {"override instantaneous CTP lumi (if > 0) for TPC corr.map scaling, disable corrections if < 0"}});
-<<<<<<< HEAD
-=======
   addOption(options, ConfigParamSpec{"corrmap-lumi-mode", VariantType::Int, 0, {"scaling mode: (default) 0 = static + scale * full; 1 = full + scale * derivative"}});
->>>>>>> 48f2ca74
 }
 
 //________________________________________________________
@@ -127,10 +124,7 @@
   }
   mMeanLumiOverride = ic.options().get<float>("corrmap-lumi-mean");
   mInstLumiOverride = ic.options().get<float>("corrmap-lumi-inst");
-<<<<<<< HEAD
-=======
   mLumiScaleMode = ic.options().get<int>("corrmap-lumi-mode");
->>>>>>> 48f2ca74
   if (mMeanLumiOverride != 0.) {
     setMeanLumi(mMeanLumiOverride);
   }

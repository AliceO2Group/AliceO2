// Copyright 2019-2020 CERN and copyright holders of ALICE O2.
// See https://alice-o2.web.cern.ch/copyright for details of the copyright holders.
// All rights not expressly granted are reserved.
//
// This software is distributed under the terms of the GNU General Public
// License v3 (GPL Version 3), copied verbatim in the file "COPYING".
//
// In applying this license CERN does not waive the privileges and immunities
// granted to it by virtue of its status as an Intergovernmental Organization
// or submit itself to any jurisdiction.

/// \file SVertexer.h
/// \brief Secondary vertex finder
/// \author ruben.shahoyan@cern.ch
#ifndef O2_S_VERTEXER_H
#define O2_S_VERTEXER_H

#include "gsl/span"
#include "DataFormatsGlobalTracking/RecoContainer.h"
#include "ReconstructionDataFormats/PrimaryVertex.h"
#include "ReconstructionDataFormats/V0.h"
#include "ReconstructionDataFormats/Cascade.h"
#include "ReconstructionDataFormats/DecayNbody.h"
#include "ReconstructionDataFormats/VtxTrackIndex.h"
#include "ReconstructionDataFormats/VtxTrackRef.h"
#include "CommonDataFormat/RangeReference.h"
#include "DetectorsVertexing/DCAFitterN.h"
#include "DetectorsVertexing/SVertexerParams.h"
#include "DetectorsVertexing/SVertexHypothesis.h"
#include "DataFormatsTPC/TrackTPC.h"
#include <numeric>
#include <algorithm>
#include "GPUO2InterfaceRefit.h"
#include "TPCFastTransform.h"

namespace o2
{
namespace tpc
{
class VDriftCorrFact;
class CorrectionMapsHelper;
}

namespace vertexing
{

namespace o2d = o2::dataformats;

class SVertexer
{
 public:
  using GIndex = o2::dataformats::VtxTrackIndex;
  using VRef = o2::dataformats::VtxTrackRef;
  using PVertex = const o2::dataformats::PrimaryVertex;
  using V0 = o2::dataformats::V0;
  using Cascade = o2::dataformats::Cascade;
  using DecayNbody = o2::dataformats::DecayNbody;
  using RRef = o2::dataformats::RangeReference<int, int>;
  using VBracket = o2::math_utils::Bracket<int>;

  enum HypV0 { Photon,
               K0,
               Lambda,
               AntiLambda,
               HyperTriton,
               AntiHyperTriton,
               Hyperhydrog4,
               AntiHyperhydrog4,
               NHypV0 };

  enum HypCascade {
    XiMinus,
    OmegaMinus,
    NHypCascade
  };

  enum Hyp3body {
    H3L3body,
    AntiH3L3body,
    He4L3body,
    AntiHe4L3body,
    He5L3body,
    AntiHe5L3body,
    NHyp3body
  };

  static constexpr int POS = 0, NEG = 1;
  struct TrackCand : o2::track::TrackParCov {
    GIndex gid{};
    VBracket vBracket{};
    float minR = 0; // track lowest point r
  };

  SVertexer(bool enabCascades = true, bool enab3body = true) : mEnableCascades{enabCascades}, mEnable3BodyDecays{enab3body} {}

  void setEnableCascades(bool v) { mEnableCascades = v; }
  void setEnable3BodyDecays(bool v) { mEnable3BodyDecays = v; }
  void init();
  void process(const o2::globaltracking::RecoContainer& recoTracks); // accessor to various tracks
  auto& getMeanVertex() const { return mMeanVertex; }
  void setMeanVertex(const o2d::VertexBase& v) { mMeanVertex = v; }
  void setNThreads(int n);
  int getNThreads() const { return mNThreads; }
  void setTPCTBin(int nbc)
  {
    // set TPC time bin in BCs
    mMUS2TPCBin = 1.f / (nbc * o2::constants::lhc::LHCBunchSpacingMUS);
  }
  void setTPCVDrift(const o2::tpc::VDriftCorrFact& v);
  void setTPCCorrMaps(o2::tpc::CorrectionMapsHelper* maph);

<<<<<<< HEAD
  template <typename V0CONT, typename V0REFCONT, typename CASCCONT, typename CASCREFCONT, typename VTX3BCONT, typename VTX3BREFCONT>
  void extractSecondaryVertices(V0CONT& v0s, V0REFCONT& vtx2V0Refs, CASCCONT& cascades, CASCREFCONT& vtx2CascRefs, VTX3BCONT& vtx3, VTX3BREFCONT& vtx3Refs);
  void initTPCTransform();
=======
  template <typename V0CONT, typename V0REFCONT, typename CASCCONT, typename CASCREFCONT>
  void extractSecondaryVertices(V0CONT& v0s, V0REFCONT& vtx2V0Refs, CASCCONT& cascades, CASCREFCONT& vtx2CascRefs);
>>>>>>> 9ad03292

 private:
  bool checkV0(const TrackCand& seed0, const TrackCand& seed1, int iP, int iN, int ithread);
  int checkCascades(float rv0, std::array<float, 3> pV0, float p2V0, int avoidTrackID, int posneg, VBracket v0vlist, int ithread);
  int check3bodyDecays(float rv0, std::array<float, 3> pV0, float p2V0, int avoidTrackID, int posneg, VBracket v0vlist, int ithread);
  void setupThreads();
  void buildT2V(const o2::globaltracking::RecoContainer& recoTracks);
  void updateTimeDependentParams();
  bool acceptTrack(GIndex gid, const o2::track::TrackParCov& trc) const;
  bool processTPCTrack(const o2::tpc::TrackTPC& trTPC, GIndex gid, int vtxid);
  float correctTPCTrack(o2::track::TrackParCov& trc, const o2::tpc::TrackTPC tTPC, float tmus, float tmusErr) const;

  uint64_t getPairIdx(GIndex id1, GIndex id2) const
  {
    return (uint64_t(id1) << 32) | id2;
  }

  // at the moment not used
  o2::tpc::CorrectionMapsHelper* mTPCCorrMapsHelper = nullptr;
  std::unique_ptr<o2::gpu::GPUO2InterfaceRefit> mTPCRefitter; ///< TPC refitter used for TPC tracks refit during the reconstruction

  gsl::span<const PVertex> mPVertices;
  std::vector<std::vector<V0>> mV0sTmp;
  std::vector<std::vector<Cascade>> mCascadesTmp;
  std::vector<std::vector<DecayNbody>> m3bodyTmp;
  std::array<std::vector<TrackCand>, 2> mTracksPool{}; // pools of positive and negative seeds sorted in min VtxID
  std::array<std::vector<int>, 2> mVtxFirstTrack{};    // 1st pos. and neg. track of the pools for each vertex

  o2d::VertexBase mMeanVertex{{0., 0., 0.}, {0.1 * 0.1, 0., 0.1 * 0.1, 0., 0., 6. * 6.}};
  const SVertexerParams* mSVParams = nullptr;
  std::array<SVertexHypothesis, NHypV0> mV0Hyps;
  std::array<SVertexHypothesis, NHypCascade> mCascHyps;
  std::array<SVertex3Hypothesis, NHyp3body> m3bodyHyps;

  std::vector<DCAFitterN<2>> mFitterV0;
  std::vector<DCAFitterN<2>> mFitterCasc;
  std::vector<DCAFitterN<3>> mFitter3body;
  int mNThreads = 1;
  float mMinR2ToMeanVertex = 0;
  float mMaxDCAXY2ToMeanVertex = 0;
  float mMaxDCAXY2ToMeanVertexV0Casc = 0;
  float mMaxDCAXY2ToMeanVertex3bodyV0 = 0;
  float mMinR2DiffV0Casc = 0;
  float mMaxR2ToMeanVertexCascV0 = 0;
  float mMinPt2V0 = 1e-6;
  float mMaxTgl2V0 = 2. * 2.;
  float mMinPt2Casc = 1e-4;
  float mMaxTgl2Casc = 2. * 2.;
  float mMinPt23Body = 1e-4;
  float mMaxTgl23Body = 2.f * 2.f;
  float mMUS2TPCBin = 1.f / (8 * o2::constants::lhc::LHCBunchSpacingMUS);
  float mTPCBin2Z = 0;
  float mTPCVDrift = 0;
  float mTPCVDriftCorrFact = 1.; ///< TPC nominal correction factort (wrt ref)
  float mTPCVDriftRef = 0;

  bool mEnableCascades = true;
  bool mEnable3BodyDecays = true;
};

// input containers can be std::vectors or pmr vectors
template <typename V0CONT, typename V0REFCONT, typename CASCCONT, typename CASCREFCONT, typename VTX3BCONT, typename VTX3BREFCONT>
  void SVertexer::extractSecondaryVertices(V0CONT& v0s, V0REFCONT& vtx2V0Refs, CASCCONT& cascades, CASCREFCONT& vtx2CascRefs, VTX3BCONT& vtx3, VTX3BREFCONT& vtx3Refs)
{
  v0s.clear();
  vtx2V0Refs.clear();
  vtx2V0Refs.resize(mPVertices.size());
  cascades.clear();
  vtx2CascRefs.clear();
  vtx2CascRefs.resize(mPVertices.size());
  vtx3.clear();
  vtx3Refs.clear();
  vtx3Refs.resize(mPVertices.size());

  auto& tmpV0s = mV0sTmp[0];
  auto& tmpCascs = mCascadesTmp[0];
  auto& tmp3B = m3bodyTmp[0];
  int nv0 = tmpV0s.size(), nCasc = tmpCascs.size(), n3body = tmp3B.size();
  std::vector<int> v0SortID(nv0), v0NewInd(nv0), cascSortID(nCasc), vtx3SortID(n3body);
  std::iota(v0SortID.begin(), v0SortID.end(), 0);
  std::sort(v0SortID.begin(), v0SortID.end(), [&](int i, int j) { return tmpV0s[i].getVertexID() < tmpV0s[j].getVertexID(); });
  std::iota(cascSortID.begin(), cascSortID.end(), 0);
  std::sort(cascSortID.begin(), cascSortID.end(), [&](int i, int j) { return tmpCascs[i].getVertexID() < tmpCascs[j].getVertexID(); });
  std::iota(vtx3SortID.begin(), vtx3SortID.end(), 0);
  std::sort(vtx3SortID.begin(), vtx3SortID.end(), [&](int i, int j) { return tmp3B[i].getVertexID() < tmp3B[j].getVertexID(); });
  // relate V0s to primary vertices
  int pvID = -1, nForPV = 0;
  for (int iv = 0; iv < nv0; iv++) {
    const auto& v0 = tmpV0s[v0SortID[iv]];
    if (pvID < v0.getVertexID()) {
      if (pvID > -1) {
        vtx2V0Refs[pvID].setEntries(nForPV);
      }
      pvID = v0.getVertexID();
      vtx2V0Refs[pvID].setFirstEntry(v0s.size());
      nForPV = 0;
    }
    v0NewInd[v0SortID[iv]] = v0s.size(); // memorise updated v0 id to fix its reference in the cascade
    v0s.push_back(v0);
    nForPV++;
  }
  if (pvID != -1) { // finalize
    vtx2V0Refs[pvID].setEntries(nForPV);
    // fill empty slots
    int ent = v0s.size();
    for (int ip = vtx2V0Refs.size(); ip--;) {
      if (vtx2V0Refs[ip].getEntries()) {
        ent = vtx2V0Refs[ip].getFirstEntry();
      } else {
        vtx2V0Refs[ip].setFirstEntry(ent);
      }
    }
  }
  // update V0s references in cascades
  for (auto& casc : tmpCascs) {
    casc.setV0ID(v0NewInd[casc.getV0ID()]);
  }

  // relate Cascades to primary vertices
  pvID = -1;
  nForPV = 0;
  for (int iv = 0; iv < nCasc; iv++) {
    const auto& casc = tmpCascs[cascSortID[iv]];
    if (pvID < casc.getVertexID()) {
      if (pvID > -1) {
        vtx2CascRefs[pvID].setEntries(nForPV);
      }
      pvID = casc.getVertexID();
      vtx2CascRefs[pvID].setFirstEntry(cascades.size());
      nForPV = 0;
    }
    cascades.push_back(casc);
    nForPV++;
  }
  if (pvID != -1) { // finalize
    vtx2CascRefs[pvID].setEntries(nForPV);
    // fill empty slots
    int ent = cascades.size();
    for (int ip = vtx2CascRefs.size(); ip--;) {
      if (vtx2CascRefs[ip].getEntries()) {
        ent = vtx2CascRefs[ip].getFirstEntry();
      } else {
        vtx2CascRefs[ip].setFirstEntry(ent);
      }
    }
  }

  // relate 3 body decays to primary vertices
  pvID = -1;
  nForPV = 0;
  for (int iv = 0; iv < n3body; iv++) {
    const auto& vertex3body = tmp3B[vtx3SortID[iv]];
    if (pvID < vertex3body.getVertexID()) {
      if (pvID > -1) {
        vtx3Refs[pvID].setEntries(nForPV);
      }
      pvID = vertex3body.getVertexID();
      vtx3Refs[pvID].setFirstEntry(vtx3.size());
      nForPV = 0;
    }
    vtx3.push_back(vertex3body);
    nForPV++;
  }
  if (pvID != -1) { // finalize
    vtx3Refs[pvID].setEntries(nForPV);
    // fill empty slots
    int ent = vtx3.size();
    for (int ip = vtx3Refs.size(); ip--;) {
      if (vtx3Refs[ip].getEntries()) {
        ent = vtx3Refs[ip].getFirstEntry();
      } else {
        vtx3Refs[ip].setFirstEntry(ent);
      }
    }
  }
}

} // namespace vertexing
} // namespace o2

#endif<|MERGE_RESOLUTION|>--- conflicted
+++ resolved
@@ -109,14 +109,9 @@
   void setTPCVDrift(const o2::tpc::VDriftCorrFact& v);
   void setTPCCorrMaps(o2::tpc::CorrectionMapsHelper* maph);
 
-<<<<<<< HEAD
   template <typename V0CONT, typename V0REFCONT, typename CASCCONT, typename CASCREFCONT, typename VTX3BCONT, typename VTX3BREFCONT>
   void extractSecondaryVertices(V0CONT& v0s, V0REFCONT& vtx2V0Refs, CASCCONT& cascades, CASCREFCONT& vtx2CascRefs, VTX3BCONT& vtx3, VTX3BREFCONT& vtx3Refs);
   void initTPCTransform();
-=======
-  template <typename V0CONT, typename V0REFCONT, typename CASCCONT, typename CASCREFCONT>
-  void extractSecondaryVertices(V0CONT& v0s, V0REFCONT& vtx2V0Refs, CASCCONT& cascades, CASCREFCONT& vtx2CascRefs);
->>>>>>> 9ad03292
 
  private:
   bool checkV0(const TrackCand& seed0, const TrackCand& seed1, int iP, int iN, int ithread);

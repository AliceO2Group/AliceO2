// Copyright 2019-2020 CERN and copyright holders of ALICE O2.
// See https://alice-o2.web.cern.ch/copyright for details of the copyright holders.
// All rights not expressly granted are reserved.
//
// This software is distributed under the terms of the GNU General Public
// License v3 (GPL Version 3), copied verbatim in the file "COPYING".
//
// In applying this license CERN does not waive the privileges and immunities
// granted to it by virtue of its status as an Intergovernmental Organization
// or submit itself to any jurisdiction.

/// \file SVertexerParams.h
/// \brief Configurable params for secondary vertexer
/// \author ruben.shahoyan@cern.ch

#ifndef ALICEO2_SVERTEXER_PARAMS_H
#define ALICEO2_SVERTEXER_PARAMS_H

#include "CommonUtils/ConfigurableParam.h"
#include "CommonUtils/ConfigurableParamHelper.h"
#include "DetectorsVertexing/SVertexHypothesis.h"
#include "DetectorsBase/Propagator.h"

namespace o2
{
namespace vertexing
{

// These are configurable params for Primary Vertexer
struct SVertexerParams : public o2::conf::ConfigurableParamHelper<SVertexerParams> {

  // parameters
  bool useAbsDCA = true;        ///< use abs dca minimization
  bool selectBestV0 = false;    ///< match only the best v0 for each cascade candidate
  float maxChi2 = 2.;           ///< max dca from prongs to vertex
  float minParamChange = 1e-3;  ///< stop when tracks X-params being minimized change by less that this value
  float minRelChi2Change = 0.9; ///< stop when chi2 changes by less than this value
  float maxDZIni = 5.;          ///< don't consider as a seed (circles intersection) if Z distance exceeds this
  float maxRIni = 150;          ///< don't consider as a seed (circles intersection) if its R exceeds this
  //
  // propagation options
  int matCorr = int(o2::base::Propagator::MatCorrType::USEMatCorrNONE); ///< material correction to use
  float minRFor3DField = 40;                                            ///< above this radius use 3D field
  float maxStep = 2.;                                                   ///< max step size when external propagator is used
  float maxSnp = 0.95;                                                  ///< max snp when external propagator is used
  float minXSeed = -1.;                                                 ///< minimal X of seed in prong frame (within the radial resolution track should not go to negative X)
  bool usePropagator = false;                                           ///< use external propagator
  bool refitWithMatCorr = false;                                        ///< refit V0 applying material corrections
  //
<<<<<<< HEAD
  int maxPVContributors = 2;             ///< max number PV contributors to allow in V0
  float minDCAToPV = 0.05;               ///< min DCA to PV of single track to accept
  float minRToMeanVertex = 0.5;          ///< min radial distance of V0 from beam line (mean vertex)
  float maxDCAXYToMeanVertex = 0.2;      ///< max DCA of V0 from beam line (mean vertex) for prompt V0 candidates
  float maxDCAXYToMeanVertexV0Casc = 2.; ///< max DCA of V0 from beam line (mean vertex) for cascade V0 candidates
  float maxDCAXYToMeanVertex3bodyV0 = 0.5;///< max DCA of V0 from beam line (mean vertex) for 3body V0 candidates
  float minPtV0 = 0.01;                  ///< v0 minimum pT
  float maxTglV0 = 2.;                   ///< maximum tgLambda of V0
=======
  int maxPVContributors = 2;              ///< max number PV contributors to allow in V0
  float minDCAToPV = 0.1;                 ///< min DCA to PV of single track to accept
  float minRToMeanVertex = 0.5;           ///< min radial distance of V0 from beam line (mean vertex)
  float maxDCAXYToMeanVertex = 0.2;       ///< max DCA of V0 from beam line (mean vertex) for prompt V0 candidates
  float maxDCAXYToMeanVertexV0Casc = 0.5; ///< max DCA of V0 from beam line (mean vertex) for cascade V0 candidates
  float maxDCAXYToMeanVertex3bodyV0 = 0.5;///< max DCA of V0 from beam line (mean vertex) for 3body V0 candidates
  float minPtV0 = 0.01;                   ///< v0 minimum pT
  float maxTglV0 = 2.;                    ///< maximum tgLambda of V0
>>>>>>> 5b72d470

  float causalityRTolerance = 1.; ///< V0 radius cannot exceed its contributors minR by more than this value
  float maxV0ToProngsRDiff = 50.; ///< V0 radius cannot be lower than this ammount wrt minR of contributors

  float minCosPAXYMeanVertex = 0.95;      ///< min cos of PA to beam line (mean vertex) in tr. plane for prompt V0 candidates
  float minCosPAXYMeanVertexCascV0 = 0.8; ///< min cos of PA to beam line (mean vertex) in tr. plane for V0 of cascade cand.
<<<<<<< HEAD
  float minCosPAXYMeanVertex3bodyV0 = 0.8;///< min cos of PA to beam line (mean vertex) in tr. plane for 3body V0 cand.
=======
  float minCosPAXYMeanVertex3bodyV0 = 0.7;///< min cos of PA to beam line (mean vertex) in tr. plane for 3body V0 cand.
>>>>>>> 5b72d470

  float maxRToMeanVertexCascV0 = 80; // don't consider as a cascade V0 seed if above this R
  float minCosPACascV0 = 0.8;        // min cos of pointing angle to PV for cascade V0 candidates
  float minCosPA = 0.9;              ///< min cos of PA to PV for prompt V0 candidates

  float minRDiffV0Casc = 0.2;  ///< cascade should be at least this radial distance below V0
<<<<<<< HEAD
  float maxRDiffV03body = 0.2; ///< Maximum difference between V0 and 3body radii
=======
  float maxRDiffV03body = 3; ///< Maximum difference between V0 and 3body radii
>>>>>>> 5b72d470
  float maxRIniCasc = 90.;     // don't consider as a cascade seed (circles/line intersection) if its R exceeds this

  float maxDCAXYCasc = 0.3; // max DCA of cascade to PV in XY // TODO RS: shall we use real chi2 to vertex?
  float maxDCAZCasc = 0.3;  // max DCA of cascade to PV in Z
  float maxDCAXY3Body = 0.3; // max DCA of 3 body decay to PV in XY // TODO RS: shall we use real chi2 to vertex?
<<<<<<< HEAD
  float maxDCAZ3Body = 0.3;  // max DCA of 3 body decay to PV in Z
  float minCosPACasc = 0.7; ///< min cos of PA to PV for cascade candidates
=======
  float maxDCAZ3Body = 1.;  // max DCA of 3 body decay to PV in Z
  float minCosPACasc = 0.7; // min cos of PA to PV for cascade candidates
>>>>>>> 5b72d470
  float minCosPA3body = 0.7; // min cos of PA to PV for 3body V0
  float minPtCasc = 0.01;   // cascade minimum pT
  float maxTglCasc = 2.;    // maximum tgLambda of cascade
  float minPt3Body = 0.01;  // minimum pT of 3body V0
  float maxTgl3Body = 2.;    // maximum tgLambda of 3body V0

  float maxRIni3body = 90.; // don't consider as a 3body seed (circles/line intersection) if its R exceeds this

  // cuts on different V0 PID params
  bool checkV0Hypothesis = true;
  float pidCutsPhoton[SVertexHypothesis::NPIDParams] = {0.001, 20, 0.60, 0.0};    // Photon
  float pidCutsK0[SVertexHypothesis::NPIDParams] = {0.003, 20, 0.07, 0.5};        // K0
  float pidCutsLambda[SVertexHypothesis::NPIDParams] = {0.001, 20, 0.07, 0.5};    // Lambda
  float pidCutsHTriton[SVertexHypothesis::NPIDParams] = {0.0025, 14, 0.07, 0.5};  // HyperTriton
  float pidCutsHhydrog4[SVertexHypothesis::NPIDParams] = {0.0025, 14, 0.07, 0.5}; // Hyperhydrog4 - Need to update
  //
  // cuts on different Cascade PID params
  bool checkCascadeHypothesis = true;
  float pidCutsXiMinus[SVertexHypothesis::NPIDParams] = {0.001, 20, 0.07, 0.5};    // XiMinus
  float pidCutsOmegaMinus[SVertexHypothesis::NPIDParams] = {0.001, 20, 0.07, 0.5}; // OmegaMinus
  //
  // cuts on different 3 body PID params
  bool check3bodyHypothesis = true;
  float pidCutsH3L3body[SVertexHypothesis::NPIDParams] = {0.001, 20, 0.07, 0.5};   // H3L -> d p pi-
  float pidCutsHe4L3body[SVertexHypothesis::NPIDParams] = {0.001, 20, 0.07, 0.5};  // He4L -> He3 p pi-

  O2ParamDef(SVertexerParams, "svertexer");
};
} // namespace vertexing
} // end namespace o2

#endif<|MERGE_RESOLUTION|>--- conflicted
+++ resolved
@@ -47,7 +47,6 @@
   bool usePropagator = false;                                           ///< use external propagator
   bool refitWithMatCorr = false;                                        ///< refit V0 applying material corrections
   //
-<<<<<<< HEAD
   int maxPVContributors = 2;             ///< max number PV contributors to allow in V0
   float minDCAToPV = 0.05;               ///< min DCA to PV of single track to accept
   float minRToMeanVertex = 0.5;          ///< min radial distance of V0 from beam line (mean vertex)
@@ -56,50 +55,27 @@
   float maxDCAXYToMeanVertex3bodyV0 = 0.5;///< max DCA of V0 from beam line (mean vertex) for 3body V0 candidates
   float minPtV0 = 0.01;                  ///< v0 minimum pT
   float maxTglV0 = 2.;                   ///< maximum tgLambda of V0
-=======
-  int maxPVContributors = 2;              ///< max number PV contributors to allow in V0
-  float minDCAToPV = 0.1;                 ///< min DCA to PV of single track to accept
-  float minRToMeanVertex = 0.5;           ///< min radial distance of V0 from beam line (mean vertex)
-  float maxDCAXYToMeanVertex = 0.2;       ///< max DCA of V0 from beam line (mean vertex) for prompt V0 candidates
-  float maxDCAXYToMeanVertexV0Casc = 0.5; ///< max DCA of V0 from beam line (mean vertex) for cascade V0 candidates
-  float maxDCAXYToMeanVertex3bodyV0 = 0.5;///< max DCA of V0 from beam line (mean vertex) for 3body V0 candidates
-  float minPtV0 = 0.01;                   ///< v0 minimum pT
-  float maxTglV0 = 2.;                    ///< maximum tgLambda of V0
->>>>>>> 5b72d470
 
   float causalityRTolerance = 1.; ///< V0 radius cannot exceed its contributors minR by more than this value
   float maxV0ToProngsRDiff = 50.; ///< V0 radius cannot be lower than this ammount wrt minR of contributors
 
   float minCosPAXYMeanVertex = 0.95;      ///< min cos of PA to beam line (mean vertex) in tr. plane for prompt V0 candidates
   float minCosPAXYMeanVertexCascV0 = 0.8; ///< min cos of PA to beam line (mean vertex) in tr. plane for V0 of cascade cand.
-<<<<<<< HEAD
-  float minCosPAXYMeanVertex3bodyV0 = 0.8;///< min cos of PA to beam line (mean vertex) in tr. plane for 3body V0 cand.
-=======
   float minCosPAXYMeanVertex3bodyV0 = 0.7;///< min cos of PA to beam line (mean vertex) in tr. plane for 3body V0 cand.
->>>>>>> 5b72d470
 
   float maxRToMeanVertexCascV0 = 80; // don't consider as a cascade V0 seed if above this R
   float minCosPACascV0 = 0.8;        // min cos of pointing angle to PV for cascade V0 candidates
   float minCosPA = 0.9;              ///< min cos of PA to PV for prompt V0 candidates
 
   float minRDiffV0Casc = 0.2;  ///< cascade should be at least this radial distance below V0
-<<<<<<< HEAD
-  float maxRDiffV03body = 0.2; ///< Maximum difference between V0 and 3body radii
-=======
   float maxRDiffV03body = 3; ///< Maximum difference between V0 and 3body radii
->>>>>>> 5b72d470
   float maxRIniCasc = 90.;     // don't consider as a cascade seed (circles/line intersection) if its R exceeds this
 
   float maxDCAXYCasc = 0.3; // max DCA of cascade to PV in XY // TODO RS: shall we use real chi2 to vertex?
   float maxDCAZCasc = 0.3;  // max DCA of cascade to PV in Z
   float maxDCAXY3Body = 0.3; // max DCA of 3 body decay to PV in XY // TODO RS: shall we use real chi2 to vertex?
-<<<<<<< HEAD
-  float maxDCAZ3Body = 0.3;  // max DCA of 3 body decay to PV in Z
-  float minCosPACasc = 0.7; ///< min cos of PA to PV for cascade candidates
-=======
   float maxDCAZ3Body = 1.;  // max DCA of 3 body decay to PV in Z
   float minCosPACasc = 0.7; // min cos of PA to PV for cascade candidates
->>>>>>> 5b72d470
   float minCosPA3body = 0.7; // min cos of PA to PV for 3body V0
   float minPtCasc = 0.01;   // cascade minimum pT
   float maxTglCasc = 2.;    // maximum tgLambda of cascade

// Copyright 2019-2020 CERN and copyright holders of ALICE O2.
// See https://alice-o2.web.cern.ch/copyright for details of the copyright holders.
// All rights not expressly granted are reserved.
//
// This software is distributed under the terms of the GNU General Public
// License v3 (GPL Version 3), copied verbatim in the file "COPYING".
//
// In applying this license CERN does not waive the privileges and immunities
// granted to it by virtue of its status as an Intergovernmental Organization
// or submit itself to any jurisdiction.

/// \file SVertexHypothesis.cxx
/// \brief V0 hypothesis checker
/// \author ruben.shahoyan@cern.ch

#include "DetectorsVertexing/SVertexHypothesis.h"

using namespace o2::vertexing;

void SVertexHypothesis::set(PID v0, PID ppos, PID pneg, float sig, float nSig, float margin, float cpt, float bz)
{
  mPIDV0 = v0;
  mPIDPosProng = ppos;
  mPIDNegProng = pneg;
  mPars[SigmaM] = sig;
  mPars[NSigmaM] = nSig;
  mPars[MarginM] = margin;
<<<<<<< HEAD
  mPars[CPt] = std::abs(bz) > 1e-3 ? cpt * 5.0066791 / std::abs(bz) : 0.; // assume that pT dependent sigma is linear with B
=======
  float absBz{std::abs(bz)};
  mPars[CPt] = absBz > 1e-3 ? cpt * 5.0066791 / absBz : 0.; // assume that pT dependent sigma is linear with B
>>>>>>> 9ad03292
}

void SVertexHypothesis::set(PID v0, PID ppos, PID pneg, const float pars[NPIDParams], float bz)
{
  set(v0, ppos, pneg, pars[SigmaM], pars[NSigmaM], pars[MarginM], pars[CPt], bz);
}

void SVertex3Hypothesis::set(PID v0, PID ppos, PID pneg, PID pbach, float sig, float nSig, float margin, float cpt, float bz)
{
  mPIDV0 = v0;
  mPIDPosProng = ppos;
  mPIDNegProng = pneg;
  mPIDBachProng = pbach;
  mPars[SigmaM] = sig;
  mPars[NSigmaM] = nSig;
  mPars[MarginM] = margin;
  mPars[CPt] = std::abs(bz) > 1e-3 ? cpt * 5.0066791 / std::abs(bz) : 0.; // assume that pT dependent sigma is linear with B
}

void SVertex3Hypothesis::set(PID v0, PID ppos, PID pneg, PID pbach, const float pars[NPIDParams], float bz)
{
  set(v0, ppos, pneg, pbach, pars[SigmaM], pars[NSigmaM], pars[MarginM], pars[CPt], bz);
}<|MERGE_RESOLUTION|>--- conflicted
+++ resolved
@@ -25,12 +25,8 @@
   mPars[SigmaM] = sig;
   mPars[NSigmaM] = nSig;
   mPars[MarginM] = margin;
-<<<<<<< HEAD
-  mPars[CPt] = std::abs(bz) > 1e-3 ? cpt * 5.0066791 / std::abs(bz) : 0.; // assume that pT dependent sigma is linear with B
-=======
   float absBz{std::abs(bz)};
   mPars[CPt] = absBz > 1e-3 ? cpt * 5.0066791 / absBz : 0.; // assume that pT dependent sigma is linear with B
->>>>>>> 9ad03292
 }
 
 void SVertexHypothesis::set(PID v0, PID ppos, PID pneg, const float pars[NPIDParams], float bz)

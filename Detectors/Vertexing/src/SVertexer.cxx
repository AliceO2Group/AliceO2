// Copyright 2019-2020 CERN and copyright holders of ALICE O2.
// See https://alice-o2.web.cern.ch/copyright for details of the copyright holders.
// All rights not expressly granted are reserved.
//
// This software is distributed under the terms of the GNU General Public
// License v3 (GPL Version 3), copied verbatim in the file "COPYING".
//
// In applying this license CERN does not waive the privileges and immunities
// granted to it by virtue of its status as an Intergovernmental Organization
// or submit itself to any jurisdiction.

/// \file SVertexer.cxx
/// \brief Secondary vertex finder
/// \author ruben.shahoyan@cern.ch

#include "DetectorsVertexing/SVertexer.h"
#include "DetectorsBase/Propagator.h"
#include "TPCReconstruction/TPCFastTransformHelperO2.h"
#include "DataFormatsTPC/VDriftCorrFact.h"

#ifdef WITH_OPENMP
#include <omp.h>
#endif

#include "ReconstructionDataFormats/GlobalTrackID.h"
using namespace o2::vertexing;

using PID = o2::track::PID;
using TrackTPCITS = o2::dataformats::TrackTPCITS;
using TrackITS = o2::its::TrackITS;
using TrackTPC = o2::tpc::TrackTPC;

//__________________________________________________________________
void SVertexer::process(const o2::globaltracking::RecoContainer& recoData) // accessor to various reconstrucred data types
{
  updateTimeDependentParams(); // TODO RS: strictly speaking, one should do this only in case of the CCDB objects update
  mPVertices = recoData.getPrimaryVertices();
  buildT2V(recoData); // build track->vertex refs from vertex->track (if other workflow will need this, consider producing a message in the VertexTrackMatcher)
  int ntrP = mTracksPool[POS].size(), ntrN = mTracksPool[NEG].size(), iThread = 0;
  mV0sTmp[0].clear();
  mCascadesTmp[0].clear();
  m3bodyTmp[0].clear();
#ifdef WITH_OPENMP
  int dynGrp = std::min(4, std::max(1, mNThreads / 2));
#pragma omp parallel for schedule(dynamic, dynGrp) num_threads(mNThreads)
#endif
  for (int itp = 0; itp < ntrP; itp++) {
    auto& seedP = mTracksPool[POS][itp];
    int firstN = mVtxFirstTrack[NEG][seedP.vBracket.getMin()];
    if (firstN < 0) {
      LOG(debug) << "No partner is found for pos.track " << itp << " out of " << ntrP;
      continue;
    }
    for (int itn = firstN; itn < ntrN; itn++) { // start from the 1st negative track of lowest-ID vertex of positive
      auto& seedN = mTracksPool[NEG][itn];
      if (seedN.vBracket > seedP.vBracket) { // all vertices compatible with seedN are in future wrt that of seedP
        LOG(debug) << "Brackets do not match";
        break;
      }
#ifdef WITH_OPENMP
      iThread = omp_get_thread_num();
#endif
      if (mSVParams->maxPVContributors < 2 && seedP.gid.isPVContributor() + seedN.gid.isPVContributor() > mSVParams->maxPVContributors) {
        //continue;
      }
      //checkV0(seedP, seedN, itp, itn, iThread);
      checkV0(recoData, seedP, seedN, itp, itn, iThread);
    }
  }
  LOG(info)<<"checkV0 finished";
  // sort V0s and Cascades in vertex id
  struct vid {
    int thrID;
    int entry;
    int vtxID;
  };
  size_t nv0 = 0, ncsc = 0, n3body = 0;
  for (int i = 0; i < mNThreads; i++) {
    nv0 += mV0sTmp[0].size();
    ncsc += mCascadesTmp[i].size();
    n3body += m3bodyTmp[i].size();
  }
  std::vector<vid> v0SortID, cascSortID, nbodySortID;
  v0SortID.reserve(nv0);
  cascSortID.reserve(ncsc);
  nbodySortID.reserve(n3body);
  for (int i = 0; i < mNThreads; i++) {
    for (int j = 0; j < (int)mV0sTmp[i].size(); j++) {
      v0SortID.emplace_back(vid{i, j, mV0sTmp[i][j].getVertexID()});
    }
    for (int j = 0; j < (int)mCascadesTmp[i].size(); j++) {
      cascSortID.emplace_back(vid{i, j, mCascadesTmp[i][j].getVertexID()});
    }
    for (int j = 0; j < (int)m3bodyTmp[i].size(); j++) {
      nbodySortID.emplace_back(vid{i, j, m3bodyTmp[i][j].getVertexID()});
    }
  }
  std::sort(v0SortID.begin(), v0SortID.end(), [](const vid& a, const vid& b) { return a.vtxID > b.vtxID; });
  std::sort(cascSortID.begin(), cascSortID.end(), [](const vid& a, const vid& b) { return a.vtxID > b.vtxID; });
  std::sort(nbodySortID.begin(), nbodySortID.end(), [](const vid& a, const vid& b) { return a.vtxID > b.vtxID; });
  // sorted V0s
  std::vector<V0> bufV0;
  bufV0.reserve(nv0);
  for (const auto& id : v0SortID) {
    auto& v0 = mV0sTmp[id.thrID][id.entry];
    int pos = bufV0.size();
    bufV0.push_back(v0);
    v0.setVertexID(pos); // this v0 copy will be discarded, use its vertexID to store the new position of final V0
  }
  // since V0s were reshuffled, we need to correct the cascade -> V0 reference indices
  for (int i = 0; i < mNThreads; i++) {  // merge results of all threads
    for (auto& casc : mCascadesTmp[i]) { // before merging fix cascades references on v0
      casc.setV0ID(mV0sTmp[i][casc.getV0ID()].getVertexID());
    }
  }
  // sorted Cascades
  std::vector<Cascade> bufCasc;
  bufCasc.reserve(ncsc);
  for (const auto& id : cascSortID) {
    bufCasc.push_back(mCascadesTmp[id.thrID][id.entry]);
  }
  // sorted 3 body decays
  std::vector<DecayNbody> buf3body;
  buf3body.reserve(n3body);
  for (const auto& id : nbodySortID) {
    auto& v0 = m3bodyTmp[id.thrID][id.entry];
    int pos = bufV0.size();
    buf3body.push_back(v0);
    v0.setVertexID(pos); // this v0 copy will be discarded, use its vertexID to store the new position of final V0
  }
  //
  mV0sTmp[0].swap(bufV0);               // the final result is fetched from here
  mCascadesTmp[0].swap(bufCasc);        // the final result is fetched from here
  m3bodyTmp[0].swap(buf3body);          // the final result is fetched from here
  for (int i = 1; i < mNThreads; i++) { // clean unneeded s.vertices
    mV0sTmp[i].clear();
    mCascadesTmp[i].clear();
    m3bodyTmp[i].clear();
  }
  LOG(info)<<"Process Finished";
<<<<<<< HEAD
  LOG(debug) << "DONE : " << mV0sTmp[0].size() << " " << mCascadesTmp[0].size() << " " << m3bodyTmp[0].size();
=======
  for (int i=0; i<14; i++){
    LOG(info)<<"Remian 3body Candidates number after Cut "<<i<<": "<<num3bodyCandidates[i];
  }
  LOG(debug) << "DONE : " << mV0sTmp[0].size() << " " << mCascadesTmp[0].size() << " " << m3bodyTmp[0].size();

  LOG(info)<<"mV0DebugPosTrack size:"<<mV0DebugPosTrack.size();
  LOG(info)<<"mV0DebugNegTrack size:"<<mV0DebugNegTrack.size();
  LOG(info)<<"mV0DebugPosTrack2 size:"<<mV0DebugPosTrack2.size();
  LOG(info)<<"mV0DebugNegTrack2 size:"<<mV0DebugNegTrack2.size();
  LOG(info)<<"mVtxDebugTrack0 size:"<<mVtxDebugTrack0.size();
  LOG(info)<<"mVtxDebugTrack1 size:"<<mVtxDebugTrack1.size();
  LOG(info)<<"mVtxDebugTrack2 size:"<<mVtxDebugTrack2.size();
  LOG(info)<<"mVtxDebugTrack0_2 size:"<<mVtxDebugTrack0_2.size();

  mV0PoolTree->Fill();
  mV0PoolAfterCutTree->Fill();
  mVtxPoolTree->Fill();
  mVtxPoolAfterCutTree->Fill();

  mV0PoolTree->Write();
  mV0PoolAfterCutTree->Write();
  mVtxPoolTree->Write();
  mVtxPoolAfterCutTree->Write();

  mV0PoolTree.reset();
  mV0PoolAfterCutTree.reset();
  mVtxPoolTree.reset();
  mVtxPoolAfterCutTree.reset();

  mV0DebugPosTrack.clear();
  mV0DebugNegTrack.clear();
  mV0DebugPosTrack2.clear();
  mV0DebugNegTrack2.clear();
  mVtxDebugTrack0.clear();
  mVtxDebugTrack1.clear();
  mVtxDebugTrack2.clear();
  mSVDebugFile->Close();
  mSVDebugFile.reset();
>>>>>>> 5b72d470
}

//__________________________________________________________________
void SVertexer::init()
{
<<<<<<< HEAD
  initTPCTransform();
=======
  mSVDebugFile = std::make_unique<TFile>("svtxDebug.root", "recreate");
  mV0PoolTree = std::make_unique<TTree>("V0Pool","V0Pool");
  mV0PoolAfterCutTree = std::make_unique<TTree>("V0PoolAfterCut","V0PoolAfterCut");
  mVtxPoolTree = std::make_unique<TTree>("VtxPool","VtxPool");
  mVtxPoolAfterCutTree = std::make_unique<TTree>("VtxPoolAfterCut","VtxPoolAfterCut");
  /*mV0PoolTree->Branch("track1ID", &track1ID, "track1ID/I");
  mV0PoolTree->Branch("evn1ID", &evn1ID,"evn1ID/I");
  mV0PoolTree->Branch("track2ID", &track2ID, "track2ID/I");
  mV0PoolTree->Branch("evn2ID", &evn2ID, "evn2ID/I");*/
  mV0PoolTree->Branch("V0PosTrack", &mV0DebugPosTrack);
  mV0PoolTree->Branch("V0NegTrack", &mV0DebugNegTrack);
  mV0PoolAfterCutTree->Branch("V0PosTrack", &mV0DebugPosTrack2);
  mV0PoolAfterCutTree->Branch("V0NegTrack", &mV0DebugNegTrack2);
  mVtxPoolTree->Branch("VtxTrack0", &mVtxDebugTrack0);
  mVtxPoolTree->Branch("VtxTrack1", &mVtxDebugTrack1);
  mVtxPoolTree->Branch("VtxTrack2", &mVtxDebugTrack2);
  mVtxPoolAfterCutTree->Branch("VtxTrack0", &mVtxDebugTrack0_2);
  mVtxPoolAfterCutTree->Branch("VtxTrack1", &mVtxDebugTrack1_2);
  mVtxPoolAfterCutTree->Branch("VtxTrack2", &mVtxDebugTrack2_2);
>>>>>>> 5b72d470
}

//__________________________________________________________________
void SVertexer::updateTimeDependentParams()
{
  // TODO RS: strictly speaking, one should do this only in case of the CCDB objects update
<<<<<<< HEAD
  static bool updatedOnce = false;
  if (!updatedOnce) {
    updatedOnce = true;
    mSVParams = &SVertexerParams::Instance();
    // precalculated selection cuts
    mMinR2ToMeanVertex = mSVParams->minRToMeanVertex * mSVParams->minRToMeanVertex;
    mMaxR2ToMeanVertexCascV0 = mSVParams->maxRToMeanVertexCascV0 * mSVParams->maxRToMeanVertexCascV0;
    mMaxDCAXY2ToMeanVertex = mSVParams->maxDCAXYToMeanVertex * mSVParams->maxDCAXYToMeanVertex;
    mMaxDCAXY2ToMeanVertexV0Casc = mSVParams->maxDCAXYToMeanVertexV0Casc * mSVParams->maxDCAXYToMeanVertexV0Casc;
    mMaxDCAXY2ToMeanVertex3bodyV0 = mSVParams->maxDCAXYToMeanVertex3bodyV0 * mSVParams->maxDCAXYToMeanVertex3bodyV0;
    mMinR2DiffV0Casc = mSVParams->minRDiffV0Casc * mSVParams->minRDiffV0Casc;
    mMaxR2Diff3bodyV0 = mSVParams->maxRDiffV03body * mSVParams->maxRDiffV03body;
    mMinPt2V0 = mSVParams->minPtV0 * mSVParams->minPtV0;
    mMaxTgl2V0 = mSVParams->maxTglV0 * mSVParams->maxTglV0;
    mMinPt2Casc = mSVParams->minPtCasc * mSVParams->minPtCasc;
    mMaxTgl2Casc = mSVParams->maxTglCasc * mSVParams->maxTglCasc;
    mMinPt23Body =  mSVParams->minPt3Body * mSVParams->minPt3Body;
    mMaxTgl23Body = mSVParams->maxTgl3Body * mSVParams->maxTgl3Body;
    setupThreads();
  }
=======
  mSVParams = &SVertexerParams::Instance();
  // precalculated selection cuts
  mMinR2ToMeanVertex = mSVParams->minRToMeanVertex * mSVParams->minRToMeanVertex;
  mMaxR2ToMeanVertexCascV0 = mSVParams->maxRToMeanVertexCascV0 * mSVParams->maxRToMeanVertexCascV0;
  mMaxDCAXY2ToMeanVertex = mSVParams->maxDCAXYToMeanVertex * mSVParams->maxDCAXYToMeanVertex;
  mMaxDCAXY2ToMeanVertexV0Casc = mSVParams->maxDCAXYToMeanVertexV0Casc * mSVParams->maxDCAXYToMeanVertexV0Casc;
  mMaxDCAXY2ToMeanVertex3bodyV0 = mSVParams->maxDCAXYToMeanVertex3bodyV0 * mSVParams->maxDCAXYToMeanVertex3bodyV0;
  mMinR2DiffV0Casc = mSVParams->minRDiffV0Casc * mSVParams->minRDiffV0Casc;
  mMaxR2Diff3bodyV0 = mSVParams->maxRDiffV03body * mSVParams->maxRDiffV03body;
  mMinPt2V0 = mSVParams->minPtV0 * mSVParams->minPtV0;
  mMaxTgl2V0 = mSVParams->maxTglV0 * mSVParams->maxTglV0;
  mMinPt2Casc = mSVParams->minPtCasc * mSVParams->minPtCasc;
  mMaxTgl2Casc = mSVParams->maxTglCasc * mSVParams->maxTglCasc;
  mMinPt23Body =  mSVParams->minPt3Body * mSVParams->minPt3Body;
  mMaxTgl23Body = mSVParams->maxTgl3Body * mSVParams->maxTgl3Body;

>>>>>>> 5b72d470
  auto bz = o2::base::Propagator::Instance()->getNominalBz();
  mV0Hyps[HypV0::Photon].set(PID::Photon, PID::Electron, PID::Electron, mSVParams->pidCutsPhoton, bz);
  mV0Hyps[HypV0::K0].set(PID::K0, PID::Pion, PID::Pion, mSVParams->pidCutsK0, bz);
  mV0Hyps[HypV0::Lambda].set(PID::Lambda, PID::Proton, PID::Pion, mSVParams->pidCutsLambda, bz);
  mV0Hyps[HypV0::AntiLambda].set(PID::Lambda, PID::Pion, PID::Proton, mSVParams->pidCutsLambda, bz);
  mV0Hyps[HypV0::HyperTriton].set(PID::HyperTriton, PID::Helium3, PID::Pion, mSVParams->pidCutsHTriton, bz);
  mV0Hyps[HypV0::AntiHyperTriton].set(PID::HyperTriton, PID::Pion, PID::Helium3, mSVParams->pidCutsHTriton, bz);
  mV0Hyps[HypV0::Hyperhydrog4].set(PID::Hyperhydrog4, PID::Alpha, PID::Pion, mSVParams->pidCutsHhydrog4, bz);
  mV0Hyps[HypV0::AntiHyperhydrog4].set(PID::Hyperhydrog4, PID::Pion, PID::Alpha, mSVParams->pidCutsHhydrog4, bz);
  mCascHyps[HypCascade::XiMinus].set(PID::XiMinus, PID::Lambda, PID::Pion, mSVParams->pidCutsXiMinus, bz);
  mCascHyps[HypCascade::OmegaMinus].set(PID::OmegaMinus, PID::Lambda, PID::Kaon, mSVParams->pidCutsOmegaMinus, bz);

  m3bodyHyps[Hyp3body::H3L3body].set(PID::HyperTriton, PID::Deuteron, PID::Proton, PID::Pion, mSVParams->pidCutsH3L3body, bz);
<<<<<<< HEAD
=======

  setupThreads();
>>>>>>> 5b72d470

  for (auto& ft : mFitterV0) {
    ft.setBz(bz);
  }
  for (auto& ft : mFitterCasc) {
    ft.setBz(bz);
  }
  for (auto& ft : mFitter3body) {
    ft.setBz(bz);
  }
<<<<<<< HEAD
}
=======
>>>>>>> 5b72d470

//______________________________________________
void SVertexer::setTPCVDrift(const o2::tpc::VDriftCorrFact& v)
{
  mTPCVDrift = v.refVDrift * v.corrFact;
  mTPCVDriftRef = v.refVDrift;
  o2::tpc::TPCFastTransformHelperO2::instance()->updateCalibration(*mTPCTransform, 0, v.corrFact, v.refVDrift);
  mTPCBin2Z = mTPCVDrift / mMUS2TPCBin;
}

//_________________________________________________________
void SVertexer::initTPCTransform()
{
  mTPCTransform = std::move(o2::tpc::TPCFastTransformHelperO2::instance()->create(0));
}

//__________________________________________________________________
void SVertexer::setupThreads()
{
  if (!mV0sTmp.empty()) {
    return;
  }
  mV0sTmp.resize(mNThreads);
  mCascadesTmp.resize(mNThreads);
  m3bodyTmp.resize(mNThreads);
  mFitterV0.resize(mNThreads);
  auto bz = o2::base::Propagator::Instance()->getNominalBz();
  for (auto& fitter : mFitterV0) {
    fitter.setBz(bz);
    fitter.setUseAbsDCA(mSVParams->useAbsDCA);
    fitter.setPropagateToPCA(false);
    fitter.setMaxR(mSVParams->maxRIni);
    fitter.setMinParamChange(mSVParams->minParamChange);
    fitter.setMinRelChi2Change(mSVParams->minRelChi2Change);
    fitter.setMaxDZIni(mSVParams->maxDZIni);
    fitter.setMaxChi2(mSVParams->maxChi2);
    fitter.setMatCorrType(o2::base::Propagator::MatCorrType(mSVParams->matCorr));
    fitter.setUsePropagator(mSVParams->usePropagator);
    fitter.setRefitWithMatCorr(mSVParams->refitWithMatCorr);
    fitter.setMaxStep(mSVParams->maxStep);
    fitter.setMaxSnp(mSVParams->maxSnp);
    fitter.setMinXSeed(mSVParams->minXSeed);
  }
  mFitterCasc.resize(mNThreads);
  for (auto& fitter : mFitterCasc) {
    fitter.setBz(bz);
    fitter.setUseAbsDCA(mSVParams->useAbsDCA);
    fitter.setPropagateToPCA(false);
    fitter.setMaxR(mSVParams->maxRIniCasc);
    fitter.setMinParamChange(mSVParams->minParamChange);
    fitter.setMinRelChi2Change(mSVParams->minRelChi2Change);
    fitter.setMaxDZIni(mSVParams->maxDZIni);
    fitter.setMaxChi2(mSVParams->maxChi2);
    fitter.setMatCorrType(o2::base::Propagator::MatCorrType(mSVParams->matCorr));
    fitter.setUsePropagator(mSVParams->usePropagator);
    fitter.setRefitWithMatCorr(mSVParams->refitWithMatCorr);
    fitter.setMaxStep(mSVParams->maxStep);
    fitter.setMaxSnp(mSVParams->maxSnp);
    fitter.setMinXSeed(mSVParams->minXSeed);
  }

  mFitter3body.resize(mNThreads);
  for (auto& fitter : mFitter3body) {
    fitter.setBz(bz);
    fitter.setUseAbsDCA(mSVParams->useAbsDCA);
    fitter.setPropagateToPCA(false);
    fitter.setMaxR(mSVParams->maxRIni3body);
    fitter.setMinParamChange(mSVParams->minParamChange);
    fitter.setMinRelChi2Change(mSVParams->minRelChi2Change);
    fitter.setMaxDZIni(mSVParams->maxDZIni);
    fitter.setMaxChi2(mSVParams->maxChi2);
    fitter.setMatCorrType(o2::base::Propagator::MatCorrType(mSVParams->matCorr));
    fitter.setUsePropagator(mSVParams->usePropagator);
    fitter.setRefitWithMatCorr(mSVParams->refitWithMatCorr);
    fitter.setMaxStep(mSVParams->maxStep);
    fitter.setMaxSnp(mSVParams->maxSnp);
    fitter.setMinXSeed(mSVParams->minXSeed);
  }
}

//__________________________________________________________________
bool SVertexer::acceptTrack(GIndex gid, const o2::track::TrackParCov& trc) const
{
  if (gid.isPVContributor() && mSVParams->maxPVContributors < 3) {
    //return false;
  }
  // DCA to mean vertex
  if (mSVParams->minDCAToPV > 0.f) {
    o2::track::TrackPar trp(trc);
    std::array<float, 2> dca;
    auto* prop = o2::base::Propagator::Instance();
    if (mSVParams->usePropagator) {
      if (trp.getX() > mSVParams->minRFor3DField && !prop->PropagateToXBxByBz(trp, mSVParams->minRFor3DField, mSVParams->maxSnp, mSVParams->maxStep, o2::base::Propagator::MatCorrType(mSVParams->matCorr))) {
        return true; // we don't need actually to propagate to the beam-line
      }
      if (!prop->propagateToDCA(mMeanVertex.getXYZ(), trp, prop->getNominalBz(), mSVParams->maxStep, o2::base::Propagator::MatCorrType(mSVParams->matCorr), &dca)) {
        return true;
      }
    } else {
      if (!trp.propagateParamToDCA(mMeanVertex.getXYZ(), prop->getNominalBz(), &dca)) {
        return true;
      }
    }
    if (std::abs(dca[0]) < mSVParams->minDCAToPV) {
      return false;
    }
  }
  return true;
}

//__________________________________________________________________
void SVertexer::buildT2V(const o2::globaltracking::RecoContainer& recoData) // accessor to various tracks
{
  // build track->vertices from vertices->tracks, rejecting vertex contributors if requested
  auto trackIndex = recoData.getPrimaryVertexMatchedTracks(); // Global ID's for associated tracks
  auto vtxRefs = recoData.getPrimaryVertexMatchedTrackRefs(); // references from vertex to these track IDs

  std::unordered_map<GIndex, std::pair<int, int>> tmap;
  std::unordered_map<GIndex, bool> rejmap;
  int nv = vtxRefs.size() - 1; // The last entry is for unassigned tracks, ignore them
  for (int i = 0; i < 2; i++) {
    mTracksPool[i].clear();
    mVtxFirstTrack[i].clear();
    mVtxFirstTrack[i].resize(nv, -1);
  }
  for (int iv = 0; iv < nv; iv++) {
    const auto& vtref = vtxRefs[iv];
    int it = vtref.getFirstEntry(), itLim = it + vtref.getEntries();
    for (; it < itLim; it++) {
      auto tvid = trackIndex[it];
      if (!recoData.isTrackSourceLoaded(tvid.getSource())) {
        continue;
      }
      // unconstrained TPC tracks require special treatment: there is no point in checking DCA to mean vertex since it is not precise,
      // but we need to create a clone of TPC track constrained to this particular vertex time.
      if (tvid.getSource() == GIndex::TPC && processTPCTrack(recoData.getTPCTrack(tvid), tvid, iv)) { // processTPCTrack may decide that this track does not need special treatment (e.g. it is constrained...)
        continue;
      }
      if (tvid.isAmbiguous()) { // was this track already processed?
        auto tref = tmap.find(tvid);
        if (tref != tmap.end()) {
          mTracksPool[tref->second.second][tref->second.first].vBracket.setMax(iv); // this track was already processed with other vertex, account the latter
          continue;
        }
        // was it already rejected?
        if (rejmap.find(tvid) != rejmap.end()) {
          continue;
        }
      }
      const auto& trc = recoData.getTrackParam(tvid);
      if (!acceptTrack(tvid, trc)) {
        if (tvid.isAmbiguous()) {
          rejmap[tvid] = true;
        }
        continue;
      }
      int posneg = trc.getSign() < 0 ? 1 : 0;
      float r = std::sqrt(trc.getX() * trc.getX() + trc.getY() * trc.getY());
      mTracksPool[posneg].emplace_back(TrackCand{trc, tvid, {iv, iv}, r});
      if (tvid.isAmbiguous()) { // track attached to >1 vertex, remember that it was already processed
        tmap[tvid] = {mTracksPool[posneg].size() - 1, posneg};
      }
    }
  }
  // register 1st track of each charge for each vertex

  for (int pn = 0; pn < 2; pn++) {
    auto& vtxFirstT = mVtxFirstTrack[pn];
    const auto& tracksPool = mTracksPool[pn];
    for (unsigned i = 0; i < tracksPool.size(); i++) {
      const auto& t = tracksPool[i];
      for (int j{t.vBracket.getMin()}; j <= t.vBracket.getMax(); ++j) {
        if (vtxFirstT[j] == -1) {
          vtxFirstT[j] = i;
        }
      }
    }
  }

  LOG(info) << "Collected " << mTracksPool[POS].size() << " positive and " << mTracksPool[NEG].size() << " negative seeds";
}

//__________________________________________________________________
//bool SVertexer::checkV0(const TrackCand& seedP, const TrackCand& seedN, int iP, int iN, int ithread)
bool SVertexer::checkV0(const o2::globaltracking::RecoContainer& recoData, const TrackCand& seedP, const TrackCand& seedN, int iP, int iN, int ithread)
{
  auto mclabelP = recoData.getTrackMCLabel(seedP.gid);
  auto mclabelN = recoData.getTrackMCLabel(seedN.gid);

  mV0DebugPosTrack.push_back(mclabelP);
  mV0DebugNegTrack.push_back(mclabelN);

  auto& fitterV0 = mFitterV0[ithread];
  int nCand = fitterV0.process(seedP, seedN);
  if (nCand == 0) { // discard this pair
    return false;
  }
  const auto& v0XYZ = fitterV0.getPCACandidate();
  // validate V0 radial position
  // check closeness to the beam-line
  float dxv0 = v0XYZ[0] - mMeanVertex.getX(), dyv0 = v0XYZ[1] - mMeanVertex.getY(), r2v0 = dxv0 * dxv0 + dyv0 * dyv0;
  if (r2v0 < mMinR2ToMeanVertex) {
    return false;
  }
  float rv0 = std::sqrt(r2v0), drv0P = rv0 - seedP.minR, drv0N = rv0 - seedN.minR;
  if (drv0P > mSVParams->causalityRTolerance || drv0P < -mSVParams->maxV0ToProngsRDiff ||
      drv0N > mSVParams->causalityRTolerance || drv0N < -mSVParams->maxV0ToProngsRDiff) {
    LOG(debug) << "RejCausality " << drv0P << " " << drv0N;
    //return false;
  }

  if (!fitterV0.isPropagateTracksToVertexDone() && !fitterV0.propagateTracksToVertex()) {
    return false;
  }
  int cand = 0;
  auto& trPProp = fitterV0.getTrack(0, cand);
  auto& trNProp = fitterV0.getTrack(1, cand);
  std::array<float, 3> pP, pN;
  trPProp.getPxPyPzGlo(pP);
  trNProp.getPxPyPzGlo(pN);
  // estimate DCA of neutral V0 track to beamline: straight line with parametric equation
  // x = X0 + pV0[0]*t, y = Y0 + pV0[1]*t reaches DCA to beamline (Xv, Yv) at
  // t = -[ (x0-Xv)*pV0[0] + (y0-Yv)*pV0[1]) ] / ( pT(pV0)^2 )
  // Similar equation for 3D distance involving pV0[2]
  std::array<float, 3> pV0 = {pP[0] + pN[0], pP[1] + pN[1], pP[2] + pN[2]};
  float pt2V0 = pV0[0] * pV0[0] + pV0[1] * pV0[1], prodXYv0 = dxv0 * pV0[0] + dyv0 * pV0[1], tDCAXY = prodXYv0 / pt2V0;
  if (pt2V0 < mMinPt2V0) { // pt cut
    LOG(debug) << "RejPt2 " << pt2V0;
    //return false;
  }
  if (pV0[2] * pV0[2] / pt2V0 > mMaxTgl2V0) { // tgLambda cut
    LOG(debug) << "RejTgL " << pV0[2] * pV0[2] / pt2V0;
    //return false;
  }
  float p2V0 = pt2V0 + pV0[2] * pV0[2], ptV0 = std::sqrt(pt2V0);
  // apply mass selections
  float p2Pos = pP[0] * pP[0] + pP[1] * pP[1] + pP[2] * pP[2], p2Neg = pN[0] * pN[0] + pN[1] * pN[1] + pN[2] * pN[2];

  bool goodHyp = false;
  std::array<bool, NHypV0> hypCheckStatus{};
  for (int ipid = 0; ipid < NHypV0; ipid++) {
    if (mV0Hyps[ipid].check(p2Pos, p2Neg, p2V0, ptV0)) {
      goodHyp = hypCheckStatus[ipid] = true;
    }
  }
  /// we want to reconstruct the 3 body decay of hypernuclei starting from the V0 of a proton and a pion but not a lambda decay (e.g. H3L->d + (p + pi-), or He4L->He3 + (p + pi-)))
  bool checkFor3BodyDecays = mEnable3BodyDecays;

  if (!goodHyp && mSVParams->checkV0Hypothesis && !checkFor3BodyDecays) {
    LOG(debug) << "RejHypo";
    return false;
  }

  bool checkForCascade = mEnableCascades && r2v0 < mMaxR2ToMeanVertexCascV0 && (!mSVParams->checkV0Hypothesis || (hypCheckStatus[HypV0::Lambda] || hypCheckStatus[HypV0::AntiLambda]));
<<<<<<< HEAD
  /// we want to reconstruct the 3 body decay of hypernuclei starting from the V0 of the Lambda decay (e.g. H3L->d + (p + pi-), or He4L->He3 + (p + pi-)))
  bool checkFor3BodyDecays = mEnable3BodyDecays && (!mSVParams->checkV0Hypothesis || (hypCheckStatus[HypV0::Lambda] || hypCheckStatus[HypV0::AntiLambda]));
  bool rejectIfNotCascade = false, rejectIfNot3BodyDecay = false;
=======
  bool rejectIfNotCascade = false, rejectIfNot3BodyDecay = false;//Q: Is v0 for 3 body decay meaningful?
>>>>>>> 5b72d470
  float dcaX = dxv0 - pV0[0] * tDCAXY, dcaY = dyv0 - pV0[1] * tDCAXY, dca2 = dcaX * dcaX + dcaY * dcaY;
  float cosPAXY = prodXYv0 / std::sqrt(r2v0 * pt2V0);

  if (checkForCascade && !checkFor3BodyDecays) { // use loser cuts for cascade v0 candidates, skip if we check for 3 body decays as they require looser selections
    if (dca2 > mMaxDCAXY2ToMeanVertexV0Casc || cosPAXY < mSVParams->minCosPAXYMeanVertexCascV0) {
      LOG(debug) << "Rej for cascade DCAXY2: " << dca2 << " << cosPAXY: " << cosPAXY;
      return false;
    }
  }
  if (checkFor3BodyDecays) {
    if (dca2 > mMaxDCAXY2ToMeanVertex3bodyV0 || cosPAXY < mSVParams->minCosPAXYMeanVertex3bodyV0) {
      LOG(debug) << "Rej for 3 body decays DCAXY2: " << dca2 << " << cosPAXY: " << cosPAXY;
<<<<<<< HEAD
      return false;
=======
      //return false;
>>>>>>> 5b72d470
    }
  }

  if (dca2 > mMaxDCAXY2ToMeanVertex || cosPAXY < mSVParams->minCosPAXYMeanVertex) {
    if (checkForCascade) {
      rejectIfNotCascade = true;
    } else if (checkFor3BodyDecays) {
      rejectIfNot3BodyDecay = true;
    } else {
      return false;
    }
  }

  auto vlist = seedP.vBracket.getOverlap(seedN.vBracket); // indices of vertices shared by both seeds
  bool added = false;
  auto bestCosPA = checkForCascade ? mSVParams->minCosPACascV0 : mSVParams->minCosPA;
  bestCosPA = checkFor3BodyDecays ? std::min(mSVParams->minCosPA3body, bestCosPA) : bestCosPA;

  for (int iv = vlist.getMin(); iv <= vlist.getMax(); iv++) {
    const auto& pv = mPVertices[iv];
    const auto v0XYZ = fitterV0.getPCACandidatePos(cand);
    // check cos of pointing angle
    float dx = v0XYZ[0] - pv.getX(), dy = v0XYZ[1] - pv.getY(), dz = v0XYZ[2] - pv.getZ(), prodXYZv0 = dx * pV0[0] + dy * pV0[1] + dz * pV0[2];
    float cosPA = prodXYZv0 / std::sqrt((dx * dx + dy * dy + dz * dz) * p2V0);
    if (cosPA < bestCosPA) {
      LOG(debug) << "Rej. cosPA: " << cosPA;
      continue;
    }
    if (!added) {
      auto& v0new = mV0sTmp[ithread].emplace_back(v0XYZ, pV0, fitterV0.calcPCACovMatrixFlat(cand), trPProp, trNProp, seedP.gid, seedN.gid);
      v0new.setDCA(fitterV0.getChi2AtPCACandidate());
      added = true;
    }
    auto& v0 = mV0sTmp[ithread].back();
    v0.setCosPA(cosPA);
    v0.setVertexID(iv);
    bestCosPA = cosPA;
  }
  if (!added) {
    return false;
  }
  auto& v0 = mV0sTmp[ithread].back();

  mV0DebugPosTrack2.push_back(mclabelP);
  mV0DebugNegTrack2.push_back(mclabelN);

  // check cascades
  if (checkForCascade) {
    int nCascAdded = 0;
    if (hypCheckStatus[HypV0::Lambda] || !mSVParams->checkCascadeHypothesis) {
      nCascAdded += checkCascades(rv0, pV0, p2V0, iN, NEG, vlist, ithread);
    }
    if (hypCheckStatus[HypV0::AntiLambda] || !mSVParams->checkCascadeHypothesis) {
      nCascAdded += checkCascades(rv0, pV0, p2V0, iP, POS, vlist, ithread);
    }
    if (!nCascAdded && rejectIfNotCascade && !checkFor3BodyDecays) { // v0 would be accepted only if it creates a cascade
      mV0sTmp[ithread].pop_back();
      return false;
    }
    rejectIfNotCascade = (nCascAdded == 0); // we need it later for 3 body decays
  }

  // check 3 body decays
  if (checkFor3BodyDecays) {
    int n3bodyDecays = 0;
<<<<<<< HEAD
    if (hypCheckStatus[HypV0::Lambda] || !mSVParams->check3bodyHypothesis) {
      n3bodyDecays += check3bodyDecays(rv0, pV0, p2V0, iN, NEG, ithread);
    }
    if (hypCheckStatus[HypV0::AntiLambda] || !mSVParams->check3bodyHypothesis) {
      n3bodyDecays += check3bodyDecays(rv0, pV0, p2V0, iP, POS, ithread);
    }
=======
      //n3bodyDecays += check3bodyDecays(rv0, pV0, p2V0, iN, NEG, ithread);
      //n3bodyDecays += check3bodyDecays(rv0, pV0, p2V0, iP, POS, ithread);
      n3bodyDecays += check3bodyDecays(recoData, rv0, pV0, p2V0, iN, NEG, ithread);
      n3bodyDecays += check3bodyDecays(recoData, rv0, pV0, p2V0, iP, POS, ithread);
>>>>>>> 5b72d470
    if (!n3bodyDecays && rejectIfNot3BodyDecay && rejectIfNotCascade) { // v0 would be accepted only if it is 3 body decay
      mV0sTmp[ithread].pop_back();
      return false;
    }
  }

  return true;
}

//__________________________________________________________________
int SVertexer::checkCascades(float rv0, std::array<float, 3> pV0, float p2V0, int avoidTrackID, int posneg, VBracket v0vlist, int ithread)
{

  // check last added V0 for belonging to cascade
  auto& fitterCasc = mFitterCasc[ithread];
  const auto& v0 = mV0sTmp[ithread].back();
  auto& tracks = mTracksPool[posneg];
  int nCascIni = mCascadesTmp[ithread].size();

  // check if a given PV has already been used in a cascade
  std::unordered_map<int, int> pvMap;

  // start from the 1st bachelor track compatible with earliest vertex in the v0vlist
  int firstTr = mVtxFirstTrack[posneg][v0vlist.getMin()], nTr = tracks.size();
  if (firstTr < 0) {
    firstTr = nTr;
  }
  for (int it = firstTr; it < nTr; it++) {
    if (it == avoidTrackID) {
      continue; // skip the track used by V0
    }
    auto& bach = tracks[it];
    if (bach.vBracket.getMin() > v0vlist.getMax()) {
      LOG(debug) << "Skipping";
      break; // all other bachelor candidates will be also not compatible with this PV
    }
    auto cascVlist = v0vlist.getOverlap(bach.vBracket); // indices of vertices shared by V0 and bachelor
    if (mSVParams->selectBestV0) {
      // select only the best V0 candidate among the compatible ones
      if (v0.getVertexID() < cascVlist.getMin() || v0.getVertexID() > cascVlist.getMax()) {
        continue;
      }
      cascVlist.setMin(v0.getVertexID());
      cascVlist.setMax(v0.getVertexID());
    }

    int nCandC = fitterCasc.process(v0, bach);
    if (nCandC == 0) { // discard this pair
      continue;
    }
    int candC = 0;
    const auto& cascXYZ = fitterCasc.getPCACandidatePos(candC);

    // make sure the cascade radius is smaller than that of the mean vertex
    float dxc = cascXYZ[0] - mMeanVertex.getX(), dyc = cascXYZ[1] - mMeanVertex.getY(), r2casc = dxc * dxc + dyc * dyc;
    if (rv0 * rv0 - r2casc < mMinR2DiffV0Casc || r2casc < mMinR2ToMeanVertex) {
      continue;
    }
    // do we want to apply mass cut ?
    //
    if (!fitterCasc.isPropagateTracksToVertexDone() && !fitterCasc.propagateTracksToVertex()) {
      continue;
    }

    auto& trNeut = fitterCasc.getTrack(0, candC);
    auto& trBach = fitterCasc.getTrack(1, candC);
    trNeut.setPID(o2::track::PID::Lambda);
    trBach.setPID(o2::track::PID::Pion);
    std::array<float, 3> pNeut, pBach;
    trNeut.getPxPyPzGlo(pNeut);
    trBach.getPxPyPzGlo(pBach);
    std::array<float, 3> pCasc = {pNeut[0] + pBach[0], pNeut[1] + pBach[1], pNeut[2] + pBach[2]};

    float pt2Casc = pCasc[0] * pCasc[0] + pCasc[1] * pCasc[1], p2Casc = pt2Casc + pCasc[2] * pCasc[2];
    if (pt2Casc < mMinPt2Casc) { // pt cut
      LOG(debug) << "Casc pt too low";
      continue;
    }
    if (pCasc[2] * pCasc[2] / pt2Casc > mMaxTgl2Casc) { // tgLambda cut
      LOG(debug) << "Casc tgLambda too high";
      continue;
    }

    // compute primary vertex and cosPA of the cascade
    auto bestCosPA = mSVParams->minCosPACasc;
    auto cascVtxID = -1;

    for (int iv = cascVlist.getMin(); iv <= cascVlist.getMax(); iv++) {
      const auto& pv = mPVertices[iv];
      // check cos of pointing angle
      float dx = cascXYZ[0] - pv.getX(), dy = cascXYZ[1] - pv.getY(), dz = cascXYZ[2] - pv.getZ(), prodXYZcasc = dx * pCasc[0] + dy * pCasc[1] + dz * pCasc[2];
      float cosPA = prodXYZcasc / std::sqrt((dx * dx + dy * dy + dz * dz) * p2Casc);
      if (cosPA < bestCosPA) {
        LOG(debug) << "Rej. cosPA: " << cosPA;
        continue;
      }
      cascVtxID = iv;
      bestCosPA = cosPA;
    }
    if (cascVtxID == -1) {
      LOG(debug) << "Casc not compatible with any vertex";
      continue;
    }

    const auto& cascPv = mPVertices[cascVtxID];
    float dxCasc = cascXYZ[0] - cascPv.getX(), dyCasc = cascXYZ[1] - cascPv.getY(), dzCasc = cascXYZ[2] - cascPv.getZ();
    auto prodPPos = pV0[0] * dxCasc + pV0[1] * dyCasc + pV0[2] * dzCasc;
    if (prodPPos < 0.) { // causality cut
      LOG(debug) << "Casc not causally compatible";
      continue;
    }

    float p2Bach = pBach[0] * pBach[0] + pBach[1] * pBach[1] + pBach[2] * pBach[2];
    float ptCasc = std::sqrt(pt2Casc);
    bool goodHyp = false;
    for (int ipid = 0; ipid < NHypCascade; ipid++) {
      if (mCascHyps[ipid].check(p2V0, p2Bach, p2Casc, ptCasc)) {
        goodHyp = true;
        break;
      }
    }
    if (!goodHyp) {
      LOG(debug) << "Casc not compatible with any hypothesis";
      continue;
    }
    auto& casc = mCascadesTmp[ithread].emplace_back(cascXYZ, pCasc, fitterCasc.calcPCACovMatrixFlat(candC), trNeut, trBach, mV0sTmp[ithread].size() - 1, bach.gid);
    o2::track::TrackParCov trc = casc;
    o2::dataformats::DCA dca;
    if (!trc.propagateToDCA(cascPv, fitterCasc.getBz(), &dca, 5.) ||
        std::abs(dca.getY()) > mSVParams->maxDCAXYCasc || std::abs(dca.getZ()) > mSVParams->maxDCAZCasc) {
      LOG(debug) << "Casc not compatible with PV";
      LOG(debug) << "DCA: " << dca.getY() << " " << dca.getZ();
      mCascadesTmp[ithread].pop_back();
      continue;
    }

    LOG(debug) << "Casc successfully added";
    casc.setCosPA(bestCosPA);
    casc.setVertexID(cascVtxID);
    casc.setDCA(fitterCasc.getChi2AtPCACandidate());

    // clone the V0, set new cosPA and VerteXID, add it to the list of V0s
    if (cascVtxID != v0.getVertexID()) {
      auto v0clone = v0;
      const auto& pv = mPVertices[cascVtxID];

      float dx = v0.getX() - pv.getX(), dy = v0.getY() - pv.getY(), dz = v0.getZ() - pv.getZ(), prodXYZ = dx * pV0[0] + dy * pV0[1] + dz * pV0[2];
      float cosPA = prodXYZ / std::sqrt((dx * dx + dy * dy + dz * dz) * p2V0);
      v0clone.setCosPA(cosPA);
      v0clone.setVertexID(cascVtxID);

      auto pvIdx = pvMap.find(cascVtxID);
      if (pvIdx != pvMap.end()) {
        casc.setV0ID(pvIdx->second); // V0 already exists, add reference to the cascade
      } else {
        mV0sTmp[ithread].push_back(v0clone);
        casc.setV0ID(mV0sTmp[ithread].size() - 1);      // set the new V0 index in the cascade
        pvMap[cascVtxID] = mV0sTmp[ithread].size() - 1; // add the new V0 index to the map
      }
    }
  }

  return mCascadesTmp[ithread].size() - nCascIni;
}

//__________________________________________________________________
<<<<<<< HEAD
int SVertexer::check3bodyDecays(float rv0, std::array<float, 3> pV0, float p2V0, int avoidTrackID, int posneg, int ithread)
=======
//int SVertexer::check3bodyDecays(float rv0, std::array<float, 3> pV0, float p2V0, int avoidTrackID, int posneg, int ithread)
int SVertexer::check3bodyDecays(const o2::globaltracking::RecoContainer& recoData, float rv0, std::array<float, 3> pV0, float p2V0, int avoidTrackID, int posneg, int ithread)
>>>>>>> 5b72d470
{
  // check last added V0 for belonging to cascade
  auto& fitter3body = mFitter3body[ithread];
  const auto& v0 = mV0sTmp[ithread].back();
  auto& tracks = mTracksPool[posneg];
  const auto& pv = mPVertices[v0.getVertexID()];
  int n3BodyIni = m3bodyTmp[ithread].size();

<<<<<<< HEAD
  // If the V0 is a Lambda, we should pair it with all positive particles, and the positive particle in the V0 is a proton.
  // Otherwise, we should pair it with all negative particles, and the negative particle in the V0 is a antiproton.

  // start from the 1st track compatible with V0's primary vertex
=======
>>>>>>> 5b72d470
  int firstTr = mVtxFirstTrack[posneg][v0.getVertexID()], nTr = tracks.size();
  if (firstTr < 0) {
    firstTr = nTr;
  }
<<<<<<< HEAD
  for (int it = firstTr; it < nTr; it++) {
    if (it == avoidTrackID) {
      continue; // skip the track used by V0
    }
=======

  // If the V0 is a Lambda, we should pair it with all positive particles, and the positive particle in the V0 is a proton.
  // Otherwise, we should pair it with all negative particles, and the negative particle in the V0 is a antiproton.

  // start from the 1st track compatible with V0's primary vertex
  for (int it = firstTr; it < nTr; it++) {
    num3bodyCandidates[0]++;
    if (it == avoidTrackID) {
      continue; // skip the track used by V0
    }
    num3bodyCandidates[1]++;
>>>>>>> 5b72d470
    auto& bach = tracks[it];
    if (bach.vBracket > v0.getVertexID()) {
      break; // all other bachelor candidates will be also not compatible with this PV
    }
<<<<<<< HEAD
    if (bach.vBracket.isOutside(v0.getVertexID())) {
      LOG(error) << "Incompatible bachelor: PV " << bach.vBracket.asString() << " vs V0 " << v0.getVertexID();
    }
    if (bach.minR > rv0 + mSVParams->causalityRTolerance) {
      continue;
    }
=======
    num3bodyCandidates[2]++;
    if (bach.vBracket.isOutside(v0.getVertexID())) {
      LOG(error) << "Incompatible bachelor: PV " << bach.vBracket.asString() << " vs V0 " << v0.getVertexID();
    }
    auto mclabel0 = recoData.getTrackMCLabel(v0.getProngID(0));
    auto mclabel1 = recoData.getTrackMCLabel(v0.getProngID(1));
    auto mclabel2 = recoData.getTrackMCLabel(bach.gid);
    mVtxDebugTrack0.emplace_back(mclabel0);
    mVtxDebugTrack1.emplace_back(mclabel1);
    mVtxDebugTrack2.emplace_back(mclabel2);
    num3bodyCandidates[3]++;
    if (bach.minR > rv0 + mSVParams->causalityRTolerance) {
      //continue;
    }
    num3bodyCandidates[4]++;
>>>>>>> 5b72d470
    int n3bodyVtx = fitter3body.process(v0.getProng(0), v0.getProng(1), bach);
    if (n3bodyVtx == 0) { // discard this pair
      continue;
    }
<<<<<<< HEAD
    int cand3B = 0;
    const auto& vertexXYZ = fitter3body.getPCACandidatePos(cand3B);
    // make sure the cascade radius is smaller than that of the vertex
    float dxc = vertexXYZ[0] - pv.getX(), dyc = vertexXYZ[1] - pv.getY(), dzc = vertexXYZ[2] - pv.getZ(), r2vertex = dxc * dxc + dyc * dyc;
    if (std::abs(rv0 * rv0 - r2vertex) > mMaxR2Diff3bodyV0 || r2vertex < mMinR2ToMeanVertex) {
      continue;
    }
=======
    num3bodyCandidates[5]++;
    int cand3B = 0;
    const auto& vertexXYZ = fitter3body.getPCACandidatePos(cand3B);
    // make sure the 3 body vertex radius is close to that of the V0
    float dxc = vertexXYZ[0] - pv.getX(), dyc = vertexXYZ[1] - pv.getY(), dzc = vertexXYZ[2] - pv.getZ(), r2vertex = dxc * dxc + dyc * dyc;
    if (std::abs(rv0 * rv0 - r2vertex) > mMaxR2Diff3bodyV0 || r2vertex < mMinR2ToMeanVertex) {
      //continue;
    }
    num3bodyCandidates[6]++;
>>>>>>> 5b72d470
    // do we want to apply mass cut ?
    //
    if (!fitter3body.isPropagateTracksToVertexDone() && !fitter3body.propagateTracksToVertex()) {
      continue;
    }
<<<<<<< HEAD
=======
    num3bodyCandidates[7]++;
>>>>>>> 5b72d470
    auto& tr0 = fitter3body.getTrack(0, cand3B);
    auto& tr1 = fitter3body.getTrack(1, cand3B);
    auto& tr2 = fitter3body.getTrack(2, cand3B);
    // tr0.setPID(tr0.getCharge() > 0 && posneg ? o2::track::PID::Proton : o2::track::PID::Pion); TOBE DONE
    // trNeut.setPID(o2::track::PID::Lambda);
    // trBach.setPID(o2::track::PID::Pion);
    std::array<float, 3> p0, p1, p2;
    tr0.getPxPyPzGlo(p0);
    tr1.getPxPyPzGlo(p1);
    tr2.getPxPyPzGlo(p2);
    std::array<float, 3> p3B = {p0[0] + p1[0] + p2[0], p0[1] + p1[1] + p2[1], p0[2] + p1[2] + p2[2]};
    auto prodPPos = pV0[0] * dxc + pV0[1] * dyc + pV0[2] * dzc;
    if (prodPPos < 0.) { // causality cut
<<<<<<< HEAD
      continue;
    }
    float pt2 = p3B[0] * p3B[0] + p3B[1] * p3B[1], p2candidate = pt2 + p3B[2] * p3B[2];
    if (pt2 < mMinPt23Body) { // pt cut
      continue;
    }
    if (p3B[2] * p3B[2] / pt2 > mMaxTgl23Body) { // tgLambda cut
      continue;
    }
    float cosPA = (p3B[0] * dxc + p3B[1] * dyc + p3B[2] * dzc) / std::sqrt(p2candidate * (r2vertex + dzc * dzc));
    if (cosPA < mSVParams->minCosPA3body) {
      continue;
    }
    float sqP0 = p0[0] * p0[0] + p0[1] * p0[1] + p0[2] * p0[2], sqP1 = p1[0] * p1[0] + p1[1] * p1[1] + p1[2] * p1[2], sqP2 = p2[0] * p2[0] + p2[1] * p2[1] + p2[2] * p2[2];
    float sqPtot = p3B[0] * p3B[0] + p3B[1] * p3B[1] + p3B[2] * p3B[2];
    float pt = std::sqrt(pt2);
    bool goodHyp = false;
=======
      //continue;
    }
    num3bodyCandidates[8]++;
    float pt2 = p3B[0] * p3B[0] + p3B[1] * p3B[1], p2candidate = pt2 + p3B[2] * p3B[2];
    if (pt2 < mMinPt23Body) { // pt cut
      //continue;
    }
    num3bodyCandidates[9]++;
    if (p3B[2] * p3B[2] / pt2 > mMaxTgl23Body) { // tgLambda cut
      //continue;
    }
    num3bodyCandidates[10]++;
    float cosPA = (p3B[0] * dxc + p3B[1] * dyc + p3B[2] * dzc) / std::sqrt(p2candidate * (r2vertex + dzc * dzc));
    if (cosPA < mSVParams->minCosPA3body) {
      //continue;
    }
    num3bodyCandidates[11]++;
    float sqP0 = p0[0] * p0[0] + p0[1] * p0[1] + p0[2] * p0[2], sqP1 = p1[0] * p1[0] + p1[1] * p1[1] + p1[2] * p1[2], sqP2 = p2[0] * p2[0] + p2[1] * p2[1] + p2[2] * p2[2];
    float sqPtot = p3B[0] * p3B[0] + p3B[1] * p3B[1] + p3B[2] * p3B[2];
    float pt = std::sqrt(pt2);
    /*bool goodHyp = false;
>>>>>>> 5b72d470
    for (int ipid = 0; ipid < 1; ipid++) { // TODO: expand this loop to cover all the 3body cases
      if (m3bodyHyps[ipid].check(sqP0, sqP1, sqP2, sqPtot, pt)) {
        goodHyp = true;
        break;
      }
    }
    if (!goodHyp) {
      continue;
<<<<<<< HEAD
    }
    auto& candidate3B = m3bodyTmp[ithread].emplace_back(PID::HyperTriton, vertexXYZ, p3B, fitter3body.calcPCACovMatrixFlat(cand3B), tr0, tr1, tr2,v0.getProngID(0), v0.getProngID(1), bach.gid);
    o2::track::TrackParCov trc = candidate3B;
    o2::dataformats::DCA dca;
    if (!trc.propagateToDCA(pv, fitter3body.getBz(), &dca, 5.) ||
        std::abs(dca.getY()) > mSVParams->maxDCAXY3Body || std::abs(dca.getZ()) > mSVParams->maxDCAXY3Body) {
      m3bodyTmp[ithread].pop_back();
      continue;
    }
    candidate3B.setCosPA(cosPA);
    candidate3B.setVertexID(v0.getVertexID());
    candidate3B.setDCA(fitter3body.getChi2AtPCACandidate());
=======
    }*/
    num3bodyCandidates[12]++;
    auto& candidate3B = m3bodyTmp[ithread].emplace_back(PID::HyperTriton, vertexXYZ, p3B, fitter3body.calcPCACovMatrixFlat(cand3B), tr0, tr1, tr2, v0.getProngID(0), v0.getProngID(1), bach.gid);
    o2::track::TrackParCov trc = candidate3B;
    o2::dataformats::DCA dca;
    /*if (!trc.propagateToDCA(pv, fitter3body.getBz(), &dca, 5.) ||
        std::abs(dca.getY()) > mSVParams->maxDCAXY3Body || std::abs(dca.getZ()) > mSVParams->maxDCAXY3Body) {
      m3bodyTmp[ithread].pop_back();
      continue;
    }*/
    num3bodyCandidates[13]++;
    candidate3B.setCosPA(cosPA);
    candidate3B.setVertexID(v0.getVertexID());
    candidate3B.setDCA(fitter3body.getChi2AtPCACandidate());

    mVtxDebugTrack0_2.emplace_back(mclabel0);
    mVtxDebugTrack1_2.emplace_back(mclabel1);
    mVtxDebugTrack2_2.emplace_back(mclabel2);
>>>>>>> 5b72d470
  }
  return m3bodyTmp[ithread].size() - n3BodyIni;
}

//__________________________________________________________________
void SVertexer::setNThreads(int n)
{
#ifdef WITH_OPENMP
  mNThreads = n > 0 ? n : 1;
#else
  mNThreads = 1;
#endif
}

//______________________________________________
bool SVertexer::processTPCTrack(const o2::tpc::TrackTPC& trTPC, GIndex gid, int vtxid)
{
  // if TPC trackis unconstrained, try to create in the tracks pool a clone constrained to vtxid vertex time.
  if (trTPC.hasBothSidesClusters()) { // this is effectively constrained track
    return false;                     // let it be processed as such
  }
  const auto& vtx = mPVertices[vtxid];
  auto twe = vtx.getTimeStamp();
  int posneg = trTPC.getSign() < 0 ? 1 : 0;
  auto trLoc = mTracksPool[posneg].emplace_back(TrackCand{trTPC, gid, {vtxid, vtxid}, 0.});
  auto err = correctTPCTrack(trLoc, trTPC, twe.getTimeStamp(), twe.getTimeStampError());
  if (err < 0) {
    mTracksPool[posneg].pop_back(); // discard
  }
  trLoc.minR = std::sqrt(trLoc.getX() * trLoc.getX() + trLoc.getY() * trLoc.getY());
  return true;
}

//______________________________________________
float SVertexer::correctTPCTrack(o2::track::TrackParCov& trc, const o2::tpc::TrackTPC tTPC, float tmus, float tmusErr) const
{
  // Correct the track copy trc of the TPC track for the assumed interaction time
  // return extra uncertainty in Z due to the interaction time uncertainty
  // TODO: at the moment, apply simple shift, but with Z-dependent calibration we may
  // need to do corrections on TPC cluster level and refit
  // This is a clone of MatchTPCITS::correctTPCTrack
  float dDrift = (tmus * mMUS2TPCBin - tTPC.getTime0()) * mTPCBin2Z;
  float driftErr = tmusErr * mMUS2TPCBin * mTPCBin2Z;
  // eventually should be refitted, at the moment we simply shift...
  trc.setZ(tTPC.getZ() + (tTPC.hasASideClustersOnly() ? dDrift : -dDrift));
  trc.setCov(trc.getSigmaZ2() + driftErr * driftErr, o2::track::kSigZ2);

  return driftErr;
}<|MERGE_RESOLUTION|>--- conflicted
+++ resolved
@@ -138,9 +138,6 @@
     m3bodyTmp[i].clear();
   }
   LOG(info)<<"Process Finished";
-<<<<<<< HEAD
-  LOG(debug) << "DONE : " << mV0sTmp[0].size() << " " << mCascadesTmp[0].size() << " " << m3bodyTmp[0].size();
-=======
   for (int i=0; i<14; i++){
     LOG(info)<<"Remian 3body Candidates number after Cut "<<i<<": "<<num3bodyCandidates[i];
   }
@@ -179,15 +176,11 @@
   mVtxDebugTrack2.clear();
   mSVDebugFile->Close();
   mSVDebugFile.reset();
->>>>>>> 5b72d470
 }
 
 //__________________________________________________________________
 void SVertexer::init()
 {
-<<<<<<< HEAD
-  initTPCTransform();
-=======
   mSVDebugFile = std::make_unique<TFile>("svtxDebug.root", "recreate");
   mV0PoolTree = std::make_unique<TTree>("V0Pool","V0Pool");
   mV0PoolAfterCutTree = std::make_unique<TTree>("V0PoolAfterCut","V0PoolAfterCut");
@@ -207,52 +200,27 @@
   mVtxPoolAfterCutTree->Branch("VtxTrack0", &mVtxDebugTrack0_2);
   mVtxPoolAfterCutTree->Branch("VtxTrack1", &mVtxDebugTrack1_2);
   mVtxPoolAfterCutTree->Branch("VtxTrack2", &mVtxDebugTrack2_2);
->>>>>>> 5b72d470
 }
 
 //__________________________________________________________________
 void SVertexer::updateTimeDependentParams()
 {
   // TODO RS: strictly speaking, one should do this only in case of the CCDB objects update
-<<<<<<< HEAD
   static bool updatedOnce = false;
   if (!updatedOnce) {
     updatedOnce = true;
-    mSVParams = &SVertexerParams::Instance();
-    // precalculated selection cuts
-    mMinR2ToMeanVertex = mSVParams->minRToMeanVertex * mSVParams->minRToMeanVertex;
-    mMaxR2ToMeanVertexCascV0 = mSVParams->maxRToMeanVertexCascV0 * mSVParams->maxRToMeanVertexCascV0;
-    mMaxDCAXY2ToMeanVertex = mSVParams->maxDCAXYToMeanVertex * mSVParams->maxDCAXYToMeanVertex;
-    mMaxDCAXY2ToMeanVertexV0Casc = mSVParams->maxDCAXYToMeanVertexV0Casc * mSVParams->maxDCAXYToMeanVertexV0Casc;
-    mMaxDCAXY2ToMeanVertex3bodyV0 = mSVParams->maxDCAXYToMeanVertex3bodyV0 * mSVParams->maxDCAXYToMeanVertex3bodyV0;
-    mMinR2DiffV0Casc = mSVParams->minRDiffV0Casc * mSVParams->minRDiffV0Casc;
-    mMaxR2Diff3bodyV0 = mSVParams->maxRDiffV03body * mSVParams->maxRDiffV03body;
-    mMinPt2V0 = mSVParams->minPtV0 * mSVParams->minPtV0;
-    mMaxTgl2V0 = mSVParams->maxTglV0 * mSVParams->maxTglV0;
-    mMinPt2Casc = mSVParams->minPtCasc * mSVParams->minPtCasc;
-    mMaxTgl2Casc = mSVParams->maxTglCasc * mSVParams->maxTglCasc;
-    mMinPt23Body =  mSVParams->minPt3Body * mSVParams->minPt3Body;
-    mMaxTgl23Body = mSVParams->maxTgl3Body * mSVParams->maxTgl3Body;
-    setupThreads();
-  }
-=======
   mSVParams = &SVertexerParams::Instance();
   // precalculated selection cuts
   mMinR2ToMeanVertex = mSVParams->minRToMeanVertex * mSVParams->minRToMeanVertex;
   mMaxR2ToMeanVertexCascV0 = mSVParams->maxRToMeanVertexCascV0 * mSVParams->maxRToMeanVertexCascV0;
   mMaxDCAXY2ToMeanVertex = mSVParams->maxDCAXYToMeanVertex * mSVParams->maxDCAXYToMeanVertex;
   mMaxDCAXY2ToMeanVertexV0Casc = mSVParams->maxDCAXYToMeanVertexV0Casc * mSVParams->maxDCAXYToMeanVertexV0Casc;
-  mMaxDCAXY2ToMeanVertex3bodyV0 = mSVParams->maxDCAXYToMeanVertex3bodyV0 * mSVParams->maxDCAXYToMeanVertex3bodyV0;
   mMinR2DiffV0Casc = mSVParams->minRDiffV0Casc * mSVParams->minRDiffV0Casc;
-  mMaxR2Diff3bodyV0 = mSVParams->maxRDiffV03body * mSVParams->maxRDiffV03body;
   mMinPt2V0 = mSVParams->minPtV0 * mSVParams->minPtV0;
   mMaxTgl2V0 = mSVParams->maxTglV0 * mSVParams->maxTglV0;
   mMinPt2Casc = mSVParams->minPtCasc * mSVParams->minPtCasc;
   mMaxTgl2Casc = mSVParams->maxTglCasc * mSVParams->maxTglCasc;
-  mMinPt23Body =  mSVParams->minPt3Body * mSVParams->minPt3Body;
-  mMaxTgl23Body = mSVParams->maxTgl3Body * mSVParams->maxTgl3Body;
-
->>>>>>> 5b72d470
+
   auto bz = o2::base::Propagator::Instance()->getNominalBz();
   mV0Hyps[HypV0::Photon].set(PID::Photon, PID::Electron, PID::Electron, mSVParams->pidCutsPhoton, bz);
   mV0Hyps[HypV0::K0].set(PID::K0, PID::Pion, PID::Pion, mSVParams->pidCutsK0, bz);
@@ -266,11 +234,6 @@
   mCascHyps[HypCascade::OmegaMinus].set(PID::OmegaMinus, PID::Lambda, PID::Kaon, mSVParams->pidCutsOmegaMinus, bz);
 
   m3bodyHyps[Hyp3body::H3L3body].set(PID::HyperTriton, PID::Deuteron, PID::Proton, PID::Pion, mSVParams->pidCutsH3L3body, bz);
-<<<<<<< HEAD
-=======
-
-  setupThreads();
->>>>>>> 5b72d470
 
   for (auto& ft : mFitterV0) {
     ft.setBz(bz);
@@ -281,10 +244,7 @@
   for (auto& ft : mFitter3body) {
     ft.setBz(bz);
   }
-<<<<<<< HEAD
-}
-=======
->>>>>>> 5b72d470
+}
 
 //______________________________________________
 void SVertexer::setTPCVDrift(const o2::tpc::VDriftCorrFact& v)
@@ -539,13 +499,9 @@
   }
 
   bool checkForCascade = mEnableCascades && r2v0 < mMaxR2ToMeanVertexCascV0 && (!mSVParams->checkV0Hypothesis || (hypCheckStatus[HypV0::Lambda] || hypCheckStatus[HypV0::AntiLambda]));
-<<<<<<< HEAD
   /// we want to reconstruct the 3 body decay of hypernuclei starting from the V0 of the Lambda decay (e.g. H3L->d + (p + pi-), or He4L->He3 + (p + pi-)))
   bool checkFor3BodyDecays = mEnable3BodyDecays && (!mSVParams->checkV0Hypothesis || (hypCheckStatus[HypV0::Lambda] || hypCheckStatus[HypV0::AntiLambda]));
   bool rejectIfNotCascade = false, rejectIfNot3BodyDecay = false;
-=======
-  bool rejectIfNotCascade = false, rejectIfNot3BodyDecay = false;//Q: Is v0 for 3 body decay meaningful?
->>>>>>> 5b72d470
   float dcaX = dxv0 - pV0[0] * tDCAXY, dcaY = dyv0 - pV0[1] * tDCAXY, dca2 = dcaX * dcaX + dcaY * dcaY;
   float cosPAXY = prodXYv0 / std::sqrt(r2v0 * pt2V0);
 
@@ -558,11 +514,7 @@
   if (checkFor3BodyDecays) {
     if (dca2 > mMaxDCAXY2ToMeanVertex3bodyV0 || cosPAXY < mSVParams->minCosPAXYMeanVertex3bodyV0) {
       LOG(debug) << "Rej for 3 body decays DCAXY2: " << dca2 << " << cosPAXY: " << cosPAXY;
-<<<<<<< HEAD
-      return false;
-=======
       //return false;
->>>>>>> 5b72d470
     }
   }
 
@@ -628,19 +580,10 @@
   // check 3 body decays
   if (checkFor3BodyDecays) {
     int n3bodyDecays = 0;
-<<<<<<< HEAD
-    if (hypCheckStatus[HypV0::Lambda] || !mSVParams->check3bodyHypothesis) {
-      n3bodyDecays += check3bodyDecays(rv0, pV0, p2V0, iN, NEG, ithread);
-    }
-    if (hypCheckStatus[HypV0::AntiLambda] || !mSVParams->check3bodyHypothesis) {
-      n3bodyDecays += check3bodyDecays(rv0, pV0, p2V0, iP, POS, ithread);
-    }
-=======
       //n3bodyDecays += check3bodyDecays(rv0, pV0, p2V0, iN, NEG, ithread);
       //n3bodyDecays += check3bodyDecays(rv0, pV0, p2V0, iP, POS, ithread);
       n3bodyDecays += check3bodyDecays(recoData, rv0, pV0, p2V0, iN, NEG, ithread);
       n3bodyDecays += check3bodyDecays(recoData, rv0, pV0, p2V0, iP, POS, ithread);
->>>>>>> 5b72d470
     if (!n3bodyDecays && rejectIfNot3BodyDecay && rejectIfNotCascade) { // v0 would be accepted only if it is 3 body decay
       mV0sTmp[ithread].pop_back();
       return false;
@@ -807,12 +750,8 @@
 }
 
 //__________________________________________________________________
-<<<<<<< HEAD
-int SVertexer::check3bodyDecays(float rv0, std::array<float, 3> pV0, float p2V0, int avoidTrackID, int posneg, int ithread)
-=======
 //int SVertexer::check3bodyDecays(float rv0, std::array<float, 3> pV0, float p2V0, int avoidTrackID, int posneg, int ithread)
 int SVertexer::check3bodyDecays(const o2::globaltracking::RecoContainer& recoData, float rv0, std::array<float, 3> pV0, float p2V0, int avoidTrackID, int posneg, int ithread)
->>>>>>> 5b72d470
 {
   // check last added V0 for belonging to cascade
   auto& fitter3body = mFitter3body[ithread];
@@ -821,23 +760,10 @@
   const auto& pv = mPVertices[v0.getVertexID()];
   int n3BodyIni = m3bodyTmp[ithread].size();
 
-<<<<<<< HEAD
-  // If the V0 is a Lambda, we should pair it with all positive particles, and the positive particle in the V0 is a proton.
-  // Otherwise, we should pair it with all negative particles, and the negative particle in the V0 is a antiproton.
-
-  // start from the 1st track compatible with V0's primary vertex
-=======
->>>>>>> 5b72d470
   int firstTr = mVtxFirstTrack[posneg][v0.getVertexID()], nTr = tracks.size();
   if (firstTr < 0) {
     firstTr = nTr;
   }
-<<<<<<< HEAD
-  for (int it = firstTr; it < nTr; it++) {
-    if (it == avoidTrackID) {
-      continue; // skip the track used by V0
-    }
-=======
 
   // If the V0 is a Lambda, we should pair it with all positive particles, and the positive particle in the V0 is a proton.
   // Otherwise, we should pair it with all negative particles, and the negative particle in the V0 is a antiproton.
@@ -849,19 +775,10 @@
       continue; // skip the track used by V0
     }
     num3bodyCandidates[1]++;
->>>>>>> 5b72d470
     auto& bach = tracks[it];
     if (bach.vBracket > v0.getVertexID()) {
       break; // all other bachelor candidates will be also not compatible with this PV
     }
-<<<<<<< HEAD
-    if (bach.vBracket.isOutside(v0.getVertexID())) {
-      LOG(error) << "Incompatible bachelor: PV " << bach.vBracket.asString() << " vs V0 " << v0.getVertexID();
-    }
-    if (bach.minR > rv0 + mSVParams->causalityRTolerance) {
-      continue;
-    }
-=======
     num3bodyCandidates[2]++;
     if (bach.vBracket.isOutside(v0.getVertexID())) {
       LOG(error) << "Incompatible bachelor: PV " << bach.vBracket.asString() << " vs V0 " << v0.getVertexID();
@@ -877,20 +794,10 @@
       //continue;
     }
     num3bodyCandidates[4]++;
->>>>>>> 5b72d470
     int n3bodyVtx = fitter3body.process(v0.getProng(0), v0.getProng(1), bach);
     if (n3bodyVtx == 0) { // discard this pair
       continue;
     }
-<<<<<<< HEAD
-    int cand3B = 0;
-    const auto& vertexXYZ = fitter3body.getPCACandidatePos(cand3B);
-    // make sure the cascade radius is smaller than that of the vertex
-    float dxc = vertexXYZ[0] - pv.getX(), dyc = vertexXYZ[1] - pv.getY(), dzc = vertexXYZ[2] - pv.getZ(), r2vertex = dxc * dxc + dyc * dyc;
-    if (std::abs(rv0 * rv0 - r2vertex) > mMaxR2Diff3bodyV0 || r2vertex < mMinR2ToMeanVertex) {
-      continue;
-    }
-=======
     num3bodyCandidates[5]++;
     int cand3B = 0;
     const auto& vertexXYZ = fitter3body.getPCACandidatePos(cand3B);
@@ -900,16 +807,12 @@
       //continue;
     }
     num3bodyCandidates[6]++;
->>>>>>> 5b72d470
     // do we want to apply mass cut ?
     //
     if (!fitter3body.isPropagateTracksToVertexDone() && !fitter3body.propagateTracksToVertex()) {
       continue;
     }
-<<<<<<< HEAD
-=======
     num3bodyCandidates[7]++;
->>>>>>> 5b72d470
     auto& tr0 = fitter3body.getTrack(0, cand3B);
     auto& tr1 = fitter3body.getTrack(1, cand3B);
     auto& tr2 = fitter3body.getTrack(2, cand3B);
@@ -923,25 +826,6 @@
     std::array<float, 3> p3B = {p0[0] + p1[0] + p2[0], p0[1] + p1[1] + p2[1], p0[2] + p1[2] + p2[2]};
     auto prodPPos = pV0[0] * dxc + pV0[1] * dyc + pV0[2] * dzc;
     if (prodPPos < 0.) { // causality cut
-<<<<<<< HEAD
-      continue;
-    }
-    float pt2 = p3B[0] * p3B[0] + p3B[1] * p3B[1], p2candidate = pt2 + p3B[2] * p3B[2];
-    if (pt2 < mMinPt23Body) { // pt cut
-      continue;
-    }
-    if (p3B[2] * p3B[2] / pt2 > mMaxTgl23Body) { // tgLambda cut
-      continue;
-    }
-    float cosPA = (p3B[0] * dxc + p3B[1] * dyc + p3B[2] * dzc) / std::sqrt(p2candidate * (r2vertex + dzc * dzc));
-    if (cosPA < mSVParams->minCosPA3body) {
-      continue;
-    }
-    float sqP0 = p0[0] * p0[0] + p0[1] * p0[1] + p0[2] * p0[2], sqP1 = p1[0] * p1[0] + p1[1] * p1[1] + p1[2] * p1[2], sqP2 = p2[0] * p2[0] + p2[1] * p2[1] + p2[2] * p2[2];
-    float sqPtot = p3B[0] * p3B[0] + p3B[1] * p3B[1] + p3B[2] * p3B[2];
-    float pt = std::sqrt(pt2);
-    bool goodHyp = false;
-=======
       //continue;
     }
     num3bodyCandidates[8]++;
@@ -963,7 +847,6 @@
     float sqPtot = p3B[0] * p3B[0] + p3B[1] * p3B[1] + p3B[2] * p3B[2];
     float pt = std::sqrt(pt2);
     /*bool goodHyp = false;
->>>>>>> 5b72d470
     for (int ipid = 0; ipid < 1; ipid++) { // TODO: expand this loop to cover all the 3body cases
       if (m3bodyHyps[ipid].check(sqP0, sqP1, sqP2, sqPtot, pt)) {
         goodHyp = true;
@@ -972,20 +855,6 @@
     }
     if (!goodHyp) {
       continue;
-<<<<<<< HEAD
-    }
-    auto& candidate3B = m3bodyTmp[ithread].emplace_back(PID::HyperTriton, vertexXYZ, p3B, fitter3body.calcPCACovMatrixFlat(cand3B), tr0, tr1, tr2,v0.getProngID(0), v0.getProngID(1), bach.gid);
-    o2::track::TrackParCov trc = candidate3B;
-    o2::dataformats::DCA dca;
-    if (!trc.propagateToDCA(pv, fitter3body.getBz(), &dca, 5.) ||
-        std::abs(dca.getY()) > mSVParams->maxDCAXY3Body || std::abs(dca.getZ()) > mSVParams->maxDCAXY3Body) {
-      m3bodyTmp[ithread].pop_back();
-      continue;
-    }
-    candidate3B.setCosPA(cosPA);
-    candidate3B.setVertexID(v0.getVertexID());
-    candidate3B.setDCA(fitter3body.getChi2AtPCACandidate());
-=======
     }*/
     num3bodyCandidates[12]++;
     auto& candidate3B = m3bodyTmp[ithread].emplace_back(PID::HyperTriton, vertexXYZ, p3B, fitter3body.calcPCACovMatrixFlat(cand3B), tr0, tr1, tr2, v0.getProngID(0), v0.getProngID(1), bach.gid);
@@ -1004,7 +873,6 @@
     mVtxDebugTrack0_2.emplace_back(mclabel0);
     mVtxDebugTrack1_2.emplace_back(mclabel1);
     mVtxDebugTrack2_2.emplace_back(mclabel2);
->>>>>>> 5b72d470
   }
   return m3bodyTmp[ithread].size() - n3BodyIni;
 }

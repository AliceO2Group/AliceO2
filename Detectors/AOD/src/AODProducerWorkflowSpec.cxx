// Copyright 2019-2020 CERN and copyright holders of ALICE O2.
// See https://alice-o2.web.cern.ch/copyright for details of the copyright holders.
// All rights not expressly granted are reserved.
//
// This software is distributed under the terms of the GNU General Public
// License v3 (GPL Version 3), copied verbatim in the file "COPYING".
//
// In applying this license CERN does not waive the privileges and immunities
// granted to it by virtue of its status as an Intergovernmental Organization
// or submit itself to any jurisdiction.

/// @file   AODProducerWorkflowSpec.cxx

#include "AODProducerWorkflow/AODProducerWorkflowSpec.h"
#include "DataFormatsFT0/RecPoints.h"
#include "DataFormatsFDD/RecPoint.h"
#include "DataFormatsGlobalTracking/RecoContainer.h"
#include "DataFormatsCTP/Digits.h"
#include "DataFormatsCTP/Configuration.h"
#include "DataFormatsITS/TrackITS.h"
#include "DataFormatsMCH/ROFRecord.h"
#include "DataFormatsMCH/TrackMCH.h"
#include "DataFormatsMCH/Cluster.h"
#include "DataFormatsMID/Track.h"
#include "DataFormatsMFT/TrackMFT.h"
#include "DataFormatsTPC/TrackTPC.h"
#include "DataFormatsTRD/TriggerRecord.h"
#include "DataFormatsZDC/ZDCEnergy.h"
#include "DataFormatsZDC/ZDCTDCData.h"
#include "DataFormatsParameters/GRPECSObject.h"
#include "CommonUtils/NameConf.h"
#include "MathUtils/Utils.h"
#include "DetectorsBase/GeometryManager.h"
#include "CCDB/BasicCCDBManager.h"
#include "CommonConstants/PhysicsConstants.h"
#include "CommonDataFormat/InteractionRecord.h"
#include "DataFormatsTRD/TrackTRD.h"
#include "DataFormatsTRD/TrackTriggerRecord.h"
#include "DataFormatsGlobalTracking/RecoContainer.h"
#include "Framework/AnalysisDataModel.h"
#include "Framework/ConfigParamRegistry.h"
#include "Framework/DataTypes.h"
#include "Framework/InputRecordWalker.h"
#include "Framework/Logger.h"
#include "Framework/TableBuilder.h"
#include "Framework/TableTreeHelpers.h"
#include "Framework/CCDBParamSpec.h"
#include "FDDBase/Constants.h"
#include "FT0Base/Geometry.h"
#include "FV0Base/Geometry.h"
#include "GlobalTracking/MatchTOF.h"
#include "ReconstructionDataFormats/Cascade.h"
#include "MCHTracking/TrackExtrap.h"
#include "MCHTracking/TrackParam.h"
#include "ITSMFTBase/DPLAlpideParam.h"
#include "DetectorsVertexing/PVertexerParams.h"
#include "ReconstructionDataFormats/GlobalTrackID.h"
#include "ReconstructionDataFormats/Track.h"
#include "ReconstructionDataFormats/TrackTPCITS.h"
#include "ReconstructionDataFormats/TrackMCHMID.h"
#include "ReconstructionDataFormats/GlobalFwdTrack.h"
#include "ReconstructionDataFormats/V0.h"
#include "ReconstructionDataFormats/VtxTrackIndex.h"
#include "ReconstructionDataFormats/VtxTrackRef.h"
#include "SimulationDataFormat/DigitizationContext.h"
#include "SimulationDataFormat/MCEventLabel.h"
#include "SimulationDataFormat/MCTrack.h"
#include "SimulationDataFormat/MCTruthContainer.h"
#include "SimulationDataFormat/MCUtils.h"
#include "ZDCBase/Constants.h"
#include "TPCBase/ParameterElectronics.h"
#include "GPUTPCGMMergedTrackHit.h"
#include "TOFBase/Utils.h"
#include "O2Version.h"
#include "TMath.h"
#include "MathUtils/Utils.h"
#include "Math/SMatrix.h"
#include "TMatrixD.h"
#include "TString.h"
#include "TObjString.h"
#include <map>
#include <unordered_map>
#include <string>
#include <vector>

using namespace o2::framework;
using namespace o2::math_utils::detail;
using PVertex = o2::dataformats::PrimaryVertex;
using GIndex = o2::dataformats::VtxTrackIndex;
using DataRequest = o2::globaltracking::DataRequest;
using GID = o2::dataformats::GlobalTrackID;
using SMatrix55Sym = ROOT::Math::SMatrix<double, 5, 5, ROOT::Math::MatRepSym<double, 5>>;

namespace o2::aodproducer
{

void AODProducerWorkflowDPL::createCTPReadout(const o2::globaltracking::RecoContainer& recoData, std::vector<o2::ctp::CTPDigit>& ctpDigits, ProcessingContext& pc)
{
  // Extraxt CTP Config from CCDB
  const auto ctpcfg = pc.inputs().get<o2::ctp::CTPConfiguration*>("ctpconfig");
  ctpcfg->printStream(std::cout);
  // o2::ctp::CTPConfiguration ctpcfg = o2::ctp::CTPRunManager::getConfigFromCCDB(-1, std::to_string(runNumber)); // how to get run
  //  Extract inputs from recoData
  std::map<uint64_t, uint64_t> bcsMapT0triggers;
  std::map<uint64_t, bool> bcsMapTRDreadout;
  // const auto& fddRecPoints = recoData.getFDDRecPoints();
  // const auto& fv0RecPoints = recoData.getFV0RecPoints();
  // const auto& caloEMCCellsTRGR = recoData.getEMCALTriggers();
  // const auto& caloPHOSCellsTRGR = recoData.getPHOSTriggers();
  const auto& triggerrecordTRD = recoData.getTRDTriggerRecords();
  // const auto& triggerrecordTRD =recoData.getITSTPCTRDTriggers()
  //
  const auto& ft0RecPoints = recoData.getFT0RecPoints();
  for (auto& ft0RecPoint : ft0RecPoints) {
    auto t0triggers = ft0RecPoint.getTrigger();
    if (t0triggers.getVertex()) {
      uint64_t globalBC = ft0RecPoint.getInteractionRecord().toLong();
      uint64_t classmask = ctpcfg->getClassMaskForInputMask(0x4);
      // std::cout << "class mask:" << std::hex << classmask << std::dec << std::endl;
      bcsMapT0triggers[globalBC] = classmask;
    }
  }
  // find trd redaout and add CTPDigit if trigger there
  int cntwarnings = 0;
  uint32_t orbitPrev = 0;
  uint16_t bcPrev = 0;
  for (auto& trdrec : triggerrecordTRD) {
    auto orbitPrevT = orbitPrev;
    auto bcPrevT = bcPrev;
    bcPrev = trdrec.getBCData().bc;
    orbitPrev = trdrec.getBCData().orbit;
    if (orbitPrev < orbitPrevT || bcPrev >= o2::constants::lhc::LHCMaxBunches || (orbitPrev == orbitPrevT && bcPrev < bcPrevT)) {
      cntwarnings++;
      // LOGP(warning, "Bogus TRD trigger at bc:{}/orbit:{} (previous was {}/{}), with {} tracklets and {} digits",bcPrev, orbitPrev, bcPrevT, orbitPrevT, trig.getNumberOfTracklets(), trig.getNumberOfDigits());
    } else {
      uint64_t globalBC = trdrec.getBCData().toLong();
      auto t0entry = bcsMapT0triggers.find(globalBC);
      if (t0entry != bcsMapT0triggers.end()) {
        auto& ctpdig = ctpDigits.emplace_back();
        ctpdig.intRecord.setFromLong(globalBC);
        ctpdig.CTPClassMask = t0entry->second;
      } else {
        LOG(warning) << "Found trd and no MTVX:" << globalBC;
      }
    }
  }
  LOG(info) << "# of TRD bogus triggers:" << cntwarnings;
}

void AODProducerWorkflowDPL::collectBCs(const o2::globaltracking::RecoContainer& data,
                                        const std::vector<o2::InteractionTimeRecord>& mcRecords,
                                        std::map<uint64_t, int>& bcsMap)
{
  const auto& primVertices = data.getPrimaryVertices();
  const auto& fddRecPoints = data.getFDDRecPoints();
  const auto& ft0RecPoints = data.getFT0RecPoints();
  const auto& fv0RecPoints = data.getFV0RecPoints();
  const auto& caloEMCCellsTRGR = data.getEMCALTriggers();
  const auto& caloPHOSCellsTRGR = data.getPHOSTriggers();
  const auto& ctpDigits = data.getCTPDigits();
  const auto& zdcBCRecData = data.getZDCBCRecData();

  bcsMap[mStartIR.toLong()] = 1; // store the start of TF

  // collecting non-empty BCs and enumerating them
  for (auto& rec : mcRecords) {
    uint64_t globalBC = rec.toLong();
    bcsMap[globalBC] = 1;
  }

  for (auto& fddRecPoint : fddRecPoints) {
    uint64_t globalBC = fddRecPoint.getInteractionRecord().toLong();
    bcsMap[globalBC] = 1;
  }

  for (auto& ft0RecPoint : ft0RecPoints) {
    uint64_t globalBC = ft0RecPoint.getInteractionRecord().toLong();
    bcsMap[globalBC] = 1;
  }

  for (auto& fv0RecPoint : fv0RecPoints) {
    uint64_t globalBC = fv0RecPoint.getInteractionRecord().toLong();
    bcsMap[globalBC] = 1;
  }

  for (auto& zdcRecData : zdcBCRecData) {
    uint64_t globalBC = zdcRecData.ir.toLong();
    bcsMap[globalBC] = 1;
  }

  for (auto& vertex : primVertices) {
    auto& timeStamp = vertex.getTimeStamp();
    double tsTimeStamp = timeStamp.getTimeStamp() * 1E3; // mus to ns
    uint64_t globalBC = relativeTime_to_GlobalBC(tsTimeStamp);
    bcsMap[globalBC] = 1;
  }

  for (auto& emcaltrg : caloEMCCellsTRGR) {
    uint64_t globalBC = emcaltrg.getBCData().toLong();
    bcsMap[globalBC] = 1;
  }

  for (auto& phostrg : caloPHOSCellsTRGR) {
    uint64_t globalBC = phostrg.getBCData().toLong();
    bcsMap[globalBC] = 1;
  }

  for (auto& ctpDigit : ctpDigits) {
    uint64_t globalBC = ctpDigit.intRecord.toLong();
    bcsMap[globalBC] = 1;
  }

  int bcID = 0;
  for (auto& item : bcsMap) {
    item.second = bcID;
    bcID++;
  }
}

uint64_t AODProducerWorkflowDPL::getTFNumber(const o2::InteractionRecord& tfStartIR, int runNumber)
{
  auto& mgr = o2::ccdb::BasicCCDBManager::instance();
  o2::ccdb::CcdbApi ccdb_api;
  const std::string rct_path = "RCT/Info/RunInformation/";
  const std::string start_orbit_path = "Trigger/StartOrbit";

  mgr.setURL(o2::base::NameConf::getCCDBServer());
  ccdb_api.init(o2::base::NameConf::getCCDBServer());

  std::map<int, int>* mapStartOrbit = mgr.get<std::map<int, int>>(start_orbit_path);
  int64_t ts = 0;
  std::map<std::string, std::string> metadata;
  std::map<std::string, std::string> headers;
  const std::string run_path = Form("%s/%i", rct_path.data(), runNumber);
  headers = ccdb_api.retrieveHeaders(run_path, metadata, -1);
  ts = atol(headers["SOR"].c_str());

  // ccdb returns timestamp in mus
  // mus to ms
  ts = ts / 1000;

  uint32_t initialOrbit = mapStartOrbit->at(runNumber);
  uint16_t firstRecBC = tfStartIR.bc;
  uint32_t firstRecOrbit = tfStartIR.orbit;
  const o2::InteractionRecord firstRec(firstRecBC, firstRecOrbit);
  ts += firstRec.bc2ns() / 1000000;

  return ts;
};

template <typename TracksCursorType, typename TracksCovCursorType>
void AODProducerWorkflowDPL::addToTracksTable(TracksCursorType& tracksCursor, TracksCovCursorType& tracksCovCursor,
                                              const o2::track::TrackParCov& track, int collisionID)
{
  tracksCursor(0,
               collisionID,
               o2::aod::track::Track,
               truncateFloatFraction(track.getX(), mTrackX),
               truncateFloatFraction(track.getAlpha(), mTrackAlpha),
               track.getY(),
               track.getZ(),
               truncateFloatFraction(track.getSnp(), mTrackSnp),
               truncateFloatFraction(track.getTgl(), mTrackTgl),
               truncateFloatFraction(track.getQ2Pt(), mTrack1Pt));
  // trackscov
  float sY = TMath::Sqrt(track.getSigmaY2()), sZ = TMath::Sqrt(track.getSigmaZ2()), sSnp = TMath::Sqrt(track.getSigmaSnp2()),
        sTgl = TMath::Sqrt(track.getSigmaTgl2()), sQ2Pt = TMath::Sqrt(track.getSigma1Pt2());
  tracksCovCursor(0,
                  truncateFloatFraction(sY, mTrackCovDiag),
                  truncateFloatFraction(sZ, mTrackCovDiag),
                  truncateFloatFraction(sSnp, mTrackCovDiag),
                  truncateFloatFraction(sTgl, mTrackCovDiag),
                  truncateFloatFraction(sQ2Pt, mTrackCovDiag),
                  (Char_t)(128. * track.getSigmaZY() / (sZ * sY)),
                  (Char_t)(128. * track.getSigmaSnpY() / (sSnp * sY)),
                  (Char_t)(128. * track.getSigmaSnpZ() / (sSnp * sZ)),
                  (Char_t)(128. * track.getSigmaTglY() / (sTgl * sY)),
                  (Char_t)(128. * track.getSigmaTglZ() / (sTgl * sZ)),
                  (Char_t)(128. * track.getSigmaTglSnp() / (sTgl * sSnp)),
                  (Char_t)(128. * track.getSigma1PtY() / (sQ2Pt * sY)),
                  (Char_t)(128. * track.getSigma1PtZ() / (sQ2Pt * sZ)),
                  (Char_t)(128. * track.getSigma1PtSnp() / (sQ2Pt * sSnp)),
                  (Char_t)(128. * track.getSigma1PtTgl() / (sQ2Pt * sTgl)));
}

template <typename TracksExtraCursorType>
void AODProducerWorkflowDPL::addToTracksExtraTable(TracksExtraCursorType& tracksExtraCursor, TrackExtraInfo& extraInfoHolder)
{
  // extra
  tracksExtraCursor(0,
                    truncateFloatFraction(extraInfoHolder.tpcInnerParam, mTrack1Pt),
                    extraInfoHolder.flags,
                    extraInfoHolder.itsClusterMap,
                    extraInfoHolder.tpcNClsFindable,
                    extraInfoHolder.tpcNClsFindableMinusFound,
                    extraInfoHolder.tpcNClsFindableMinusCrossedRows,
                    extraInfoHolder.tpcNClsShared,
                    extraInfoHolder.trdPattern,
                    truncateFloatFraction(extraInfoHolder.itsChi2NCl, mTrackChi2),
                    truncateFloatFraction(extraInfoHolder.tpcChi2NCl, mTrackChi2),
                    truncateFloatFraction(extraInfoHolder.trdChi2, mTrackChi2),
                    truncateFloatFraction(extraInfoHolder.tofChi2, mTrackChi2),
                    truncateFloatFraction(extraInfoHolder.tpcSignal, mTrackSignal),
                    truncateFloatFraction(extraInfoHolder.trdSignal, mTrackSignal),
                    truncateFloatFraction(extraInfoHolder.length, mTrackSignal),
                    truncateFloatFraction(extraInfoHolder.tofExpMom, mTrack1Pt),
                    truncateFloatFraction(extraInfoHolder.trackEtaEMCAL, mTrackPosEMCAL),
                    truncateFloatFraction(extraInfoHolder.trackPhiEMCAL, mTrackPosEMCAL),
                    truncateFloatFraction(extraInfoHolder.trackTime, mTrackTime),
                    truncateFloatFraction(extraInfoHolder.trackTimeRes, mTrackTimeError));
}

template <typename mftTracksCursorType, typename AmbigMFTTracksCursorType>
void AODProducerWorkflowDPL::addToMFTTracksTable(mftTracksCursorType& mftTracksCursor, AmbigMFTTracksCursorType& ambigMFTTracksCursor,
                                                 GIndex trackID, const o2::globaltracking::RecoContainer& data, int collisionID,
                                                 std::uint64_t collisionBC, const std::map<uint64_t, int>& bcsMap)
{
  // mft tracks
  int bcSlice[2] = {-1, -1};
  const auto& track = data.getMFTTrack(trackID);
  const auto& rof = data.getMFTTracksROFRecords()[mMFTROFs[trackID.getIndex()]];
  float trackTime = rof.getBCData().differenceInBC(mStartIR) * o2::constants::lhc::LHCBunchSpacingNS + mMFTROFrameHalfLengthNS;
  float trackTimeRes = mMFTROFrameHalfLengthNS;
  bool needBCSlice = collisionID < 0 || trackID.isAmbiguous();
  std::uint64_t bcOfTimeRef;
  if (needBCSlice) {
    double error = mTimeMarginTrackTime + trackTimeRes;
    bcOfTimeRef = fillBCSlice(bcSlice, trackTime - error, trackTime + error, bcsMap);
  } else {
    bcOfTimeRef = collisionBC - mStartIR.toLong(); // by default (unambiguous) track time is wrt collision BC
  }
  trackTime -= bcOfTimeRef * o2::constants::lhc::LHCBunchSpacingNS;

  mftTracksCursor(0,
                  collisionID,
                  track.getX(),
                  track.getY(),
                  truncateFloatFraction(track.getZ(), mTrackX), // for the forward tracks Z has the same role as X in barrel
                  truncateFloatFraction(track.getPhi(), mTrackAlpha),
                  truncateFloatFraction(track.getTanl(), mTrackTgl),
                  truncateFloatFraction(track.getInvQPt(), mTrack1Pt),
                  track.getNumberOfPoints(),
                  truncateFloatFraction(track.getTrackChi2(), mTrackChi2),
                  truncateFloatFraction(trackTime, mTrackTime),
                  truncateFloatFraction(trackTimeRes, mTrackTimeError));
  if (needBCSlice) {
    ambigMFTTracksCursor(0, mTableTrMFTID, bcSlice);
  }
}

template <typename TracksCursorType, typename TracksCovCursorType, typename TracksExtraCursorType, typename AmbigTracksCursorType,
          typename MFTTracksCursorType, typename AmbigMFTTracksCursorType,
          typename FwdTracksCursorType, typename FwdTracksCovCursorType, typename AmbigFwdTracksCursorType>
void AODProducerWorkflowDPL::fillTrackTablesPerCollision(int collisionID,
                                                         std::uint64_t collisionBC,
                                                         const o2::dataformats::VtxTrackRef& trackRef,
                                                         const gsl::span<const GIndex>& GIndices,
                                                         const o2::globaltracking::RecoContainer& data,
                                                         TracksCursorType& tracksCursor,
                                                         TracksCovCursorType& tracksCovCursor,
                                                         TracksExtraCursorType& tracksExtraCursor,
                                                         AmbigTracksCursorType& ambigTracksCursor,
                                                         MFTTracksCursorType& mftTracksCursor,
                                                         AmbigMFTTracksCursorType& ambigMFTTracksCursor,
                                                         FwdTracksCursorType& fwdTracksCursor,
                                                         FwdTracksCovCursorType& fwdTracksCovCursor,
                                                         AmbigFwdTracksCursorType& ambigFwdTracksCursor,
                                                         const std::map<uint64_t, int>& bcsMap)
{
  for (int src = GIndex::NSources; src--;) {
    if (!GIndex::isTrackSource(src)) {
      continue;
    }
    int start = trackRef.getFirstEntryOfSource(src);
    int end = start + trackRef.getEntriesOfSource(src);
    for (int ti = start; ti < end; ti++) {
      auto& trackIndex = GIndices[ti];
      if (GIndex::includesSource(src, mInputSources)) {
        if (src == GIndex::Source::MFT) {                                                                // MFT tracks are treated separately since they are stored in a different table
          if (trackIndex.isAmbiguous() && mGIDToTableMFTID.find(trackIndex) != mGIDToTableMFTID.end()) { // was it already stored ?
            continue;
          }
          addToMFTTracksTable(mftTracksCursor, ambigMFTTracksCursor, trackIndex, data, collisionID, collisionBC, bcsMap);
          mGIDToTableMFTID.emplace(trackIndex, mTableTrMFTID);
          mTableTrMFTID++;
        } else if (src == GIndex::Source::MCH || src == GIndex::Source::MFTMCH || src == GIndex::Source::MCHMID) { // FwdTracks tracks are treated separately since they are stored in a different table
          if (trackIndex.isAmbiguous() && mGIDToTableFwdID.find(trackIndex) != mGIDToTableFwdID.end()) {           // was it already stored ?
            continue;
          }
          addToFwdTracksTable(fwdTracksCursor, fwdTracksCovCursor, ambigFwdTracksCursor, trackIndex, data, collisionID, collisionBC, bcsMap);
          mGIDToTableFwdID.emplace(trackIndex, mTableTrFwdID);
          mTableTrFwdID++;
        } else {
          // barrel track: normal tracks table
          if (trackIndex.isAmbiguous() && mGIDToTableID.find(trackIndex) != mGIDToTableID.end()) { // was it already stored ?
            continue;
          }
          auto extraInfoHolder = processBarrelTrack(collisionID, collisionBC, trackIndex, data, bcsMap);
          if (extraInfoHolder.trackTimeRes < 0.f) { // failed or rejected?
            LOG(warning) << "Barrel track " << trackIndex << " has no time set, rejection is not expected : time=" << extraInfoHolder.trackTime
                         << " timeErr=" << extraInfoHolder.trackTimeRes << " BCSlice: " << extraInfoHolder.bcSlice[0] << ":" << extraInfoHolder.bcSlice[1];
            continue;
          }
          addToTracksTable(tracksCursor, tracksCovCursor, data.getTrackParam(trackIndex), collisionID);
          addToTracksExtraTable(tracksExtraCursor, extraInfoHolder);
          // collecting table indices of barrel tracks for V0s table
          if (extraInfoHolder.bcSlice[0] >= 0) {
            ambigTracksCursor(0, mTableTrID, extraInfoHolder.bcSlice);
          }
          mGIDToTableID.emplace(trackIndex, mTableTrID);
          mTableTrID++;
        }
      }
    }
  }
}

void AODProducerWorkflowDPL::fillIndexTablesPerCollision(const o2::dataformats::VtxTrackRef& trackRef, const gsl::span<const GIndex>& GIndices, const o2::globaltracking::RecoContainer& data)
{
  const auto& mchmidMatches = data.getMCHMIDMatches();

  for (int src : {GIndex::Source::MCHMID, GIndex::Source::MFTMCH, GIndex::Source::MCH, GIndex::Source::MFT}) {
    int start = trackRef.getFirstEntryOfSource(src);
    int end = start + trackRef.getEntriesOfSource(src);
    for (int ti = start; ti < end; ti++) {
      auto& trackIndex = GIndices[ti];
      if (GIndex::includesSource(src, mInputSources)) {
        if (src == GIndex::Source::MFT) {
          if (trackIndex.isAmbiguous() && mGIDToTableMFTID.find(trackIndex) != mGIDToTableMFTID.end()) {
            continue;
          }
          mGIDToTableMFTID.emplace(trackIndex, mIndexMFTID);
          mIndexTableMFT[trackIndex.getIndex()] = mIndexMFTID;
          mIndexMFTID++;
        } else if (src == GIndex::Source::MCH || src == GIndex::Source::MFTMCH || src == GIndex::Source::MCHMID) {
          if (trackIndex.isAmbiguous() && mGIDToTableFwdID.find(trackIndex) != mGIDToTableFwdID.end()) {
            continue;
          }
          mGIDToTableFwdID.emplace(trackIndex, mIndexFwdID);
          if (src == GIndex::Source::MCH) {
            mIndexTableFwd[trackIndex.getIndex()] = mIndexFwdID;
          } else if (src == GIndex::Source::MCHMID) {
            const auto& mchmidMatch = mchmidMatches[trackIndex.getIndex()];
            const auto mchTrackID = mchmidMatch.getMCHRef().getIndex();
            mIndexTableFwd[mchTrackID] = mIndexFwdID;
          }
          mIndexFwdID++;
        }
      }
    }
  }
}

template <typename FwdTracksCursorType, typename FwdTracksCovCursorType, typename AmbigFwdTracksCursorType>
void AODProducerWorkflowDPL::addToFwdTracksTable(FwdTracksCursorType& fwdTracksCursor, FwdTracksCovCursorType& fwdTracksCovCursor,
                                                 AmbigFwdTracksCursorType& ambigFwdTracksCursor, GIndex trackID,
                                                 const o2::globaltracking::RecoContainer& data, int collisionID, std::uint64_t collisionBC,
                                                 const std::map<uint64_t, int>& bcsMap)
{
  const auto& mchTracks = data.getMCHTracks();
  const auto& midTracks = data.getMIDTracks();
  const auto& mchmidMatches = data.getMCHMIDMatches();
  const auto& mchClusters = data.getMCHTrackClusters();

  FwdTrackInfo fwdInfo;
  FwdTrackCovInfo fwdCovInfo;
  int bcSlice[2] = {-1, -1};

  // helper lambda for mch bitmap -- common for global and standalone tracks
  auto getMCHBitMap = [&](int mchTrackID) {
    if (mchTrackID != -1) { // check matching just in case
      const auto& mchTrack = mchTracks[mchTrackID];
      int first = mchTrack.getFirstClusterIdx();
      int last = mchTrack.getLastClusterIdx();
      for (int i = first; i <= last; i++) { // check chamberIds of all clusters
        const auto& cluster = mchClusters[i];
        int chamberId = cluster.getChamberId();
        fwdInfo.mchBitMap |= 1 << chamberId;
      }
    }
  };

  auto getMIDBitMapBoards = [&](int midTrackID) {
    if (midTrackID != -1) { // check matching just in case
      const auto& midTrack = midTracks[midTrackID];
      fwdInfo.midBitMap = midTrack.getHitMap();
      fwdInfo.midBoards = midTrack.getEfficiencyWord();
    }
  };

  auto extrapMCHTrack = [&](int mchTrackID) {
    const auto& track = mchTracks[mchTrackID];

    // mch standalone tracks extrapolated to vertex
    // compute 3 sets of tracks parameters :
    // - at vertex
    // - at DCA
    // - at the end of the absorber
    // extrapolate to vertex
    float vx = 0, vy = 0, vz = 0;
    if (collisionID >= 0) {
      const auto& v = data.getPrimaryVertex(collisionID);
      vx = v.getX();
      vy = v.getY();
      vz = v.getZ();
    }

    o2::mch::TrackParam trackParamAtVertex(track.getZ(), track.getParameters(), track.getCovariances());
    double errVtx{0.0}; // FIXME: get errors associated with vertex if available
    double errVty{0.0};
    if (!o2::mch::TrackExtrap::extrapToVertex(trackParamAtVertex, vx, vy, vz, errVtx, errVty)) {
      return false;
    }

    // extrapolate to DCA
    o2::mch::TrackParam trackParamAtDCA(track.getZ(), track.getParameters());
    if (!o2::mch::TrackExtrap::extrapToVertexWithoutBranson(trackParamAtDCA, vz)) {
      return false;
    }

    // extrapolate to the end of the absorber
    o2::mch::TrackParam trackParamAtRAbs(track.getZ(), track.getParameters());
    if (!o2::mch::TrackExtrap::extrapToZ(trackParamAtRAbs, -505.)) { // FIXME: replace hardcoded 505
      return false;
    }

    double dcaX = trackParamAtDCA.getNonBendingCoor() - vx;
    double dcaY = trackParamAtDCA.getBendingCoor() - vy;
    double dca = std::sqrt(dcaX * dcaX + dcaY * dcaY);

    double xAbs = trackParamAtRAbs.getNonBendingCoor();
    double yAbs = trackParamAtRAbs.getBendingCoor();

    double px = trackParamAtVertex.px();
    double py = trackParamAtVertex.py();
    double pz = trackParamAtVertex.pz();

    double pt = std::sqrt(px * px + py * py);
    double dphi = std::atan2(py, px);
    double dtanl = pz / pt;
    double dinvqpt = 1.0 / (trackParamAtVertex.getCharge() * pt);
    double dpdca = track.getP() * dca;
    double dchi2 = track.getChi2OverNDF();

    fwdInfo.x = trackParamAtVertex.getNonBendingCoor();
    fwdInfo.y = trackParamAtVertex.getBendingCoor();
    fwdInfo.z = trackParamAtVertex.getZ();
    fwdInfo.rabs = std::sqrt(xAbs * xAbs + yAbs * yAbs);
    fwdInfo.phi = dphi;
    fwdInfo.tanl = dtanl;
    fwdInfo.invqpt = dinvqpt;
    fwdInfo.chi2 = dchi2;
    fwdInfo.pdca = dpdca;
    fwdInfo.nClusters = track.getNClusters();

    fwdCovInfo.sigX = TMath::Sqrt(trackParamAtVertex.getCovariances()(0, 0));
    fwdCovInfo.sigY = TMath::Sqrt(trackParamAtVertex.getCovariances()(1, 1));
    fwdCovInfo.sigPhi = TMath::Sqrt(trackParamAtVertex.getCovariances()(2, 2));
    fwdCovInfo.sigTgl = TMath::Sqrt(trackParamAtVertex.getCovariances()(3, 3));
    fwdCovInfo.sig1Pt = TMath::Sqrt(trackParamAtVertex.getCovariances()(4, 4));
    fwdCovInfo.rhoXY = (Char_t)(128. * trackParamAtVertex.getCovariances()(0, 1) / (fwdCovInfo.sigX * fwdCovInfo.sigY));
    fwdCovInfo.rhoPhiX = (Char_t)(128. * trackParamAtVertex.getCovariances()(0, 2) / (fwdCovInfo.sigPhi * fwdCovInfo.sigX));
    fwdCovInfo.rhoPhiY = (Char_t)(128. * trackParamAtVertex.getCovariances()(1, 2) / (fwdCovInfo.sigPhi * fwdCovInfo.sigY));
    fwdCovInfo.rhoTglX = (Char_t)(128. * trackParamAtVertex.getCovariances()(0, 3) / (fwdCovInfo.sigTgl * fwdCovInfo.sigX));
    fwdCovInfo.rhoTglY = (Char_t)(128. * trackParamAtVertex.getCovariances()(1, 3) / (fwdCovInfo.sigTgl * fwdCovInfo.sigY));
    fwdCovInfo.rhoTglPhi = (Char_t)(128. * trackParamAtVertex.getCovariances()(2, 3) / (fwdCovInfo.sigTgl * fwdCovInfo.sigPhi));
    fwdCovInfo.rho1PtX = (Char_t)(128. * trackParamAtVertex.getCovariances()(0, 4) / (fwdCovInfo.sig1Pt * fwdCovInfo.sigX));
    fwdCovInfo.rho1PtY = (Char_t)(128. * trackParamAtVertex.getCovariances()(1, 4) / (fwdCovInfo.sig1Pt * fwdCovInfo.sigY));
    fwdCovInfo.rho1PtPhi = (Char_t)(128. * trackParamAtVertex.getCovariances()(2, 4) / (fwdCovInfo.sig1Pt * fwdCovInfo.sigPhi));
    fwdCovInfo.rho1PtTgl = (Char_t)(128. * trackParamAtVertex.getCovariances()(3, 4) / (fwdCovInfo.sig1Pt * fwdCovInfo.sigTgl));

    return true;
  };

  if (trackID.getSource() == GIndex::MCH) { // This is an MCH track
    int mchTrackID = trackID.getIndex();
    getMCHBitMap(mchTrackID);
    if (!extrapMCHTrack(mchTrackID)) {
      LOGF(warn, "Unable to extrapolate MCH track with ID %d! Dummy parameters will be used", mchTrackID);
    }
    fwdInfo.trackTypeId = o2::aod::fwdtrack::MCHStandaloneTrack;
    const auto& rof = data.getMCHTracksROFRecords()[mMCHROFs[mchTrackID]];
    auto time = rof.getTimeMUS(mStartIR).first;
    fwdInfo.trackTime = time.getTimeStamp() * 1.e3;
    fwdInfo.trackTimeRes = time.getTimeStampError() * 1.e3;
  } else if (trackID.getSource() == GIndex::MCHMID) { // This is an MCH-MID track
    fwdInfo.trackTypeId = o2::aod::fwdtrack::MuonStandaloneTrack;
    auto mchmidMatch = mchmidMatches[trackID.getIndex()];
    auto mchTrackID = mchmidMatch.getMCHRef().getIndex();
    if (!extrapMCHTrack(mchTrackID)) {
      LOGF(warn, "Unable to extrapolate MCH track with ID %d! Dummy parameters will be used", mchTrackID);
    }
    auto midTrackID = mchmidMatch.getMIDRef().getIndex();
    fwdInfo.chi2matchmchmid = mchmidMatch.getMatchChi2OverNDF();
    getMCHBitMap(mchTrackID);
    getMIDBitMapBoards(midTrackID);
    auto time = mchmidMatch.getTimeMUS(mStartIR).first;
    fwdInfo.trackTime = time.getTimeStamp() * 1.e3;
    fwdInfo.trackTimeRes = time.getTimeStampError() * 1.e3;
  } else { // This is a GlobalMuonTrack or a GlobalForwardTrack
    const auto& track = data.getGlobalFwdTrack(trackID);
    fwdInfo.x = track.getX();
    fwdInfo.y = track.getY();
    fwdInfo.z = track.getZ();
    fwdInfo.phi = track.getPhi();
    fwdInfo.tanl = track.getTanl();
    fwdInfo.invqpt = track.getInvQPt();
    fwdInfo.chi2 = track.getTrackChi2();
    // fwdInfo.nClusters = track.getNumberOfPoints();
    fwdInfo.chi2matchmchmid = track.getMIDMatchingChi2();
    fwdInfo.chi2matchmchmft = track.getMFTMCHMatchingChi2();
    fwdInfo.matchscoremchmft = track.getMFTMCHMatchingScore();
    fwdInfo.matchmfttrackid = mIndexTableMFT[track.getMFTTrackID()];
    fwdInfo.matchmchtrackid = mIndexTableFwd[track.getMCHTrackID()];
    fwdInfo.trackTime = track.getTimeMUS().getTimeStamp() * 1.e3;
    fwdInfo.trackTimeRes = track.getTimeMUS().getTimeStampError() * 1.e3;

    getMCHBitMap(track.getMCHTrackID());
    getMIDBitMapBoards(track.getMIDTrackID());

    fwdCovInfo.sigX = TMath::Sqrt(track.getCovariances()(0, 0));
    fwdCovInfo.sigY = TMath::Sqrt(track.getCovariances()(1, 1));
    fwdCovInfo.sigPhi = TMath::Sqrt(track.getCovariances()(2, 2));
    fwdCovInfo.sigTgl = TMath::Sqrt(track.getCovariances()(3, 3));
    fwdCovInfo.sig1Pt = TMath::Sqrt(track.getCovariances()(4, 4));
    fwdCovInfo.rhoXY = (Char_t)(128. * track.getCovariances()(0, 1) / (fwdCovInfo.sigX * fwdCovInfo.sigY));
    fwdCovInfo.rhoPhiX = (Char_t)(128. * track.getCovariances()(0, 2) / (fwdCovInfo.sigPhi * fwdCovInfo.sigX));
    fwdCovInfo.rhoPhiY = (Char_t)(128. * track.getCovariances()(1, 2) / (fwdCovInfo.sigPhi * fwdCovInfo.sigY));
    fwdCovInfo.rhoTglX = (Char_t)(128. * track.getCovariances()(0, 3) / (fwdCovInfo.sigTgl * fwdCovInfo.sigX));
    fwdCovInfo.rhoTglY = (Char_t)(128. * track.getCovariances()(1, 3) / (fwdCovInfo.sigTgl * fwdCovInfo.sigY));
    fwdCovInfo.rhoTglPhi = (Char_t)(128. * track.getCovariances()(2, 3) / (fwdCovInfo.sigTgl * fwdCovInfo.sigPhi));
    fwdCovInfo.rho1PtX = (Char_t)(128. * track.getCovariances()(0, 4) / (fwdCovInfo.sig1Pt * fwdCovInfo.sigX));
    fwdCovInfo.rho1PtY = (Char_t)(128. * track.getCovariances()(1, 4) / (fwdCovInfo.sig1Pt * fwdCovInfo.sigY));
    fwdCovInfo.rho1PtPhi = (Char_t)(128. * track.getCovariances()(2, 4) / (fwdCovInfo.sig1Pt * fwdCovInfo.sigPhi));
    fwdCovInfo.rho1PtTgl = (Char_t)(128. * track.getCovariances()(3, 4) / (fwdCovInfo.sig1Pt * fwdCovInfo.sigTgl));

    fwdInfo.trackTypeId = (fwdInfo.chi2matchmchmid >= 0) ? o2::aod::fwdtrack::GlobalMuonTrack : o2::aod::fwdtrack::GlobalForwardTrack;
  }

  std::uint64_t bcOfTimeRef;
  bool needBCSlice = trackID.isAmbiguous() || collisionID < 0;
  if (needBCSlice) { // need to store BC slice
    float err = mTimeMarginTrackTime + fwdInfo.trackTimeRes;
    bcOfTimeRef = fillBCSlice(bcSlice, fwdInfo.trackTime - err, fwdInfo.trackTime + err, bcsMap);
  } else {
    bcOfTimeRef = collisionBC - mStartIR.toLong(); // by default (unambiguous) track time is wrt collision BC
  }
  fwdInfo.trackTime -= bcOfTimeRef * o2::constants::lhc::LHCBunchSpacingNS;

  fwdTracksCursor(0,
                  collisionID,
                  fwdInfo.trackTypeId,
                  fwdInfo.x,
                  fwdInfo.y,
                  truncateFloatFraction(fwdInfo.z, mTrackX), // for the forward tracks Z has the same role as X in the barrel
                  truncateFloatFraction(fwdInfo.phi, mTrackAlpha),
                  truncateFloatFraction(fwdInfo.tanl, mTrackTgl),
                  truncateFloatFraction(fwdInfo.invqpt, mTrack1Pt),
                  fwdInfo.nClusters,
                  truncateFloatFraction(fwdInfo.pdca, mTrackX),
                  truncateFloatFraction(fwdInfo.rabs, mTrackX),
                  truncateFloatFraction(fwdInfo.chi2, mTrackChi2),
                  truncateFloatFraction(fwdInfo.chi2matchmchmid, mTrackChi2),
                  truncateFloatFraction(fwdInfo.chi2matchmchmft, mTrackChi2),
                  truncateFloatFraction(fwdInfo.matchscoremchmft, mTrackChi2),
                  fwdInfo.matchmfttrackid,
                  fwdInfo.matchmchtrackid,
                  fwdInfo.mchBitMap,
                  fwdInfo.midBitMap,
                  fwdInfo.midBoards,
                  truncateFloatFraction(fwdInfo.trackTime, mTrackTime),
                  truncateFloatFraction(fwdInfo.trackTimeRes, mTrackTimeError));

  fwdTracksCovCursor(0,
                     truncateFloatFraction(fwdCovInfo.sigX, mTrackCovDiag),
                     truncateFloatFraction(fwdCovInfo.sigY, mTrackCovDiag),
                     truncateFloatFraction(fwdCovInfo.sigPhi, mTrackCovDiag),
                     truncateFloatFraction(fwdCovInfo.sigTgl, mTrackCovDiag),
                     truncateFloatFraction(fwdCovInfo.sig1Pt, mTrackCovDiag),
                     fwdCovInfo.rhoXY,
                     fwdCovInfo.rhoPhiX,
                     fwdCovInfo.rhoPhiY,
                     fwdCovInfo.rhoTglX,
                     fwdCovInfo.rhoTglY,
                     fwdCovInfo.rhoTglPhi,
                     fwdCovInfo.rho1PtX,
                     fwdCovInfo.rho1PtY,
                     fwdCovInfo.rho1PtPhi,
                     fwdCovInfo.rho1PtTgl);

  if (needBCSlice) {
    ambigFwdTracksCursor(0, mTableTrFwdID, bcSlice);
  }
}

template <typename MCParticlesCursorType>
void AODProducerWorkflowDPL::fillMCParticlesTable(o2::steer::MCKinematicsReader& mcReader,
                                                  const MCParticlesCursorType& mcParticlesCursor,
                                                  const gsl::span<const o2::dataformats::VtxTrackRef>& primVer2TRefs,
                                                  const gsl::span<const GIndex>& GIndices,
                                                  const o2::globaltracking::RecoContainer& data,
                                                  const std::map<std::pair<int, int>, int>& mcColToEvSrc)
{
  // mark reconstructed MC particles to store them into the table
  for (auto& trackRef : primVer2TRefs) {
    for (int src = GIndex::NSources; src--;) {
      int start = trackRef.getFirstEntryOfSource(src);
      int end = start + trackRef.getEntriesOfSource(src);
      for (int ti = start; ti < end; ti++) {
        auto& trackIndex = GIndices[ti];
        if (GIndex::includesSource(src, mInputSources)) {
          auto mcTruth = data.getTrackMCLabel(trackIndex);
          if (!mcTruth.isValid()) {
            continue;
          }
          int source = mcTruth.getSourceID();
          int event = mcTruth.getEventID();
          int particle = mcTruth.getTrackID();
          mToStore[Triplet_t(source, event, particle)] = 1;
          // treating contributors of global tracks
          auto contributorsGID = data.getSingleDetectorRefs(trackIndex);
          if (contributorsGID[GIndex::Source::ITS].isIndexSet() && contributorsGID[GIndex::Source::TPC].isIndexSet()) {
            auto mcTruthITS = data.getTrackMCLabel(contributorsGID[GIndex::Source::ITS]);
            if (mcTruthITS.isValid()) {
              source = mcTruthITS.getSourceID();
              event = mcTruthITS.getEventID();
              particle = mcTruthITS.getTrackID();
              mToStore[Triplet_t(source, event, particle)] = 1;
            }
            auto mcTruthTPC = data.getTrackMCLabel(contributorsGID[GIndex::Source::TPC]);
            if (mcTruthTPC.isValid()) {
              source = mcTruthTPC.getSourceID();
              event = mcTruthTPC.getEventID();
              particle = mcTruthTPC.getTrackID();
              mToStore[Triplet_t(source, event, particle)] = 1;
            }
          }
        }
      }
    }
  }
  int tableIndex = 1;
  for (auto& colInfo : mcColToEvSrc) { // loop over "<eventID, sourceID> <-> combined MC col. ID" key pairs
    int event = colInfo.first.first;
    int source = colInfo.first.second;
    int mcColId = colInfo.second;
    std::vector<MCTrack> const& mcParticles = mcReader.getTracks(source, event);
    // mark tracks to be stored per event
    // loop over stack of MC particles from end to beginning: daughters are stored after mothers
    if (mRecoOnly) {
      for (int particle = mcParticles.size() - 1; particle >= 0; particle--) {
        // we store all primary particles == particles put by generator
        if (mcParticles[particle].isPrimary()) {
          mToStore[Triplet_t(source, event, particle)] = 1;
        } else if (o2::mcutils::MCTrackNavigator::isPhysicalPrimary(mcParticles[particle], mcParticles)) {
          mToStore[Triplet_t(source, event, particle)] = 1;
        } else if (o2::mcutils::MCTrackNavigator::isKeepPhysics(mcParticles[particle], mcParticles)) {
          mToStore[Triplet_t(source, event, particle)] = 1;
        }

        // skip treatment if this particle has not been marked during reconstruction
        // or based on criteria just above
        if (mToStore.find(Triplet_t(source, event, particle)) == mToStore.end()) {
          continue;
        }

        int mother0 = mcParticles[particle].getMotherTrackId();
        // we store mothers and daughters of particles that are reconstructed
        if (mother0 != -1) {
          mToStore[Triplet_t(source, event, mother0)] = 1;
        }
        int mother1 = mcParticles[particle].getSecondMotherTrackId();
        if (mother1 != -1) {
          mToStore[Triplet_t(source, event, mother1)] = 1;
        }
        int daughter0 = mcParticles[particle].getFirstDaughterTrackId();
        if (daughter0 != -1) {
          mToStore[Triplet_t(source, event, daughter0)] = 1;
        }
        int daughterL = mcParticles[particle].getLastDaughterTrackId();
        if (daughterL != -1) {
          mToStore[Triplet_t(source, event, daughterL)] = 1;
        }
      }
      // enumerate reconstructed mc particles and their relatives to get mother/daughter relations
      for (int particle = 0; particle < mcParticles.size(); particle++) {
        auto mapItem = mToStore.find(Triplet_t(source, event, particle));
        if (mapItem != mToStore.end()) {
          mapItem->second = tableIndex - 1;
          tableIndex++;
        }
      }
    } else {
      // if all mc particles are stored, all mc particles will be enumerated
      for (int particle = 0; particle < mcParticles.size(); particle++) {
        mToStore[Triplet_t(source, event, particle)] = tableIndex - 1;
        tableIndex++;
      }
    }

    // second part: fill survived mc tracks into the AOD table
    for (int particle = 0; particle < mcParticles.size(); particle++) {
      if (mToStore.find(Triplet_t(source, event, particle)) == mToStore.end()) {
        continue;
      }
      int statusCode = 0;
      uint8_t flags = 0;
      if (!mcParticles[particle].isPrimary()) {
        flags |= o2::aod::mcparticle::enums::ProducedByTransport; // mark as produced by transport
        statusCode = mcParticles[particle].getProcess();
      } else {
        statusCode = mcParticles[particle].getStatusCode();
      }
      if (source == 0) {
        flags |= o2::aod::mcparticle::enums::FromBackgroundEvent; // mark as particle from background event
      }
      if (o2::mcutils::MCTrackNavigator::isPhysicalPrimary(mcParticles[particle], mcParticles)) {
        flags |= o2::aod::mcparticle::enums::PhysicalPrimary; // mark as physical primary
      }
      float weight = 0.f;
      std::vector<int> mothers;
      int mcMother0 = mcParticles[particle].getMotherTrackId();
      auto item = mToStore.find(Triplet_t(source, event, mcMother0));
      if (item != mToStore.end()) {
        mothers.push_back(item->second);
      }
      int mcMother1 = mcParticles[particle].getSecondMotherTrackId();
      item = mToStore.find(Triplet_t(source, event, mcMother1));
      if (item != mToStore.end()) {
        mothers.push_back(item->second);
      }
      int daughters[2] = {-1, -1}; // slice
      int mcDaughter0 = mcParticles[particle].getFirstDaughterTrackId();
      item = mToStore.find(Triplet_t(source, event, mcDaughter0));
      if (item != mToStore.end()) {
        daughters[0] = item->second;
      }
      int mcDaughterL = mcParticles[particle].getLastDaughterTrackId();
      item = mToStore.find(Triplet_t(source, event, mcDaughterL));
      if (item != mToStore.end()) {
        daughters[1] = item->second;
        if (daughters[0] < 0) {
          LOG(error) << "AOD problematic daughter case observed";
          daughters[0] = daughters[1]; /// Treat the case of first negative label (pruned in the kinematics)
        }
      } else {
        daughters[1] = daughters[0];
      }
      if (daughters[0] > daughters[1]) {
        std::swap(daughters[0], daughters[1]);
      }
      auto pX = (float)mcParticles[particle].Px();
      auto pY = (float)mcParticles[particle].Py();
      auto pZ = (float)mcParticles[particle].Pz();
      auto energy = (float)mcParticles[particle].GetEnergy();
      mcParticlesCursor(0,
                        mcColId,
                        mcParticles[particle].GetPdgCode(),
                        statusCode,
                        flags,
                        mothers,
                        daughters,
                        truncateFloatFraction(weight, mMcParticleW),
                        truncateFloatFraction(pX, mMcParticleMom),
                        truncateFloatFraction(pY, mMcParticleMom),
                        truncateFloatFraction(pZ, mMcParticleMom),
                        truncateFloatFraction(energy, mMcParticleMom),
                        truncateFloatFraction((float)mcParticles[particle].Vx(), mMcParticlePos),
                        truncateFloatFraction((float)mcParticles[particle].Vy(), mMcParticlePos),
                        truncateFloatFraction((float)mcParticles[particle].Vz(), mMcParticlePos),
                        truncateFloatFraction((float)mcParticles[particle].T(), mMcParticlePos));
    }
    mcReader.releaseTracksForSourceAndEvent(source, event);
  }
}

template <typename MCTrackLabelCursorType, typename MCMFTTrackLabelCursorType, typename MCFwdTrackLabelCursorType>
void AODProducerWorkflowDPL::fillMCTrackLabelsTable(const MCTrackLabelCursorType& mcTrackLabelCursor,
                                                    const MCMFTTrackLabelCursorType& mcMFTTrackLabelCursor,
                                                    const MCFwdTrackLabelCursorType& mcFwdTrackLabelCursor,
                                                    const o2::dataformats::VtxTrackRef& trackRef,
                                                    const gsl::span<const GIndex>& primVerGIs,
                                                    const o2::globaltracking::RecoContainer& data)
{
  // labelMask (temporary) usage:
  //   bit 13 -- ITS and TPC labels are not equal
  //   bit 14 -- isNoise() == true
  //   bit 15 -- isFake() == true
  // labelID = -1 -- label is not set

  for (int src = GIndex::NSources; src--;) {
    int start = trackRef.getFirstEntryOfSource(src);
    int end = start + trackRef.getEntriesOfSource(src);
    for (int ti = start; ti < end; ti++) {
      const auto trackIndex = primVerGIs[ti];

      // check if the label was already stored (or the track was rejected for some reason in the fillTrackTablesPerCollision)
      auto needToStore = [trackIndex](std::unordered_map<GIndex, int>& mp) {
        auto entry = mp.find(trackIndex);
        if (entry == mp.end() || entry->second == -1) {
          return false;
        }
        entry->second = -1;
        return true;
      };

      if (GIndex::includesSource(src, mInputSources)) {
        auto mcTruth = data.getTrackMCLabel(trackIndex);
        MCLabels labelHolder;
        if ((src == GIndex::Source::MFT) || (src == GIndex::Source::MFTMCH) || (src == GIndex::Source::MCH) || (src == GIndex::Source::MCHMID)) { // treating mft and fwd labels separately
          if (!needToStore(src == GIndex::Source::MFT ? mGIDToTableMFTID : mGIDToTableFwdID)) {
            continue;
          }
          if (mcTruth.isValid()) { // if not set, -1 will be stored
            labelHolder.labelID = mToStore.at(Triplet_t(mcTruth.getSourceID(), mcTruth.getEventID(), mcTruth.getTrackID()));
          }
          if (mcTruth.isFake()) {
            labelHolder.fwdLabelMask |= (0x1 << 7);
          }
          if (mcTruth.isNoise()) {
            labelHolder.fwdLabelMask |= (0x1 << 6);
          }
          if (src == GIndex::Source::MFT) {
            mcMFTTrackLabelCursor(0,
                                  labelHolder.labelID,
                                  labelHolder.fwdLabelMask);
          } else {
            mcFwdTrackLabelCursor(0,
                                  labelHolder.labelID,
                                  labelHolder.fwdLabelMask);
          }
        } else {
          if (!needToStore(mGIDToTableID)) {
            continue;
          }
          if (mcTruth.isValid()) { // if not set, -1 will be stored
            labelHolder.labelID = mToStore.at(Triplet_t(mcTruth.getSourceID(), mcTruth.getEventID(), mcTruth.getTrackID()));
          }
          // treating possible mismatches for global tracks
          auto contributorsGID = data.getSingleDetectorRefs(trackIndex);
          if (contributorsGID[GIndex::Source::ITS].isIndexSet() && contributorsGID[GIndex::Source::TPC].isIndexSet()) {
            auto mcTruthITS = data.getTrackMCLabel(contributorsGID[GIndex::Source::ITS]);
            if (mcTruthITS.isValid()) {
              labelHolder.labelITS = mToStore.at(Triplet_t(mcTruthITS.getSourceID(), mcTruthITS.getEventID(), mcTruthITS.getTrackID()));
            }
            auto mcTruthTPC = data.getTrackMCLabel(contributorsGID[GIndex::Source::TPC]);
            if (mcTruthTPC.isValid()) {
              labelHolder.labelTPC = mToStore.at(Triplet_t(mcTruthTPC.getSourceID(), mcTruthTPC.getEventID(), mcTruthTPC.getTrackID()));
              labelHolder.labelID = labelHolder.labelTPC;
            }
            if (labelHolder.labelITS != labelHolder.labelTPC) {
              LOG(debug) << "ITS-TPC MCTruth: labelIDs do not match at " << trackIndex.getIndex() << ", src = " << src;
              labelHolder.labelMask |= (0x1 << 13);
            }
          }
          if (mcTruth.isFake()) {
            labelHolder.labelMask |= (0x1 << 15);
          }
          if (mcTruth.isNoise()) {
            labelHolder.labelMask |= (0x1 << 14);
          }
          mcTrackLabelCursor(0,
                             labelHolder.labelID,
                             labelHolder.labelMask);
        }
      }
    }
  }
}

template <typename V0CursorType, typename CascadeCursorType, typename Decay3BodyCursorType>
void AODProducerWorkflowDPL::fillSecondaryVertices(const o2::globaltracking::RecoContainer& recoData, V0CursorType& v0Cursor, CascadeCursorType& cascadeCursor, Decay3BodyCursorType& decay3BodyCursor)
{

  auto v0s = recoData.getV0s();
  auto cascades = recoData.getCascades();
  auto decays3Body = recoData.getDecays3Body();

  // filling v0s table
  for (size_t iv0 = 0; iv0 < v0s.size(); iv0++) {
    const auto& v0 = v0s[iv0];
    auto trPosID = v0.getProngID(0);
    auto trNegID = v0.getProngID(1);
    int posTableIdx = -1, negTableIdx = -1, collID = -1;
    auto item = mGIDToTableID.find(trPosID);
    if (item != mGIDToTableID.end()) {
      posTableIdx = item->second;
    } else {
      LOG(warn) << "Could not find a positive track index for prong ID " << trPosID;
    }
    item = mGIDToTableID.find(trNegID);
    if (item != mGIDToTableID.end()) {
      negTableIdx = item->second;
    } else {
      LOG(warn) << "Could not find a negative track index for prong ID " << trNegID;
    }
    auto itemV = mVtxToTableCollID.find(v0.getVertexID());
    if (itemV == mVtxToTableCollID.end()) {
      LOG(warn) << "Could not find V0 collisionID for the vertex ID " << v0.getVertexID();
    } else {
      collID = itemV->second;
    }
    if (posTableIdx != -1 and negTableIdx != -1 and collID != -1) {
      v0Cursor(0, collID, posTableIdx, negTableIdx);
      mV0ToTableID[int(iv0)] = mTableV0ID++;
    }
  }

  // filling cascades table
  for (auto& cascade : cascades) {
    auto itemV0 = mV0ToTableID.find(cascade.getV0ID());
    if (itemV0 == mV0ToTableID.end()) {
      continue;
    }
    int v0tableID = itemV0->second, bachTableIdx = -1, collID = -1;
    auto bachelorID = cascade.getBachelorID();
    auto item = mGIDToTableID.find(bachelorID);
    if (item != mGIDToTableID.end()) {
      bachTableIdx = item->second;
    } else {
      LOG(warn) << "Could not find a bachelor track index";
      continue;
    }
    auto itemV = mVtxToTableCollID.find(cascade.getVertexID());
    if (itemV != mVtxToTableCollID.end()) {
      collID = itemV->second;
    } else {
      LOG(warn) << "Could not find cascade collisionID for the vertex ID " << cascade.getVertexID();
      continue;
    }
    cascadeCursor(0, collID, v0tableID, bachTableIdx);
  }

  // filling 3 body decays table
  for (size_t i3Body = 0; i3Body < decays3Body.size(); i3Body++) {
    const auto& decay3Body = decays3Body[i3Body];
<<<<<<< HEAD
    int trIDs[3]{
=======
    GIndex trIDs[3]{
>>>>>>> 5b72d470
      decay3Body.getProngID(0),
      decay3Body.getProngID(1),
      decay3Body.getProngID(2)
    };
    int tableIdx[3]{-1, -1, -1}, collID = -1;
    bool missing{false};
    for (int i{0}; i < 3; ++i) {
      auto item = mGIDToTableID.find(trIDs[i]);
      if (item != mGIDToTableID.end()) {
        tableIdx[i] = item->second;
      } else {
        LOG(warn) << fmt::format("Could not find a track index for prong ID {}", trIDs[i]);
        missing = true;
      }
    }
    auto itemV = mVtxToTableCollID.find(decay3Body.getVertexID());
    if (itemV == mVtxToTableCollID.end()) {
      LOG(warn) << "Could not find 3 body collisionID for the vertex ID " << decay3Body.getVertexID();
      missing = true;
    } else {
      collID = itemV->second;
    }
    if (missing) {
      continue;
    }
    decay3BodyCursor(0, collID, tableIdx[0], tableIdx[1], tableIdx[2]);
  }
}

void AODProducerWorkflowDPL::countTPCClusters(const o2::tpc::TrackTPC& track,
                                              const gsl::span<const o2::tpc::TPCClRefElem>& tpcClusRefs,
                                              const gsl::span<const unsigned char>& tpcClusShMap,
                                              const o2::tpc::ClusterNativeAccess& tpcClusAcc,
                                              uint8_t& shared, uint8_t& found, uint8_t& crossed)
{
  constexpr int maxRows = 152;
  constexpr int neighbour = 2;
  std::array<bool, maxRows> clMap{}, shMap{};
  uint8_t sectorIndex;
  uint8_t rowIndex;
  uint32_t clusterIndex;
  shared = 0;
  for (int i = 0; i < track.getNClusterReferences(); i++) {
    o2::tpc::TrackTPC::getClusterReference(tpcClusRefs, i, sectorIndex, rowIndex, clusterIndex, track.getClusterRef());
    unsigned int absoluteIndex = tpcClusAcc.clusterOffset[sectorIndex][rowIndex] + clusterIndex;
    clMap[rowIndex] = true;
    if (tpcClusShMap[absoluteIndex] & GPUCA_NAMESPACE::gpu::GPUTPCGMMergedTrackHit::flagShared) {
      if (!shMap[rowIndex]) {
        shared++;
      }
      shMap[rowIndex] = true;
    }
  }

  crossed = 0;
  found = 0;
  int last = -1;
  for (int i = 0; i < maxRows; i++) {
    if (clMap[i]) {
      crossed++;
      found++;
      last = i;
    } else if ((i - last) <= neighbour) {
      crossed++;
    } else {
      int lim = std::min(i + 1 + neighbour, maxRows);
      for (int j = i + 1; j < lim; j++) {
        if (clMap[j]) {
          crossed++;
        }
      }
    }
  }
}

uint8_t AODProducerWorkflowDPL::getTRDPattern(const o2::trd::TrackTRD& track)
{
  uint8_t pattern = 0;
  for (int il = o2::trd::TrackTRD::EGPUTRDTrack::kNLayers; il >= 0; il--) {
    if (track.getTrackletIndex(il) != -1) {
      pattern |= 0x1 << il;
    }
  }
  return pattern;
}

// fill calo related tables (cells and calotrigger table)
template <typename TEventHandler, typename TCaloCells, typename TCaloTriggerRecord, typename TCaloCursor, typename TCaloTRGTableCursor>
void AODProducerWorkflowDPL::fillCaloTable(TEventHandler* caloEventHandler, const TCaloCells& calocells, const TCaloTriggerRecord& caloCellTRGR,
                                           const TCaloCursor& caloCellCursor, const TCaloTRGTableCursor& caloCellTRGTableCursor,
                                           std::map<uint64_t, int>& bcsMap, int8_t caloType)
{
  uint64_t globalBC = 0;    // global BC ID
  uint64_t globalBCRel = 0; // BC id reltive to minGlBC (from FIT)

  // get cell belonging to an eveffillnt instead of timeframe
  caloEventHandler->reset();
  caloEventHandler->setCellData(calocells, caloCellTRGR);

  // loop over events
  for (int iev = 0; iev < caloEventHandler->getNumberOfEvents(); iev++) {
    auto inputEvent = caloEventHandler->buildEvent(iev);
    auto cellsInEvent = inputEvent.mCells;                  // get cells belonging to current event
    auto interactionRecord = inputEvent.mInteractionRecord; // get interaction records belonging to current event

    globalBC = interactionRecord.toLong();
    auto item = bcsMap.find(globalBC);
    int bcID = -1;
    if (item != bcsMap.end()) {
      bcID = item->second;
    } else {
      LOG(warn) << "Error: could not find a corresponding BC ID for a calo point; globalBC = " << globalBC << ", caloType = " << (int)caloType;
    }

    // loop over all cells in collision
    for (auto& cell : cellsInEvent) {
      caloCellCursor(0,
                     bcID,
                     CellHelper::getCellNumber(cell),
                     truncateFloatFraction(CellHelper::getAmplitude(cell), mCaloAmp),
                     truncateFloatFraction(CellHelper::getTimeStamp(cell), mCaloTime),
                     cell.getType(),
                     caloType); // 1 = emcal, -1 = undefined, 0 = phos

      // todo: fix dummy values in CellHelper when it is clear what is filled for trigger information
      if (CellHelper::isTRU(cell)) { // Write only trigger cells into this table
        caloCellTRGTableCursor(0,
                               bcID,
                               CellHelper::getFastOrAbsID(cell),
                               CellHelper::getLnAmplitude(cell),
                               CellHelper::getTriggerBits(cell),
                               caloType);
      }
    }
  }
}

void AODProducerWorkflowDPL::init(InitContext& ic)
{
  mTimer.Stop();
  o2::base::GRPGeomHelper::instance().setRequest(mGGCCDBRequest);
  mLPMProdTag = ic.options().get<string>("lpmp-prod-tag");
  mAnchorPass = ic.options().get<string>("anchor-pass");
  mAnchorProd = ic.options().get<string>("anchor-prod");
  mRecoPass = ic.options().get<string>("reco-pass");
  mTFNumber = ic.options().get<int64_t>("aod-timeframe-id");
  mRecoOnly = ic.options().get<int>("reco-mctracks-only");
  mTruncate = ic.options().get<int>("enable-truncation");
  mRunNumber = ic.options().get<int>("run-number");
  mCTPReadout = ic.options().get<int>("ctpreadout-create");
  if (mTFNumber == -1L) {
    LOG(info) << "TFNumber will be obtained from CCDB";
  }
  if (mRunNumber == -1L) {
    LOG(info) << "The Run number will be obtained from DPL headers";
  }

  // set no truncation if selected by user
  if (mTruncate != 1) {
    LOG(info) << "Truncation is not used!";
    mCollisionPosition = 0xFFFFFFFF;
    mCollisionPositionCov = 0xFFFFFFFF;
    mTrackX = 0xFFFFFFFF;
    mTrackAlpha = 0xFFFFFFFF;
    mTrackSnp = 0xFFFFFFFF;
    mTrackTgl = 0xFFFFFFFF;
    mTrack1Pt = 0xFFFFFFFF;
    mTrackChi2 = 0xFFFFFFFF;
    mTrackCovDiag = 0xFFFFFFFF;
    mTrackCovOffDiag = 0xFFFFFFFF;
    mTrackSignal = 0xFFFFFFFF;
    mTrackTime = 0xFFFFFFFF;
    mTrackTimeError = 0xFFFFFFFF;
    mTrackPosEMCAL = 0xFFFFFFFF;
    mTracklets = 0xFFFFFFFF;
    mMcParticleW = 0xFFFFFFFF;
    mMcParticlePos = 0xFFFFFFFF;
    mMcParticleMom = 0xFFFFFFFF;
    mCaloAmp = 0xFFFFFFFF;  // todo check which truncation should actually be used
    mCaloTime = 0xFFFFFFFF; // todo check which truncation should actually be used
    mMuonTr1P = 0xFFFFFFFF;
    mMuonTrThetaX = 0xFFFFFFFF;
    mMuonTrThetaY = 0xFFFFFFFF;
    mMuonTrZmu = 0xFFFFFFFF;
    mMuonTrBend = 0xFFFFFFFF;
    mMuonTrNonBend = 0xFFFFFFFF;
    mMuonTrCov = 0xFFFFFFFF;
    mMuonCl = 0xFFFFFFFF;
    mMuonClErr = 0xFFFFFFFF;
    mV0Time = 0xFFFFFFFF;
    mFDDTime = 0xFFFFFFFF;
    mT0Time = 0xFFFFFFFF;
    mV0Amplitude = 0xFFFFFFFF;
    mFDDAmplitude = 0xFFFFFFFF;
    mT0Amplitude = 0xFFFFFFFF;
  }

  // initialize zdc helper maps
  for (auto& ChannelName : o2::zdc::ChannelNames) {
    mZDCEnergyMap[(string)ChannelName] = 0;
    mZDCTDCMap[(string)ChannelName] = 999;
  }

  // writing metadata if it's not yet in AOD file
  // note: `--aod-writer-resmode "UPDATE"` has to be used,
  //       so that metadata is not overwritten
  mResFile += ".root";
  auto* fResFile = TFile::Open(mResFile, "UPDATE");
  if (!fResFile) {
    LOGF(fatal, "Could not open file %s", mResFile);
  }
  if (fResFile->FindObjectAny("metaData")) {
    LOGF(warning, "Metadata: target file %s already has metadata, preserving it", mResFile);
  } else {
    // populating metadata map
    TString dataType = mUseMC ? "MC" : "RAW";
    mMetaData.Add(new TObjString("DataType"), new TObjString(dataType));
    mMetaData.Add(new TObjString("Run"), new TObjString("3"));
    TString O2Version = o2::fullVersion();
    TString ROOTVersion = ROOT_RELEASE;
    mMetaData.Add(new TObjString("O2Version"), new TObjString(O2Version));
    mMetaData.Add(new TObjString("ROOTVersion"), new TObjString(ROOTVersion));
    mMetaData.Add(new TObjString("RecoPassName"), new TObjString(mRecoPass));
    mMetaData.Add(new TObjString("AnchorProduction"), new TObjString(mAnchorProd));
    mMetaData.Add(new TObjString("AnchorPassName"), new TObjString(mAnchorPass));
    mMetaData.Add(new TObjString("LPMProductionTag"), new TObjString(mLPMProdTag));
    LOGF(info, "Metadata: writing into %s", mResFile);
    fResFile->WriteObject(&mMetaData, "metaData", "Overwrite");
  }
  fResFile->Close();

  mTimer.Reset();
}

void AODProducerWorkflowDPL::run(ProcessingContext& pc)
{
  mTimer.Start(false);
  o2::globaltracking::RecoContainer recoData;
  recoData.collectData(pc, *mDataRequest);
  updateTimeDependentParams(pc); // Make sure that this is called after the RecoContainer collect data, since some condition objects are fetched there

  mStartIR = recoData.startIR;

  auto primVertices = recoData.getPrimaryVertices();
  auto primVer2TRefs = recoData.getPrimaryVertexMatchedTrackRefs();
  auto primVerGIs = recoData.getPrimaryVertexMatchedTracks();
  auto primVerLabels = recoData.getPrimaryVertexMCLabels();

  auto fddChData = recoData.getFDDChannelsData();
  auto fddRecPoints = recoData.getFDDRecPoints();
  auto ft0ChData = recoData.getFT0ChannelsData();
  auto ft0RecPoints = recoData.getFT0RecPoints();
  auto fv0ChData = recoData.getFV0ChannelsData();
  auto fv0RecPoints = recoData.getFV0RecPoints();

  auto zdcEnergies = recoData.getZDCEnergy();
  auto zdcBCRecData = recoData.getZDCBCRecData();
  auto zdcTDCData = recoData.getZDCTDCData();

  // get calo information
  auto caloEMCCells = recoData.getEMCALCells();
  auto caloEMCCellsTRGR = recoData.getEMCALTriggers();

  auto caloPHOSCells = recoData.getPHOSCells();
  auto caloPHOSCellsTRGR = recoData.getPHOSTriggers();
  auto ctpDigits = recoData.getCTPDigits();
  const auto& tinfo = pc.services().get<o2::framework::TimingInfo>();
  std::vector<o2::ctp::CTPDigit> ctpDigitsCreated;
  if (mCTPReadout == 1) {
    LOG(info) << "CTP : creating ctpreadout in AOD producer";
    createCTPReadout(recoData, ctpDigitsCreated, pc);
    LOG(info) << "CTP : ctpreadout created from AOD";
    ctpDigits = gsl::span<o2::ctp::CTPDigit>(ctpDigitsCreated);
  }
  LOG(debug) << "FOUND " << primVertices.size() << " primary vertices";
  LOG(debug) << "FOUND " << ft0RecPoints.size() << " FT0 rec. points";
  LOG(debug) << "FOUND " << fv0RecPoints.size() << " FV0 rec. points";
  LOG(debug) << "FOUND " << fddRecPoints.size() << " FDD rec. points";
  LOG(debug) << "FOUND " << caloEMCCells.size() << " EMC cells";
  LOG(debug) << "FOUND " << caloEMCCellsTRGR.size() << " EMC Trigger Records";

  LOG(info) << "FOUND " << primVertices.size() << " primary vertices";
  auto& bcBuilder = pc.outputs().make<TableBuilder>(Output{"AOD", "BC"});
  auto& cascadesBuilder = pc.outputs().make<TableBuilder>(Output{"AOD", "CASCADE_001"});
  auto& collisionsBuilder = pc.outputs().make<TableBuilder>(Output{"AOD", "COLLISION"});
  auto& decay3BodyBuilder = pc.outputs().make<TableBuilder>(Output{"AOD", "DECAY3BODY"});
  auto& fddBuilder = pc.outputs().make<TableBuilder>(Output{"AOD", "FDD_001"});
  auto& ft0Builder = pc.outputs().make<TableBuilder>(Output{"AOD", "FT0"});
  auto& fv0aBuilder = pc.outputs().make<TableBuilder>(Output{"AOD", "FV0A"});
  auto& fwdTracksBuilder = pc.outputs().make<TableBuilder>(Output{"AOD", "FWDTRACK"});
  auto& fwdTracksCovBuilder = pc.outputs().make<TableBuilder>(Output{"AOD", "FWDTRACKCOV"});
  auto& mcColLabelsBuilder = pc.outputs().make<TableBuilder>(Output{"AOD", "MCCOLLISIONLABEL"});
  auto& mcCollisionsBuilder = pc.outputs().make<TableBuilder>(Output{"AOD", "MCCOLLISION"});
  auto& mcMFTTrackLabelBuilder = pc.outputs().make<TableBuilder>(Output{"AOD", "MCMFTTRACKLABEL"});
  auto& mcFwdTrackLabelBuilder = pc.outputs().make<TableBuilder>(Output{"AOD", "MCFWDTRACKLABEL"});
  auto& mcParticlesBuilder = pc.outputs().make<TableBuilder>(Output{"AOD", "MCPARTICLE_001"});
  auto& mcTrackLabelBuilder = pc.outputs().make<TableBuilder>(Output{"AOD", "MCTRACKLABEL"});
  auto& mftTracksBuilder = pc.outputs().make<TableBuilder>(Output{"AOD", "MFTTRACK"});
  auto& tracksBuilder = pc.outputs().make<TableBuilder>(Output{"AOD", "TRACK_IU"});
  auto& tracksCovBuilder = pc.outputs().make<TableBuilder>(Output{"AOD", "TRACKCOV_IU"});
  auto& tracksExtraBuilder = pc.outputs().make<TableBuilder>(Output{"AOD", "TRACKEXTRA"});
  auto& ambigTracksBuilder = pc.outputs().make<TableBuilder>(Output{"AOD", "AMBIGUOUSTRACK"});
  auto& ambigMFTTracksBuilder = pc.outputs().make<TableBuilder>(Output{"AOD", "AMBIGUOUSMFTTR"});
  auto& ambigFwdTracksBuilder = pc.outputs().make<TableBuilder>(Output{"AOD", "AMBIGUOUSFWDTR"});
  auto& v0sBuilder = pc.outputs().make<TableBuilder>(Output{"AOD", "V0_001"});
  auto& zdcBuilder = pc.outputs().make<TableBuilder>(Output{"AOD", "ZDC"});
  auto& caloCellsBuilder = pc.outputs().make<TableBuilder>(Output{"AOD", "CALO"});
  auto& caloCellsTRGTableBuilder = pc.outputs().make<TableBuilder>(Output{"AOD", "CALOTRIGGER"});
  auto& originTableBuilder = pc.outputs().make<TableBuilder>(Output{"AOD", "ORIGIN"});

  auto bcCursor = bcBuilder.cursor<o2::aod::BCs>();
  auto cascadesCursor = cascadesBuilder.cursor<o2::aod::Cascades>();
  auto collisionsCursor = collisionsBuilder.cursor<o2::aod::Collisions>();
  auto decay3BodyCursor = decay3BodyBuilder.cursor<o2::aod::Decays3Body>();
  auto fddCursor = fddBuilder.cursor<o2::aod::FDDs>();
  auto ft0Cursor = ft0Builder.cursor<o2::aod::FT0s>();
  auto fv0aCursor = fv0aBuilder.cursor<o2::aod::FV0As>();
  auto fwdTracksCursor = fwdTracksBuilder.cursor<o2::aod::StoredFwdTracks>();
  auto fwdTracksCovCursor = fwdTracksCovBuilder.cursor<o2::aod::StoredFwdTracksCov>();
  auto mcColLabelsCursor = mcColLabelsBuilder.cursor<o2::aod::McCollisionLabels>();
  auto mcCollisionsCursor = mcCollisionsBuilder.cursor<o2::aod::McCollisions>();
  auto mcMFTTrackLabelCursor = mcMFTTrackLabelBuilder.cursor<o2::aod::McMFTTrackLabels>();
  auto mcFwdTrackLabelCursor = mcFwdTrackLabelBuilder.cursor<o2::aod::McFwdTrackLabels>();
  auto mcParticlesCursor = mcParticlesBuilder.cursor<o2::aod::StoredMcParticles_001>();
  auto mcTrackLabelCursor = mcTrackLabelBuilder.cursor<o2::aod::McTrackLabels>();
  auto mftTracksCursor = mftTracksBuilder.cursor<o2::aod::StoredMFTTracks>();
  auto tracksCovCursor = tracksCovBuilder.cursor<o2::aod::StoredTracksCov>();
  auto tracksCursor = tracksBuilder.cursor<o2::aod::StoredTracksIU>();
  auto tracksExtraCursor = tracksExtraBuilder.cursor<o2::aod::StoredTracksExtra>();
  auto ambigTracksCursor = ambigTracksBuilder.cursor<o2::aod::AmbiguousTracks>();
  auto ambigMFTTracksCursor = ambigMFTTracksBuilder.cursor<o2::aod::AmbiguousMFTTracks>();
  auto ambigFwdTracksCursor = ambigFwdTracksBuilder.cursor<o2::aod::AmbiguousFwdTracks>();
  auto v0sCursor = v0sBuilder.cursor<o2::aod::V0s>();
  auto zdcCursor = zdcBuilder.cursor<o2::aod::Zdcs>();
  auto caloCellsCursor = caloCellsBuilder.cursor<o2::aod::Calos>();
  auto caloCellsTRGTableCursor = caloCellsTRGTableBuilder.cursor<o2::aod::CaloTriggers>();
  auto originCursor = originTableBuilder.cursor<o2::aod::Origins>();

  std::unique_ptr<o2::steer::MCKinematicsReader> mcReader;
  if (mUseMC) {
    mcReader = std::make_unique<o2::steer::MCKinematicsReader>("collisioncontext.root");
  }
  std::map<uint64_t, int> bcsMap;
  collectBCs(recoData, mUseMC ? mcReader->getDigitizationContext()->getEventRecords() : std::vector<o2::InteractionTimeRecord>{}, bcsMap);
  if (!primVer2TRefs.empty()) { // if the vertexing was done, the last slot refers to orphan tracks
    addRefGlobalBCsForTOF(primVer2TRefs.back(), primVerGIs, recoData, bcsMap);
  }

  uint64_t tfNumber;
  const int runNumber = (mRunNumber == -1) ? int(tinfo.runNumber) : mRunNumber;
  if (mTFNumber == -1L) {
    // TODO has to use absolute time of TF
    tfNumber = uint64_t(tinfo.firstTForbit) + (uint64_t(tinfo.runNumber) << 32); // getTFNumber(mStartIR, runNumber);
  } else {
    tfNumber = mTFNumber;
  }

  std::vector<float> aAmplitudes;
  std::vector<uint8_t> aChannels;
  for (auto& fv0RecPoint : fv0RecPoints) {
    aAmplitudes.clear();
    aChannels.clear();
    const auto channelData = fv0RecPoint.getBunchChannelData(fv0ChData);
    for (auto& channel : channelData) {
      if (channel.charge > 0) {
        aAmplitudes.push_back(truncateFloatFraction(channel.charge, mV0Amplitude));
        aChannels.push_back(channel.channel);
      }
    }
    uint64_t bc = fv0RecPoint.getInteractionRecord().toLong();
    auto item = bcsMap.find(bc);
    int bcID = -1;
    if (item != bcsMap.end()) {
      bcID = item->second;
    } else {
      LOG(fatal) << "Error: could not find a corresponding BC ID for a FV0 rec. point; BC = " << bc;
    }
    fv0aCursor(0,
               bcID,
               aAmplitudes,
               aChannels,
               truncateFloatFraction(fv0RecPoint.getCollisionGlobalMeanTime() * 1E-3, mV0Time), // ps to ns
               fv0RecPoint.getTrigger().getTriggersignals());
  }

  for (auto zdcRecData : zdcBCRecData) {
    uint64_t bc = zdcRecData.ir.toLong();
    auto item = bcsMap.find(bc);
    int bcID = -1;
    if (item != bcsMap.end()) {
      bcID = item->second;
    } else {
      LOG(fatal) << "Error: could not find a corresponding BC ID for a ZDC rec. point; BC = " << bc;
    }
    float energyZEM1 = 0;
    float energyZEM2 = 0;
    float energyCommonZNA = 0;
    float energyCommonZNC = 0;
    float energyCommonZPA = 0;
    float energyCommonZPC = 0;
    float energySectorZNA[4] = {0.};
    float energySectorZNC[4] = {0.};
    float energySectorZPA[4] = {0.};
    float energySectorZPC[4] = {0.};
    int fe, ne, ft, nt, fi, ni;
    zdcRecData.getRef(fe, ne, ft, nt, fi, ni);
    for (int ie = 0; ie < ne; ie++) {
      auto& zdcEnergyData = zdcEnergies[fe + ie];
      float energy = zdcEnergyData.energy();
      string chName = o2::zdc::channelName(zdcEnergyData.ch());
      mZDCEnergyMap.at(chName) = energy;
    }
    for (int it = 0; it < nt; it++) {
      auto& tdc = zdcTDCData[ft + it];
      float tdcValue = tdc.value();
      int channelID = o2::zdc::TDCSignal[tdc.ch()];
      auto channelName = o2::zdc::ChannelNames[channelID];
      mZDCTDCMap.at((string)channelName) = tdcValue;
    }
    energySectorZNA[0] = mZDCEnergyMap.at("ZNA1");
    energySectorZNA[1] = mZDCEnergyMap.at("ZNA2");
    energySectorZNA[2] = mZDCEnergyMap.at("ZNA3");
    energySectorZNA[3] = mZDCEnergyMap.at("ZNA4");
    energySectorZNC[0] = mZDCEnergyMap.at("ZNC1");
    energySectorZNC[1] = mZDCEnergyMap.at("ZNC2");
    energySectorZNC[2] = mZDCEnergyMap.at("ZNC3");
    energySectorZNC[3] = mZDCEnergyMap.at("ZNC4");
    energySectorZPA[0] = mZDCEnergyMap.at("ZPA1");
    energySectorZPA[1] = mZDCEnergyMap.at("ZPA2");
    energySectorZPA[2] = mZDCEnergyMap.at("ZPA3");
    energySectorZPA[3] = mZDCEnergyMap.at("ZPA4");
    energySectorZPC[0] = mZDCEnergyMap.at("ZPC1");
    energySectorZPC[1] = mZDCEnergyMap.at("ZPC2");
    energySectorZPC[2] = mZDCEnergyMap.at("ZPC3");
    energySectorZPC[3] = mZDCEnergyMap.at("ZPC4");
    zdcCursor(0,
              bcID,
              mZDCEnergyMap.at("ZEM1"),
              mZDCEnergyMap.at("ZEM2"),
              mZDCEnergyMap.at("ZNAC"),
              mZDCEnergyMap.at("ZNCC"),
              mZDCEnergyMap.at("ZPAC"),
              mZDCEnergyMap.at("ZPCC"),
              energySectorZNA,
              energySectorZNC,
              energySectorZPA,
              energySectorZPC,
              mZDCTDCMap.at("ZEM1"),
              mZDCTDCMap.at("ZEM2"),
              mZDCTDCMap.at("ZNAC"),
              mZDCTDCMap.at("ZNCC"),
              mZDCTDCMap.at("ZPAC"),
              mZDCTDCMap.at("ZPCC"));
  }

  // keep track event/source id for each mc-collision
  // using map and not unordered_map to ensure
  // correct ordering when iterating over container elements
  std::map<std::pair<int, int>, int> mcColToEvSrc;

  if (mUseMC) {
    // TODO: figure out collision weight
    float mcColWeight = 1.;
    // filling mcCollision table
    int nMCCollisions = mcReader->getDigitizationContext()->getNCollisions();
    const auto& mcRecords = mcReader->getDigitizationContext()->getEventRecords();
    const auto& mcParts = mcReader->getDigitizationContext()->getEventParts();
    for (int iCol = 0; iCol < nMCCollisions; iCol++) {
      auto time = mcRecords[iCol].getTimeNS();
      auto globalBC = mcRecords[iCol].toLong();
      auto item = bcsMap.find(globalBC);
      int bcID = -1;
      if (item != bcsMap.end()) {
        bcID = item->second;
      } else {
        LOG(fatal) << "Error: could not find a corresponding BC ID for MC collision; BC = " << globalBC << ", mc collision = " << iCol;
      }
      auto& colParts = mcParts[iCol];
      auto nParts = colParts.size();
      for (auto colPart : colParts) {
        auto eventID = colPart.entryID;
        auto sourceID = colPart.sourceID;
        // enable embedding: if several colParts exist, then they are saved as one collision
        if (nParts == 1 || sourceID == 0) {
          // FIXME:
          // use generators' names for generatorIDs (?)
          short generatorID = sourceID;
          auto& header = mcReader->getMCEventHeader(sourceID, eventID);
          mcCollisionsCursor(0,
                             bcID,
                             generatorID,
                             truncateFloatFraction(header.GetX(), mCollisionPosition),
                             truncateFloatFraction(header.GetY(), mCollisionPosition),
                             truncateFloatFraction(header.GetZ(), mCollisionPosition),
                             truncateFloatFraction(time, mCollisionPosition),
                             truncateFloatFraction(mcColWeight, mCollisionPosition),
                             header.GetB());
        }
        mcColToEvSrc.emplace(std::pair<int, int>(eventID, sourceID), iCol); // point background and injected signal events to one collision
      }
    }
  }

  // vector of FDD amplitudes
  int16_t aFDDAmplitudesA[8] = {0u};
  int16_t aFDDAmplitudesC[8] = {0u};
  // filling FDD table
  for (const auto& fddRecPoint : fddRecPoints) {
    for (int i = 0; i < 8; i++) {
      aFDDAmplitudesA[i] = 0;
      aFDDAmplitudesC[i] = 0;
    }

    const auto channelData = fddRecPoint.getBunchChannelData(fddChData);
    for (const auto& channel : channelData) {
      if (channel.mPMNumber < 8) {
        aFDDAmplitudesC[channel.mPMNumber] = channel.mChargeADC; // amplitude
      } else {
        aFDDAmplitudesA[channel.mPMNumber - 8] = channel.mChargeADC; // amplitude
      }
    }

    uint64_t globalBC = fddRecPoint.getInteractionRecord().toLong();
    uint64_t bc = globalBC;
    auto item = bcsMap.find(bc);
    int bcID = -1;
    if (item != bcsMap.end()) {
      bcID = item->second;
    } else {
      LOG(fatal) << "Error: could not find a corresponding BC ID for a FDD rec. point; BC = " << bc;
    }
    fddCursor(0,
              bcID,
              aFDDAmplitudesA,
              aFDDAmplitudesC,
              truncateFloatFraction(fddRecPoint.getCollisionTimeA() * 1E-3, mFDDTime), // ps to ns
              truncateFloatFraction(fddRecPoint.getCollisionTimeC() * 1E-3, mFDDTime), // ps to ns
              fddRecPoint.getTrigger().getTriggersignals());
  }

  // filling FT0 table
  std::vector<float> aAmplitudesA, aAmplitudesC;
  std::vector<uint8_t> aChannelsA, aChannelsC;
  for (auto& ft0RecPoint : ft0RecPoints) {
    aAmplitudesA.clear();
    aAmplitudesC.clear();
    aChannelsA.clear();
    aChannelsC.clear();
    const auto channelData = ft0RecPoint.getBunchChannelData(ft0ChData);
    for (auto& channel : channelData) {
      // TODO: switch to calibrated amplitude
      if (channel.QTCAmpl > 0) {
        constexpr int nFT0ChannelsAside = o2::ft0::Geometry::NCellsA * 4;
        if (channel.ChId < nFT0ChannelsAside) {
          aChannelsA.push_back(channel.ChId);
          aAmplitudesA.push_back(truncateFloatFraction(channel.QTCAmpl, mT0Amplitude));
        } else {
          aChannelsC.push_back(channel.ChId - nFT0ChannelsAside);
          aAmplitudesC.push_back(truncateFloatFraction(channel.QTCAmpl, mT0Amplitude));
        }
      }
    }
    uint64_t globalBC = ft0RecPoint.getInteractionRecord().toLong();
    uint64_t bc = globalBC;
    auto item = bcsMap.find(bc);
    int bcID = -1;
    if (item != bcsMap.end()) {
      bcID = item->second;
    } else {
      LOG(fatal) << "Error: could not find a corresponding BC ID for a FT0 rec. point; BC = " << bc;
    }
    ft0Cursor(0,
              bcID,
              aAmplitudesA,
              aChannelsA,
              aAmplitudesC,
              aChannelsC,
              truncateFloatFraction(ft0RecPoint.getCollisionTimeA() * 1E-3, mT0Time), // ps to ns
              truncateFloatFraction(ft0RecPoint.getCollisionTimeC() * 1E-3, mT0Time), // ps to ns
              ft0RecPoint.getTrigger().getTriggersignals());
  }

  if (mUseMC) {
    // filling MC collision labels
    for (auto& label : primVerLabels) {
      auto it = mcColToEvSrc.find(std::pair<int, int>(label.getEventID(), label.getSourceID()));
      int32_t mcCollisionID = it != mcColToEvSrc.end() ? it->second : -1;
      uint16_t mcMask = 0; // todo: set mask using normalized weights?
      mcColLabelsCursor(0, mcCollisionID, mcMask);
    }
  }

  cacheTriggers(recoData);

  int collisionID = 0;
  mIndexTableMFT.resize(recoData.getMFTTracks().size());
  mIndexTableFwd.resize(recoData.getMCHTracks().size());

  auto& trackReffwd = primVer2TRefs.back();
  fillIndexTablesPerCollision(trackReffwd, primVerGIs, recoData);
  collisionID = 0;
  for (auto& vertex : primVertices) {
    auto& trackReffwd = primVer2TRefs[collisionID];
    fillIndexTablesPerCollision(trackReffwd, primVerGIs, recoData); // this function must follow the same track order as 'fillTrackTablesPerCollision' to fill the map of track indices
    collisionID++;
  }

  mGIDToTableFwdID.clear(); // reset the tables to be used by 'fillTrackTablesPerCollision'
  mGIDToTableMFTID.clear();

  // filling unassigned tracks first
  // so that all unassigned tracks are stored in the beginning of the table together
  auto& trackRef = primVer2TRefs.back(); // references to unassigned tracks are at the end
  // fixme: interaction time is undefined for unassigned tracks (?)
  fillTrackTablesPerCollision(-1, std::uint64_t(-1), trackRef, primVerGIs, recoData, tracksCursor, tracksCovCursor, tracksExtraCursor,
                              ambigTracksCursor, mftTracksCursor, ambigMFTTracksCursor,
                              fwdTracksCursor, fwdTracksCovCursor, ambigFwdTracksCursor, bcsMap);

  // filling collisions and tracks into tables
  collisionID = 0;
  for (auto& vertex : primVertices) {
    auto& cov = vertex.getCov();
    auto& timeStamp = vertex.getTimeStamp();                       // this is a relative time
    const double interactionTime = timeStamp.getTimeStamp() * 1E3; // mus to ns
    uint64_t globalBC = relativeTime_to_GlobalBC(interactionTime);
    uint64_t localBC = relativeTime_to_LocalBC(interactionTime);
    LOG(debug) << "global BC " << globalBC << " local BC " << localBC << " relative interaction time " << interactionTime;
    // collision timestamp in ns wrt the beginning of collision BC
    const float relInteractionTime = static_cast<float>(localBC * o2::constants::lhc::LHCBunchSpacingNS - interactionTime);
    auto item = bcsMap.find(globalBC);
    int bcID = -1;
    if (item != bcsMap.end()) {
      bcID = item->second;
    } else {
      LOG(fatal) << "Error: could not find a corresponding BC ID for a collision; BC = " << globalBC << ", collisionID = " << collisionID;
    }
    collisionsCursor(0,
                     bcID,
                     truncateFloatFraction(vertex.getX(), mCollisionPosition),
                     truncateFloatFraction(vertex.getY(), mCollisionPosition),
                     truncateFloatFraction(vertex.getZ(), mCollisionPosition),
                     truncateFloatFraction(cov[0], mCollisionPositionCov),
                     truncateFloatFraction(cov[1], mCollisionPositionCov),
                     truncateFloatFraction(cov[2], mCollisionPositionCov),
                     truncateFloatFraction(cov[3], mCollisionPositionCov),
                     truncateFloatFraction(cov[4], mCollisionPositionCov),
                     truncateFloatFraction(cov[5], mCollisionPositionCov),
                     vertex.getFlags(),
                     truncateFloatFraction(vertex.getChi2(), mCollisionPositionCov),
                     vertex.getNContributors(),
                     truncateFloatFraction(relInteractionTime, mCollisionPosition),
                     truncateFloatFraction(timeStamp.getTimeStampError() * 1E3, mCollisionPositionCov));
    mVtxToTableCollID[collisionID] = mTableCollID++;

    auto& trackRef = primVer2TRefs[collisionID];
    // passing interaction time in [ps]
    fillTrackTablesPerCollision(collisionID, globalBC, trackRef, primVerGIs, recoData, tracksCursor, tracksCovCursor, tracksExtraCursor, ambigTracksCursor,
                                mftTracksCursor, ambigMFTTracksCursor,
                                fwdTracksCursor, fwdTracksCovCursor, ambigFwdTracksCursor, bcsMap);
    collisionID++;
  }

  fillSecondaryVertices(recoData, v0sCursor, cascadesCursor, decay3BodyCursor);

  // helper map for fast search of a corresponding class mask for a bc
  std::unordered_map<uint64_t, uint64_t> bcToClassMask;
  if (mInputSources[GID::CTP]) {
    LOG(debug) << "CTP input available";
    for (auto& ctpDigit : ctpDigits) {
      uint64_t bc = ctpDigit.intRecord.toLong();
      uint64_t classMask = ctpDigit.CTPClassMask.to_ulong();
      bcToClassMask[bc] = classMask;
      //LOG(debug) << Form("classmask:0x%llx", classMask);
    }
  }

  // filling BC table
  uint64_t triggerMask = 0;
  for (auto& item : bcsMap) {
    uint64_t bc = item.first;
    if (mInputSources[GID::CTP]) {
      auto bcClassPair = bcToClassMask.find(bc);
      if (bcClassPair != bcToClassMask.end()) {
        triggerMask = bcClassPair->second;
      } else {
        triggerMask = 0;
      }
    }
    bcCursor(0,
             runNumber,
             bc,
             triggerMask);
  }

  bcToClassMask.clear();

  if (mInputSources[GIndex::EMC]) {
    // fill EMC cells to tables
    // TODO handle MC info
    o2::emcal::EventHandler<o2::emcal::Cell> caloEventHandler;
    fillCaloTable(&caloEventHandler, caloEMCCells, caloEMCCellsTRGR, caloCellsCursor, caloCellsTRGTableCursor, bcsMap, 1);
  }

  if (mInputSources[GIndex::PHS]) {
    o2::phos::EventHandler<o2::phos::Cell> caloEventHandler;
    fillCaloTable(&caloEventHandler, caloPHOSCells, caloPHOSCellsTRGR, caloCellsCursor, caloCellsTRGTableCursor, bcsMap, 0);
  }

  bcsMap.clear();

  if (mUseMC) {
    // filling mc particles table
    fillMCParticlesTable(*mcReader,
                         mcParticlesCursor,
                         primVer2TRefs,
                         primVerGIs,
                         recoData,
                         mcColToEvSrc);

    mcColToEvSrc.clear();

    // ------------------------------------------------------
    // filling track labels

    // need to go through labels in the same order as for tracks
    fillMCTrackLabelsTable(mcTrackLabelCursor, mcMFTTrackLabelCursor, mcFwdTrackLabelCursor, primVer2TRefs.back(), primVerGIs, recoData);
    for (int iref = 0; iref < primVer2TRefs.size() - 1; iref++) {
      auto& trackRef = primVer2TRefs[iref];
      fillMCTrackLabelsTable(mcTrackLabelCursor, mcMFTTrackLabelCursor, mcFwdTrackLabelCursor, trackRef, primVerGIs, recoData);
    }
  }
  mToStore.clear();
  mGIDToTableID.clear();
  mTableTrID = 0;
  mGIDToTableFwdID.clear();
  mTableTrFwdID = 0;
  mGIDToTableMFTID.clear();
  mTableTrMFTID = 0;
  mVtxToTableCollID.clear();
  mTableCollID = 0;
  mV0ToTableID.clear();
  mTableV0ID = 0;

  mIndexTableFwd.clear();
  mIndexFwdID = 0;
  mIndexTableMFT.clear();
  mIndexMFTID = 0;

  originCursor(0, tfNumber);

  pc.outputs().snapshot(Output{"TFN", "TFNumber", 0, Lifetime::Timeframe}, tfNumber);

  mTimer.Stop();
}

void AODProducerWorkflowDPL::cacheTriggers(const o2::globaltracking::RecoContainer& recoData)
{
  // ITS tracks->ROF
  {
    mITSROFs.clear();
    const auto& rofs = recoData.getITSTracksROFRecords();
    uint16_t count = 0;
    for (const auto& rof : rofs) {
      int first = rof.getFirstEntry(), last = first + rof.getNEntries();
      for (int i = first; i < last; i++) {
        mITSROFs.push_back(count);
      }
      count++;
    }
  }
  // MFT tracks->ROF
  {
    mMFTROFs.clear();
    const auto& rofs = recoData.getMFTTracksROFRecords();
    uint16_t count = 0;
    for (const auto& rof : rofs) {
      int first = rof.getFirstEntry(), last = first + rof.getNEntries();
      for (int i = first; i < last; i++) {
        mMFTROFs.push_back(count);
      }
      count++;
    }
  }
  // ITSTPCTRD tracks -> TRD trigger
  {
    mITSTPCTRDTriggers.clear();
    const auto& itstpctrigs = recoData.getITSTPCTRDTriggers();
    int count = 0;
    for (const auto& trig : itstpctrigs) {
      int first = trig.getFirstTrack(), last = first + trig.getNumberOfTracks();
      for (int i = first; i < last; i++) {
        mITSTPCTRDTriggers.push_back(count);
      }
      count++;
    }
  }
  // TPCTRD tracks -> TRD trigger
  {
    mTPCTRDTriggers.clear();
    const auto& tpctrigs = recoData.getTPCTRDTriggers();
    int count = 0;
    for (const auto& trig : tpctrigs) {
      int first = trig.getFirstTrack(), last = first + trig.getNumberOfTracks();
      for (int i = first; i < last; i++) {
        mTPCTRDTriggers.push_back(count);
      }
      count++;
    }
  }
  // MCH tracks->ROF
  {
    mMCHROFs.clear();
    const auto& rofs = recoData.getMCHTracksROFRecords();
    uint16_t count = 0;
    for (const auto& rof : rofs) {
      int first = rof.getFirstIdx(), last = first + rof.getNEntries();
      for (int i = first; i < last; i++) {
        mMCHROFs.push_back(count);
      }
      count++;
    }
  }
}

AODProducerWorkflowDPL::TrackExtraInfo AODProducerWorkflowDPL::processBarrelTrack(int collisionID, std::uint64_t collisionBC, GIndex trackIndex,
                                                                                  const o2::globaltracking::RecoContainer& data, const std::map<uint64_t, int>& bcsMap)
{
  TrackExtraInfo extraInfoHolder;
  if (collisionID < 0) {
    extraInfoHolder.flags |= o2::aod::track::OrphanTrack;
  }
  bool needBCSlice = collisionID < 0 || trackIndex.isAmbiguous(); // track is associated to multiple vertices
  uint64_t bcOfTimeRef = collisionBC - mStartIR.toLong();         // by default (unambiguous) track time is wrt collision BC

  auto setTrackTime = [&](double t, double terr, bool gaussian) {
    // set track time and error, for ambiguous tracks define the bcSlice as it was used in vertex-track association
    // provided track time (wrt TF start) and its error should be in ns, gaussian flag tells if the error is assumed to be gaussin or half-interval
    if (!gaussian) {
      extraInfoHolder.flags |= o2::aod::track::TrackTimeResIsRange;
    }
    extraInfoHolder.trackTimeRes = terr;
    if (needBCSlice) { // need to define BC slice
      double error = this->mTimeMarginTrackTime + (gaussian ? extraInfoHolder.trackTimeRes * this->mNSigmaTimeTrack : extraInfoHolder.trackTimeRes);
      bcOfTimeRef = fillBCSlice(extraInfoHolder.bcSlice, t - error, t + error, bcsMap);
    }
    extraInfoHolder.trackTime = float(t - bcOfTimeRef * o2::constants::lhc::LHCBunchSpacingNS);
    LOGP(debug, "time : {}/{} -> {}/{} -> trunc: {}/{} CollID: {} Amb: {}", t, terr, t - bcOfTimeRef * o2::constants::lhc::LHCBunchSpacingNS, terr,
         truncateFloatFraction(extraInfoHolder.trackTime, mTrackTime), truncateFloatFraction(extraInfoHolder.trackTimeRes, mTrackTimeError),
         collisionID, trackIndex.isAmbiguous());
  };
  auto contributorsGID = data.getSingleDetectorRefs(trackIndex);
  const auto& trackPar = data.getTrackParam(trackIndex);
  extraInfoHolder.flags |= trackPar.getPID() << 28;
  auto src = trackIndex.getSource();
  if (contributorsGID[GIndex::Source::TOF].isIndexSet()) { // ITS-TPC-TRD-TOF, ITS-TPC-TOF, TPC-TRD-TOF, TPC-TOF
    const auto& tofMatch = data.getTOFMatch(trackIndex);
    extraInfoHolder.tofChi2 = tofMatch.getChi2();
    const auto& tofInt = tofMatch.getLTIntegralOut();
    float intLen = tofInt.getL();
    extraInfoHolder.length = intLen;
    const float mass = o2::constants::physics::MassPionCharged; // default pid = pion
    if (tofInt.getTOF(o2::track::PID::Pion) > 0.f) {
      const float expBeta = (intLen / (tofInt.getTOF(o2::track::PID::Pion) * cSpeed));
      extraInfoHolder.tofExpMom = mass * expBeta / std::sqrt(1.f - expBeta * expBeta);
    }
    // correct the time of the track
    const double massZ = o2::track::PID::getMass2Z(trackPar.getPID());
    const double energy = sqrt((massZ * massZ) + (extraInfoHolder.tofExpMom * extraInfoHolder.tofExpMom));
    const double exp = extraInfoHolder.length * energy / (cSpeed * extraInfoHolder.tofExpMom);
    auto tofSignal = (tofMatch.getSignal() - exp) * 1e-3; // time in ns wrt TF start
    setTrackTime(tofSignal, 0.2, true);                   // FIXME: calculate actual resolution (if possible?)
  }
  if (contributorsGID[GIndex::Source::TRD].isIndexSet()) {                                        // ITS-TPC-TRD-TOF, TPC-TRD-TOF, TPC-TRD, ITS-TPC-TRD
    const auto& trdOrig = data.getTrack<o2::trd::TrackTRD>(contributorsGID[GIndex::Source::TRD]); // refitted TRD trac
    extraInfoHolder.trdChi2 = trdOrig.getChi2();
    extraInfoHolder.trdPattern = getTRDPattern(trdOrig);
    if (extraInfoHolder.trackTimeRes < 0.) { // time is not set yet, this is possible only for TPC-TRD and ITS-TPC-TRD tracks, since those with TOF are set upstream
      // TRD is triggered: time uncertainty is within a BC
      const auto& trdTrig = (src == GIndex::Source::TPCTRD) ? data.getTPCTRDTriggers()[mTPCTRDTriggers[trackIndex.getIndex()]] : data.getITSTPCTRDTriggers()[mITSTPCTRDTriggers[trackIndex.getIndex()]];
      double ttrig = trdTrig.getBCData().differenceInBC(mStartIR) * o2::constants::lhc::LHCBunchSpacingNS; // 1st get time wrt TF start
      setTrackTime(ttrig, 1., true);                                                                       // FIXME: calculate actual resolution (if possible?)
    }
  }
  if (contributorsGID[GIndex::Source::ITS].isIndexSet()) {
    const auto& itsTrack = data.getITSTrack(contributorsGID[GIndex::ITS]);
    int nClusters = itsTrack.getNClusters();
    float chi2 = itsTrack.getChi2();
    extraInfoHolder.itsChi2NCl = nClusters != 0 ? chi2 / (float)nClusters : 0;
    extraInfoHolder.itsClusterMap = itsTrack.getPattern();
    if (src == GIndex::ITS) { // standalone ITS track should set its time from the ROF
      const auto& rof = data.getITSTracksROFRecords()[mITSROFs[trackIndex.getIndex()]];
      double t = rof.getBCData().differenceInBC(mStartIR) * o2::constants::lhc::LHCBunchSpacingNS + mITSROFrameHalfLengthNS;
      setTrackTime(t, mITSROFrameHalfLengthNS, false);
    }
  } else if (contributorsGID[GIndex::Source::ITSAB].isIndexSet()) { // this is an ITS-TPC afterburner contributor
    extraInfoHolder.itsClusterMap = data.getITSABRefs()[contributorsGID[GIndex::Source::ITSAB].getIndex()].pattern;
  }
  if (contributorsGID[GIndex::Source::TPC].isIndexSet()) {
    const auto& tpcOrig = data.getTPCTrack(contributorsGID[GIndex::TPC]);
    extraInfoHolder.tpcInnerParam = tpcOrig.getP();
    extraInfoHolder.tpcChi2NCl = tpcOrig.getNClusters() ? tpcOrig.getChi2() / tpcOrig.getNClusters() : 0;
    extraInfoHolder.tpcSignal = tpcOrig.getdEdx().dEdxTotTPC;
    uint8_t shared, found, crossed; // fixme: need to switch from these placeholders to something more reasonable
    countTPCClusters(tpcOrig, data.getTPCTracksClusterRefs(), data.clusterShMapTPC, data.getTPCClusters(), shared, found, crossed);
    extraInfoHolder.tpcNClsFindable = tpcOrig.getNClusters();
    extraInfoHolder.tpcNClsFindableMinusFound = tpcOrig.getNClusters() - found;
    extraInfoHolder.tpcNClsFindableMinusCrossedRows = tpcOrig.getNClusters() - crossed;
    extraInfoHolder.tpcNClsShared = shared;
    if (src == GIndex::TPC) {                                                                                // standalone TPC track should set its time from their timebins range
      double terr = 0.5 * (tpcOrig.getDeltaTFwd() + tpcOrig.getDeltaTBwd()) * mTPCBinNS;                     // half-span of the interval
      double t = (tpcOrig.getTime0() + 0.5 * (tpcOrig.getDeltaTFwd() - tpcOrig.getDeltaTBwd())) * mTPCBinNS; // central value
      LOG(debug) << "TPC tracks t0:" << tpcOrig.getTime0() << " tbwd: " << tpcOrig.getDeltaTBwd() << " tfwd: " << tpcOrig.getDeltaTFwd() << " t: " << t << " te: " << terr;
      setTrackTime(t, terr, false);
    } else if (src == GIndex::ITSTPC) { // its-tpc matched tracks have gaussian time error and the time was not set above
      const auto& trITSTPC = data.getTPCITSTrack(trackIndex);
      auto ts = trITSTPC.getTimeMUS();
      setTrackTime(ts.getTimeStamp() * 1.e3, ts.getTimeStampError() * 1.e3, true);
    }
  }

  // set bit encoding for PVContributor property as part of the flag field
  if (trackIndex.isPVContributor()) {
    extraInfoHolder.flags |= o2::aod::track::PVContributor;
  }
  return extraInfoHolder;
}

void AODProducerWorkflowDPL::updateTimeDependentParams(ProcessingContext& pc)
{
  o2::base::GRPGeomHelper::instance().checkUpdates(pc);
  static bool initOnceDone = false;
  if (!initOnceDone) { // this params need to be queried only once
    initOnceDone = true;
    // Note: DPLAlpideParam for ITS and MFT will be loaded by the RecoContainer

    // apply settings
    auto grpECS = o2::base::GRPGeomHelper::instance().getGRPECS();
    o2::BunchFilling bcf = o2::base::GRPGeomHelper::instance().getGRPLHCIF()->getBunchFilling();
    std::bitset<3564> bs = bcf.getBCPattern();
    for (int i = 0; i < bs.size(); i++) {
      if (bs.test(i)) {
        o2::tof::Utils::addInteractionBC(i);
      }
    }

    const auto& alpParamsITS = o2::itsmft::DPLAlpideParam<o2::detectors::DetID::ITS>::Instance();
    mITSROFrameHalfLengthNS = 0.5 * (grpECS->isDetContinuousReadOut(o2::detectors::DetID::ITS) ? alpParamsITS.roFrameLengthInBC * o2::constants::lhc::LHCBunchSpacingNS : alpParamsITS.roFrameLengthTrig);

    const auto& alpParamsMFT = o2::itsmft::DPLAlpideParam<o2::detectors::DetID::MFT>::Instance();
    mMFTROFrameHalfLengthNS = 0.5 * (grpECS->isDetContinuousReadOut(o2::detectors::DetID::MFT) ? alpParamsMFT.roFrameLengthInBC * o2::constants::lhc::LHCBunchSpacingNS : alpParamsMFT.roFrameLengthTrig);

    // RS FIXME: this is not yet fetched from the CCDB
    auto& elParam = o2::tpc::ParameterElectronics::Instance();
    mTPCBinNS = elParam.ZbinWidth * 1.e3;

    const auto& pvParams = o2::vertexing::PVertexerParams::Instance();
    mNSigmaTimeTrack = pvParams.nSigmaTimeTrack;
    mTimeMarginTrackTime = pvParams.timeMarginTrackTime * 1.e3;
  }
}

//_______________________________________
void AODProducerWorkflowDPL::finaliseCCDB(ConcreteDataMatcher& matcher, void* obj)
{
  // Note: strictly speaking, for Configurable params we don't need finaliseCCDB check, the singletons are updated at the CCDB fetcher level
  if (o2::base::GRPGeomHelper::instance().finaliseCCDB(matcher, obj)) {
    return;
  }
  if (matcher == ConcreteDataMatcher("ITS", "ALPIDEPARAM", 0)) {
    LOG(info) << "ITS Alpide param updated";
    const auto& par = o2::itsmft::DPLAlpideParam<o2::detectors::DetID::ITS>::Instance();
    par.printKeyValues();
    return;
  }
  if (matcher == ConcreteDataMatcher("MFT", "ALPIDEPARAM", 0)) {
    LOG(info) << "MFT Alpide param updated";
    const auto& par = o2::itsmft::DPLAlpideParam<o2::detectors::DetID::MFT>::Instance();
    par.printKeyValues();
    return;
  }
}

void AODProducerWorkflowDPL::addRefGlobalBCsForTOF(const o2::dataformats::VtxTrackRef& trackRef, const gsl::span<const GIndex>& GIndices,
                                                   const o2::globaltracking::RecoContainer& data, std::map<uint64_t, int>& bcsMap)
{
  // Orphan tracks need to refer to some globalBC and for tracks with TOF this BC should be whithin an orbit
  // from the track abs time (to guarantee time precision). Therefore, we may need to insert some dummy globalBCs
  // to guarantee proper reference.
  // complete globalBCs by dummy entries necessary to provide BC references for TOF tracks with requested precision
  // to provide a reference for the time of the orphan tracks we should make sure that there are no gaps longer
  // than needed to store the time with sufficient precision

  // estimate max distance in BCs between TOF time and eventual reference BC
  int nbitsFrac = 24 - (32 - o2::math_utils::popcount(mTrackTime)); // number of bits used to encode the fractional part of float truncated by the mask
  int nbitsLoss = std::max(0, int(std::log2(TOFTimePrecPS)));       // allowed bit loss guaranteeing needed precision in PS
  assert(nbitsFrac > 1);
  std::uint64_t maxRangePS = std::uint64_t(0x1) << (nbitsFrac + nbitsLoss);
  int maxGapBC = maxRangePS / (o2::constants::lhc::LHCBunchSpacingNS * 1e3); // max gap in BCs allowing to store time with required precision
  LOG(info) << "Max gap of " << maxGapBC << " BCs to closest globalBC reference is needed for TOF tracks to provide precision of "
            << TOFTimePrecPS << " ps";

  // check if there are tracks orphan tracks at all
  if (!trackRef.getEntries()) {
    return;
  }
  // the bscMap has at least TF start BC
  std::uint64_t maxBC = mStartIR.toLong();
  const auto& tofClus = data.getTOFClusters();
  for (int src = GIndex::NSources; src--;) {
    if (!GIndex::getSourceDetectorsMask(src)[o2::detectors::DetID::TOF]) { // check only tracks with TOF contribution
      continue;
    }
    int start = trackRef.getFirstEntryOfSource(src);
    int end = start + trackRef.getEntriesOfSource(src);
    for (int ti = start; ti < end; ti++) {
      auto& trackIndex = GIndices[ti];
      const auto& tofMatch = data.getTOFMatch(trackIndex);
      const auto& tofInt = tofMatch.getLTIntegralOut();
      float intLen = tofInt.getL();
      float tofExpMom = 0.;
      if (tofInt.getTOF(o2::track::PID::Pion) > 0.f) {
        float expBeta = (intLen / (tofInt.getTOF(o2::track::PID::Pion) * cSpeed));
        tofExpMom = o2::constants::physics::MassPionCharged * expBeta / std::sqrt(1.f - expBeta * expBeta);
      } else {
        continue;
      }
      double massZ = o2::track::PID::getMass2Z(data.getTrackParam(trackIndex).getPID());
      double energy = sqrt((massZ * massZ) + (tofExpMom * tofExpMom));
      double exp = intLen * energy / (cSpeed * tofExpMom);
      auto tofSignal = (tofMatch.getSignal() - exp) * 1e-3; // time in ns wrt TF start
      auto bc = relativeTime_to_GlobalBC(tofSignal);

      auto it = bcsMap.lower_bound(bc);
      if (it == bcsMap.end() || it->first > bc + maxGapBC) {
        bcsMap.emplace_hint(it, bc, 1);
        LOG(debug) << "adding dummy BC " << bc;
      }
      if (bc > maxBC) {
        maxBC = bc;
      }
    }
  }
  // make sure there is a globalBC exceeding the max encountered bc
  if ((--bcsMap.end())->first <= maxBC) {
    bcsMap.emplace_hint(bcsMap.end(), maxBC + 1, 1);
  }
  // renumber BCs
  int bcID = 0;
  for (auto& item : bcsMap) {
    item.second = bcID;
    bcID++;
  }
}

std::uint64_t AODProducerWorkflowDPL::fillBCSlice(int (&slice)[2], double tmin, double tmax, const std::map<uint64_t, int>& bcsMap) const
{
  // for ambiguous tracks (no or multiple vertices) we store the BC slice corresponding to track time window used for track-vertex matching,
  // see VertexTrackMatcher::extractTracks creator method, i.e. central time estimated +- uncertainty defined as:
  // 1) for tracks having a gaussian time error: PVertexerParams.nSigmaTimeTrack * trackSigma + PVertexerParams.timeMarginTrackTime
  // 2) for tracks having time uncertainty in a fixed time interval (TPC,ITS,MFT..): half of the interval + PVertexerParams.timeMarginTrackTime
  // The track time in the TrackExtraInfo is stored in ns wrt the collision BC for unambigous tracks and wrt bcSlice[0] for ambiguous ones,
  // with convention for errors: trackSigma in case (1) and half of the time interval for case (2) above.

  // find indices of widest slice of global BCs in the map compatible with provided BC range. bcsMap is guaranteed to be non-empty
  uint64_t bcMin = relativeTime_to_GlobalBC(tmin), bcMax = relativeTime_to_GlobalBC(tmax);
  auto lower = bcsMap.lower_bound(bcMin), upper = bcsMap.upper_bound(bcMax);
  if (lower == bcsMap.end()) {
    --lower;
  }
  if (upper != lower) {
    --upper;
  }
  slice[0] = std::distance(bcsMap.begin(), lower);
  slice[1] = std::distance(bcsMap.begin(), upper);
  auto bcOfTimeRef = lower->first - this->mStartIR.toLong();
  LOG(debug) << "BC slice t:" << tmin << " " << slice[0] << "(" << lower->first << "/" << lower->second << ")"
             << " t: " << tmax << " " << slice[1] << "(" << upper->first << "/" << upper->second << ")"
             << " bcref: " << bcOfTimeRef;
  return bcOfTimeRef;
}

void AODProducerWorkflowDPL::endOfStream(EndOfStreamContext& ec)
{
  LOGF(info, "aod producer dpl total timing: Cpu: %.3e Real: %.3e s in %d slots",
       mTimer.CpuTime(), mTimer.RealTime(), mTimer.Counter() - 1);
}

DataProcessorSpec getAODProducerWorkflowSpec(GID::mask_t src, bool enableSV, bool useMC, std::string resFile, bool CTPConfigPerRun)
{
  std::vector<OutputSpec> outputs;
  auto dataRequest = std::make_shared<DataRequest>();
  dataRequest->inputs.emplace_back("ctpconfig", "CTP", "CTPCONFIG", 0, Lifetime::Condition, ccdbParamSpec("CTP/Config/Config", CTPConfigPerRun));

  dataRequest->requestTracks(src, useMC);
  dataRequest->requestPrimaryVertertices(useMC);
  if (src[GID::CTP]) {
    LOGF(info, "Requesting CTP digits");
    dataRequest->requestCTPDigits(useMC);
  }
  if (enableSV) {
    dataRequest->requestSecondaryVertertices(useMC);
    LOGF(info, "requestSecondaryVertertices Finish");
  }
  if (src[GID::TPC]) {
    dataRequest->requestClusters(GIndex::getSourcesMask("TPC"), false); // no need to ask for TOF clusters as they are requested with TOF tracks
  }
  if (src[GID::PHS]) {
    dataRequest->requestPHOSCells(useMC);
  }
  if (src[GID::TRD]) {
    dataRequest->requestTRDTracklets(false);
  }
  if (src[GID::EMC]) {
    dataRequest->requestEMCALCells(useMC);
  }
  auto ggRequest = std::make_shared<o2::base::GRPGeomRequest>(true,                              // orbitResetTime
                                                              true,                              // GRPECS=true
                                                              true,                              // GRPLHCIF
                                                              true,                              // GRPMagField
                                                              true,                              // askMatLUT
                                                              o2::base::GRPGeomRequest::Aligned, // geometry
                                                              dataRequest->inputs,
                                                              true); // query only once all objects except mag.field

  outputs.emplace_back(OutputLabel{"O2bc"}, "AOD", "BC", 0, Lifetime::Timeframe);
  outputs.emplace_back(OutputLabel{"O2cascade_001"}, "AOD", "CASCADE_001", 0, Lifetime::Timeframe);
  outputs.emplace_back(OutputLabel{"O2collision"}, "AOD", "COLLISION", 0, Lifetime::Timeframe);
  outputs.emplace_back(OutputLabel{"O2decay3body"}, "AOD", "DECAY3BODY", 0, Lifetime::Timeframe);
  outputs.emplace_back(OutputLabel{"O2fdd_001"}, "AOD", "FDD_001", 0, Lifetime::Timeframe);
  outputs.emplace_back(OutputLabel{"O2ft0"}, "AOD", "FT0", 0, Lifetime::Timeframe);
  outputs.emplace_back(OutputLabel{"O2fv0a"}, "AOD", "FV0A", 0, Lifetime::Timeframe);
  outputs.emplace_back(OutputLabel{"O2fwdtrack"}, "AOD", "FWDTRACK", 0, Lifetime::Timeframe);
  outputs.emplace_back(OutputLabel{"O2fwdtrackcov"}, "AOD", "FWDTRACKCOV", 0, Lifetime::Timeframe);
  outputs.emplace_back(OutputLabel{"O2mccollision"}, "AOD", "MCCOLLISION", 0, Lifetime::Timeframe);
  outputs.emplace_back(OutputLabel{"O2mccollisionlabel"}, "AOD", "MCCOLLISIONLABEL", 0, Lifetime::Timeframe);
  outputs.emplace_back(OutputLabel{"O2mcmfttracklabel"}, "AOD", "MCMFTTRACKLABEL", 0, Lifetime::Timeframe);
  outputs.emplace_back(OutputLabel{"O2mcfwdtracklabel"}, "AOD", "MCFWDTRACKLABEL", 0, Lifetime::Timeframe);
  outputs.emplace_back(OutputLabel{"O2mcparticle_001"}, "AOD", "MCPARTICLE_001", 0, Lifetime::Timeframe);
  outputs.emplace_back(OutputLabel{"O2mctracklabel"}, "AOD", "MCTRACKLABEL", 0, Lifetime::Timeframe);
  outputs.emplace_back(OutputLabel{"O2mfttrack"}, "AOD", "MFTTRACK", 0, Lifetime::Timeframe);
  outputs.emplace_back(OutputLabel{"O2track_iu"}, "AOD", "TRACK_IU", 0, Lifetime::Timeframe);
  outputs.emplace_back(OutputLabel{"O2trackcov_iu"}, "AOD", "TRACKCOV_IU", 0, Lifetime::Timeframe);
  outputs.emplace_back(OutputLabel{"O2trackextra"}, "AOD", "TRACKEXTRA", 0, Lifetime::Timeframe);
  outputs.emplace_back(OutputLabel{"O2ambiguoustrack"}, "AOD", "AMBIGUOUSTRACK", 0, Lifetime::Timeframe);
  outputs.emplace_back(OutputLabel{"O2ambiguousMFTtrack"}, "AOD", "AMBIGUOUSMFTTR", 0, Lifetime::Timeframe);
  outputs.emplace_back(OutputLabel{"O2ambiguousFwdtrack"}, "AOD", "AMBIGUOUSFWDTR", 0, Lifetime::Timeframe);
  outputs.emplace_back(OutputLabel{"O2v0_001"}, "AOD", "V0_001", 0, Lifetime::Timeframe);
  outputs.emplace_back(OutputLabel{"O2zdc"}, "AOD", "ZDC", 0, Lifetime::Timeframe);
  outputs.emplace_back(OutputLabel{"O2caloCell"}, "AOD", "CALO", 0, Lifetime::Timeframe);
  outputs.emplace_back(OutputLabel{"O2caloCellTRGR"}, "AOD", "CALOTRIGGER", 0, Lifetime::Timeframe);
  outputs.emplace_back(OutputLabel{"O2origin"}, "AOD", "ORIGIN", 0, Lifetime::Timeframe);
  outputs.emplace_back(OutputSpec{"TFN", "TFNumber"});

  LOGF(info, "Call for DataProcessorSPec aod-produce-workflow");
  return DataProcessorSpec{
    "aod-producer-workflow",
    dataRequest->inputs,
    outputs,
    AlgorithmSpec{adaptFromTask<AODProducerWorkflowDPL>(src, dataRequest, ggRequest, enableSV, resFile, useMC)},
    Options{
      ConfigParamSpec{"run-number", VariantType::Int64, -1L, {"The run-number. If left default we try to get it from DPL header."}},
      ConfigParamSpec{"aod-timeframe-id", VariantType::Int64, -1L, {"Set timeframe number"}},
      ConfigParamSpec{"fill-calo-cells", VariantType::Int, 1, {"Fill calo cells into cell table"}},
      ConfigParamSpec{"enable-truncation", VariantType::Int, 1, {"Truncation parameter: 1 -- on, != 1 -- off"}},
      ConfigParamSpec{"lpmp-prod-tag", VariantType::String, "", {"LPMProductionTag"}},
      ConfigParamSpec{"anchor-pass", VariantType::String, "", {"AnchorPassName"}},
      ConfigParamSpec{"anchor-prod", VariantType::String, "", {"AnchorProduction"}},
      ConfigParamSpec{"reco-pass", VariantType::String, "", {"RecoPassName"}},
<<<<<<< HEAD
      ConfigParamSpec{"reco-mctracks-only", VariantType::Int, 0, {"Store only reconstructed MC tracks and their mothers/daughters. 0 -- off, != 0 -- on"}},
      ConfigParamSpec{"ctpreadout-create", VariantType::Int, 0, {"Create CTP digits from detector readout and CTP inputs. !=1 -- off, 1 -- on"}}}};
=======
      ConfigParamSpec{"reco-mctracks-only", VariantType::Int, 0, {"Store only reconstructed MC tracks and their mothers/daughters. 0 -- off, != 0 -- on"}}}};
  LOGF(info, "DataProcessorSPec aod-produce-workflow Finish");
>>>>>>> 5b72d470
}

} // namespace o2::aodproducer<|MERGE_RESOLUTION|>--- conflicted
+++ resolved
@@ -1034,11 +1034,7 @@
   // filling 3 body decays table
   for (size_t i3Body = 0; i3Body < decays3Body.size(); i3Body++) {
     const auto& decay3Body = decays3Body[i3Body];
-<<<<<<< HEAD
-    int trIDs[3]{
-=======
     GIndex trIDs[3]{
->>>>>>> 5b72d470
       decay3Body.getProngID(0),
       decay3Body.getProngID(1),
       decay3Body.getProngID(2)
@@ -2207,13 +2203,8 @@
       ConfigParamSpec{"anchor-pass", VariantType::String, "", {"AnchorPassName"}},
       ConfigParamSpec{"anchor-prod", VariantType::String, "", {"AnchorProduction"}},
       ConfigParamSpec{"reco-pass", VariantType::String, "", {"RecoPassName"}},
-<<<<<<< HEAD
       ConfigParamSpec{"reco-mctracks-only", VariantType::Int, 0, {"Store only reconstructed MC tracks and their mothers/daughters. 0 -- off, != 0 -- on"}},
       ConfigParamSpec{"ctpreadout-create", VariantType::Int, 0, {"Create CTP digits from detector readout and CTP inputs. !=1 -- off, 1 -- on"}}}};
-=======
-      ConfigParamSpec{"reco-mctracks-only", VariantType::Int, 0, {"Store only reconstructed MC tracks and their mothers/daughters. 0 -- off, != 0 -- on"}}}};
-  LOGF(info, "DataProcessorSPec aod-produce-workflow Finish");
->>>>>>> 5b72d470
 }
 
 } // namespace o2::aodproducer
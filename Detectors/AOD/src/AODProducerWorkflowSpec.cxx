--- conflicted
+++ resolved
@@ -1400,11 +1400,7 @@
     "aod-producer-workflow",
     dataRequest->inputs,
     outputs,
-<<<<<<< HEAD
-    AlgorithmSpec{adaptFromTask<AODProducerWorkflowDPL>(src, dataRequest, resFile)},
-=======
-    AlgorithmSpec{adaptFromTask<AODProducerWorkflowDPL>(src, dataRequest, useMC)},
->>>>>>> 038e493a
+    AlgorithmSpec{adaptFromTask<AODProducerWorkflowDPL>(src, dataRequest, resFile, useMC)},
     Options{
       ConfigParamSpec{"aod-timeframe-id", VariantType::Int64, -1L, {"Set timeframe number"}},
       ConfigParamSpec{"enable-truncation", VariantType::Int, 1, {"Truncation parameter: 1 -- on, != 1 -- off"}},

--- conflicted
+++ resolved
@@ -54,11 +54,8 @@
 #include "SimulationDataFormat/MCEventLabel.h"
 #include "SimulationDataFormat/MCTrack.h"
 #include "SimulationDataFormat/MCTruthContainer.h"
-<<<<<<< HEAD
 #include "ZDCBase/Constants.h"
-=======
 #include "GPUTPCGMMergedTrackHit.h"
->>>>>>> 561f8b06
 #include "O2Version.h"
 #include "TMath.h"
 #include "MathUtils/Utils.h"
@@ -82,16 +79,8 @@
 namespace o2::aodproducer
 {
 
-<<<<<<< HEAD
-void AODProducerWorkflowDPL::collectBCs(gsl::span<const o2::fdd::RecPoint>& fddRecPoints,
-                                        gsl::span<const o2::ft0::RecPoints>& ft0RecPoints,
-                                        gsl::span<const o2::fv0::RecPoints>& fv0RecPoints,
-                                        gsl::span<const o2::zdc::BCRecData>& zdcBCRecData,
-                                        gsl::span<const o2::dataformats::PrimaryVertex>& primVertices,
-                                        gsl::span<const o2::emcal::TriggerRecord>& caloEMCCellsTRGR,
-=======
+
 void AODProducerWorkflowDPL::collectBCs(o2::globaltracking::RecoContainer& data,
->>>>>>> 561f8b06
                                         const std::vector<o2::InteractionTimeRecord>& mcRecords,
                                         std::map<uint64_t, int>& bcsMap)
 {
@@ -1147,11 +1136,7 @@
   }
 
   std::map<uint64_t, int> bcsMap;
-<<<<<<< HEAD
-  collectBCs(fddRecPoints, ft0RecPoints, fv0RecPoints, zdcBCRecData, primVertices, caloEMCCellsTRGR, mUseMC ? mcReader->getDigitizationContext()->getEventRecords() : std::vector<o2::InteractionTimeRecord>{}, bcsMap);
-=======
   collectBCs(recoData, mUseMC ? mcReader->getDigitizationContext()->getEventRecords() : std::vector<o2::InteractionTimeRecord>{}, bcsMap);
->>>>>>> 561f8b06
   const auto* dh = o2::header::get<o2::header::DataHeader*>(pc.inputs().getFirstValid(true).header);
 
   uint64_t tfNumber;

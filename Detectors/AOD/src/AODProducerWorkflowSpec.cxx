--- conflicted
+++ resolved
@@ -1042,15 +1042,13 @@
   auto fv0ChData = recoData.getFV0ChannelsData();
   auto fv0RecPoints = recoData.getFV0RecPoints();
 
-<<<<<<< HEAD
   auto zdcEnergies = recoData.getZDCEnergy();
   auto zdcBCRecData = recoData.getZDCBCRecData();
   auto zdcTDCData = recoData.getZDCTDCData();
-=======
+
   // get calo information
   auto caloEMCCells = recoData.getEMCALCells();
   auto caloEMCCellsTRGR = recoData.getEMCALTriggers();
->>>>>>> 7b58ce26
 
   LOG(DEBUG) << "FOUND " << primVertices.size() << " primary vertices";
   LOG(DEBUG) << "FOUND " << ft0RecPoints.size() << " FT0 rec. points";
@@ -1115,11 +1113,7 @@
   }
 
   std::map<uint64_t, int> bcsMap;
-<<<<<<< HEAD
-  collectBCs(fddRecPoints, ft0RecPoints, fv0RecPoints, zdcBCRecData, primVertices, mUseMC ? mcReader->getDigitizationContext()->getEventRecords() : std::vector<o2::InteractionTimeRecord>{}, bcsMap);
-=======
-  collectBCs(fddRecPoints, ft0RecPoints, fv0RecPoints, primVertices, caloEMCCellsTRGR, mUseMC ? mcReader->getDigitizationContext()->getEventRecords() : std::vector<o2::InteractionTimeRecord>{}, bcsMap);
->>>>>>> 7b58ce26
+  collectBCs(fddRecPoints, ft0RecPoints, fv0RecPoints, zdcBCRecData, primVertices, caloEMCCellsTRGR, mUseMC ? mcReader->getDigitizationContext()->getEventRecords() : std::vector<o2::InteractionTimeRecord>{}, bcsMap);
   const auto* dh = o2::header::get<o2::header::DataHeader*>(pc.inputs().getFirstValid(true).header);
 
   uint64_t tfNumber;

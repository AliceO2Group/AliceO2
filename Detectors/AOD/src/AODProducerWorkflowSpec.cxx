--- conflicted
+++ resolved
@@ -20,8 +20,6 @@
 #include "DataFormatsMCH/TrackMCH.h"
 #include "DataFormatsMFT/TrackMFT.h"
 #include "DataFormatsTPC/TrackTPC.h"
-#include "DataFormatsZDC/ZDCEnergy.h"
-#include "DataFormatsZDC/ZDCTDCData.h"
 #include "DetectorsRaw/HBFUtils.h"
 #include "DetectorsBase/GeometryManager.h"
 #include "CCDB/BasicCCDBManager.h"
@@ -54,20 +52,14 @@
 #include "SimulationDataFormat/MCEventLabel.h"
 #include "SimulationDataFormat/MCTrack.h"
 #include "SimulationDataFormat/MCTruthContainer.h"
-<<<<<<< HEAD
 #include "ZDCBase/Constants.h"
-=======
 #include "O2Version.h"
->>>>>>> a05cbb36
 #include "TMath.h"
 #include "MathUtils/Utils.h"
 #include "Math/SMatrix.h"
 #include "TMatrixD.h"
-<<<<<<< HEAD
-=======
 #include "TString.h"
 #include "TObjString.h"
->>>>>>> a05cbb36
 #include <map>
 #include <unordered_map>
 #include <string>
@@ -928,7 +920,6 @@
   // Needed by MCH track extrapolation
   o2::base::GeometryManager::loadGeometry();
 
-<<<<<<< HEAD
   // initialize zdc helper maps
   for (auto& ChannelName : o2::zdc::ChannelNames) {
     mZDCEnergyMap[(string)ChannelName] = 0;
@@ -936,7 +927,7 @@
   for (int i = 0; i < o2::zdc::NTDCChannels; i++) {
     mZDCTDCMap[o2::zdc::TDCSignal[i]] = 999;
   }
-=======
+
   // writing metadata if it's not yet in AOD file
   // note: `--aod-writer-resmode "UPDATE"` has to be used,
   //       so that metadata is not overwritten
@@ -964,7 +955,6 @@
     LOGF(fatal, "Metadata: target file %s already has metadata", mResFile);
   }
   fResFile->Close();
->>>>>>> a05cbb36
 
   mTimer.Reset();
 }
@@ -1052,12 +1042,7 @@
   }
 
   std::map<uint64_t, int> bcsMap;
-<<<<<<< HEAD
-  collectBCs(fddRecPoints, ft0RecPoints, fv0RecPoints, zdcBCRecData, primVertices, mcRecords, bcsMap);
-
-=======
-  collectBCs(fddRecPoints, ft0RecPoints, fv0RecPoints, primVertices, mUseMC ? mcReader->getDigitizationContext()->getEventRecords() : std::vector<o2::InteractionTimeRecord>{}, bcsMap);
->>>>>>> a05cbb36
+  collectBCs(fddRecPoints, ft0RecPoints, fv0RecPoints, zdcBCRecData, primVertices, mUseMC ? mcReader->getDigitizationContext()->getEventRecords() : std::vector<o2::InteractionTimeRecord>{}, bcsMap);
   const auto* dh = o2::header::get<o2::header::DataHeader*>(pc.inputs().getFirstValid(true).header);
   o2::InteractionRecord startIR = {0, dh->firstTForbit};
 
@@ -1389,8 +1374,6 @@
 
   mTableTrID = 0;
   mGIDToTableID.clear();
-  mZDCEnergyMap.clear();
-  mZDCTDCMap.clear();
 
   // filling BC table
   // TODO: get real triggerMask

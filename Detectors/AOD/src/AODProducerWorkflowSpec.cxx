--- conflicted
+++ resolved
@@ -504,7 +504,6 @@
   } else {
     // This is a GlobalMuonTrack or a GlobalForwardTrack
     const auto track = data.getGlobalFwdTrack(trackID);
-<<<<<<< HEAD
     fwdInfo.x = track.getX();
     fwdInfo.y = track.getY();
     fwdInfo.z = track.getZ();
@@ -516,8 +515,8 @@
     fwdInfo.chi2matchmchmid = track.getMIDMatchingChi2();
     fwdInfo.chi2matchmchmft = track.getMFTMCHMatchingChi2();
     fwdInfo.matchscoremchmft = track.getMFTMCHMatchingScore();
-    fwdInfo.matchmfttrackid = track.getMFTTrackID();
-    fwdInfo.matchmchtrackid = track.getMCHTrackID();
+    fwdInfo.matchmfttrackid = mIndexTableMFT[track.getMFTTrackID()];
+    fwdInfo.matchmchtrackid = mIndexTableFwd[track.getMCHTrackID()];
     fwdInfo.trackTime = track.getTimeMUS().getTimeStamp() * 1.e3;
     fwdInfo.trackTimeRes = track.getTimeMUS().getTimeStampError() * 1.e3;
 
@@ -547,41 +546,6 @@
     fwdCovInfo.rho1PtTgl = (Char_t)(128. * track.getCovariances()(3, 4) / (fwdCovInfo.sig1Pt * fwdCovInfo.sigTgl));
 
     fwdInfo.trackTypeId = (fwdInfo.chi2matchmchmid >= 0) ? o2::aod::fwdtrack::GlobalMuonTrack : o2::aod::fwdtrack::GlobalForwardTrack;
-=======
-    x = track.getX();
-    y = track.getY();
-    z = track.getZ();
-    phi = track.getPhi();
-    tanl = track.getTanl();
-    invqpt = track.getInvQPt();
-    chi2 = track.getTrackChi2();
-    // nClusters = track.getNumberOfPoints();
-    chi2matchmchmid = track.getMIDMatchingChi2();
-    chi2matchmchmft = track.getMFTMCHMatchingChi2();
-    matchscoremchmft = track.getMFTMCHMatchingScore();
-    matchmfttrackid = mIndexTableMFT[track.getMFTTrackID()];
-    matchmchtrackid = mIndexTableFwd[track.getMCHTrackID()];
-    trackTime = track.getTimeMUS().getTimeStamp() * 1.e3;
-    trackTimeRes = track.getTimeMUS().getTimeStampError() * 1.e3;
-
-    sigX = TMath::Sqrt(track.getCovariances()(0, 0));
-    sigY = TMath::Sqrt(track.getCovariances()(1, 1));
-    sigPhi = TMath::Sqrt(track.getCovariances()(2, 2));
-    sigTgl = TMath::Sqrt(track.getCovariances()(3, 3));
-    sig1Pt = TMath::Sqrt(track.getCovariances()(4, 4));
-    rhoXY = (Char_t)(128. * track.getCovariances()(0, 1) / (sigX * sigY));
-    rhoPhiX = (Char_t)(128. * track.getCovariances()(0, 2) / (sigPhi * sigX));
-    rhoPhiY = (Char_t)(128. * track.getCovariances()(1, 2) / (sigPhi * sigY));
-    rhoTglX = (Char_t)(128. * track.getCovariances()(0, 3) / (sigTgl * sigX));
-    rhoTglY = (Char_t)(128. * track.getCovariances()(1, 3) / (sigTgl * sigY));
-    rhoTglPhi = (Char_t)(128. * track.getCovariances()(2, 3) / (sigTgl * sigPhi));
-    rho1PtX = (Char_t)(128. * track.getCovariances()(0, 4) / (sig1Pt * sigX));
-    rho1PtY = (Char_t)(128. * track.getCovariances()(1, 4) / (sig1Pt * sigY));
-    rho1PtPhi = (Char_t)(128. * track.getCovariances()(2, 4) / (sig1Pt * sigPhi));
-    rho1PtTgl = (Char_t)(128. * track.getCovariances()(3, 4) / (sig1Pt * sigTgl));
-
-    trackTypeId = (chi2matchmchmid >= 0) ? o2::aod::fwdtrack::GlobalMuonTrack : o2::aod::fwdtrack::GlobalForwardTrack;
->>>>>>> 1aec2e62
   }
 
   std::uint64_t bcOfTimeRef;

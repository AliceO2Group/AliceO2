// Copyright 2019-2020 CERN and copyright holders of ALICE O2.
// See https://alice-o2.web.cern.ch/copyright for details of the copyright holders.
// All rights not expressly granted are reserved.
//
// This software is distributed under the terms of the GNU General Public
// License v3 (GPL Version 3), copied verbatim in the file "COPYING".
//
// In applying this license CERN does not waive the privileges and immunities
// granted to it by virtue of its status as an Intergovernmental Organization
// or submit itself to any jurisdiction.

/// @file   AODProducerWorkflowSpec.cxx

#include "AODProducerWorkflow/AODProducerWorkflowSpec.h"
#include "DataFormatsFT0/RecPoints.h"
#include "DataFormatsFDD/RecPoint.h"
#include "DataFormatsGlobalTracking/RecoContainer.h"
#include "DataFormatsITS/TrackITS.h"
#include "DataFormatsMCH/ROFRecord.h"
#include "DataFormatsMCH/TrackMCH.h"
#include "DataFormatsMFT/TrackMFT.h"
#include "DataFormatsTPC/TrackTPC.h"
#include "DetectorsBase/GeometryManager.h"
#include "CCDB/BasicCCDBManager.h"
#include "CommonConstants/PhysicsConstants.h"
#include "CommonDataFormat/InteractionRecord.h"
#include "DataFormatsTRD/TrackTRD.h"
#include "DataFormatsGlobalTracking/RecoContainer.h"
#include "Framework/AnalysisDataModel.h"
#include "Framework/ConfigParamRegistry.h"
#include "Framework/DataTypes.h"
#include "Framework/InputRecordWalker.h"
#include "Framework/Logger.h"
#include "Framework/TableBuilder.h"
#include "Framework/TableTreeHelpers.h"
#include "FDDBase/Geometry.h"
#include "FT0Base/Geometry.h"
#include "FV0Base/Geometry.h"
#include "GlobalTracking/MatchTOF.h"
#include "ReconstructionDataFormats/Cascade.h"
#include "MCHTracking/TrackExtrap.h"
#include "MCHTracking/TrackParam.h"
#include "ReconstructionDataFormats/GlobalTrackID.h"
#include "ReconstructionDataFormats/Track.h"
#include "ReconstructionDataFormats/TrackTPCITS.h"
#include "ReconstructionDataFormats/V0.h"
#include "ReconstructionDataFormats/VtxTrackIndex.h"
#include "ReconstructionDataFormats/VtxTrackRef.h"
#include "SimulationDataFormat/DigitizationContext.h"
#include "SimulationDataFormat/MCEventLabel.h"
#include "SimulationDataFormat/MCTrack.h"
#include "SimulationDataFormat/MCTruthContainer.h"
#include "TMath.h"
#include "MathUtils/Utils.h"
#include <map>
#include <unordered_map>
#include <vector>
#include "FT0Base/Geometry.h"
#include "FDDBase/Constants.h"

using namespace o2::framework;
using namespace o2::math_utils::detail;
using PVertex = o2::dataformats::PrimaryVertex;
using GIndex = o2::dataformats::VtxTrackIndex;
using DataRequest = o2::globaltracking::DataRequest;
using GID = o2::dataformats::GlobalTrackID;

namespace o2::aodproducer
{

void AODProducerWorkflowDPL::collectBCs(gsl::span<const o2::fdd::RecPoint>& fddRecPoints,
                                        gsl::span<const o2::ft0::RecPoints>& ft0RecPoints,
                                        gsl::span<const o2::fv0::RecPoints>& fv0RecPoints,
                                        gsl::span<const o2::dataformats::PrimaryVertex>& primVertices,
                                        const std::vector<o2::InteractionTimeRecord>& mcRecords,
                                        std::map<uint64_t, int>& bcsMap)
{
  // collecting non-empty BCs and enumerating them
  for (auto& rec : mcRecords) {
    uint64_t globalBC = rec.toLong();
    bcsMap[globalBC] = 1;
  }

  for (auto& fddRecPoint : fddRecPoints) {
    uint64_t globalBC = fddRecPoint.mIntRecord.toLong();
    bcsMap[globalBC] = 1;
  }

  for (auto& ft0RecPoint : ft0RecPoints) {
    uint64_t globalBC = ft0RecPoint.getInteractionRecord().toLong();
    bcsMap[globalBC] = 1;
  }

  for (auto& fv0RecPoint : fv0RecPoints) {
    uint64_t globalBC = fv0RecPoint.getInteractionRecord().toLong();
    bcsMap[globalBC] = 1;
  }

  for (auto& vertex : primVertices) {
    auto& timeStamp = vertex.getTimeStamp();
    double tsTimeStamp = timeStamp.getTimeStamp() * 1E3; // mus to ns
    uint64_t globalBC = std::round(tsTimeStamp / o2::constants::lhc::LHCBunchSpacingNS);
    bcsMap[globalBC] = 1;
  }

  int bcID = 0;
  for (auto& item : bcsMap) {
    item.second = bcID;
    bcID++;
  }
}

uint64_t AODProducerWorkflowDPL::getTFNumber(const o2::InteractionRecord& tfStartIR, int runNumber)
{
  auto& mgr = o2::ccdb::BasicCCDBManager::instance();
  o2::ccdb::CcdbApi ccdb_api;
  const std::string rct_path = "RCT/RunInformation/";
  const std::string start_orbit_path = "Trigger/StartOrbit";
  const std::string url = "http://ccdb-test.cern.ch:8080";

  mgr.setURL(url);
  ccdb_api.init(url);

  std::map<int, int>* mapStartOrbit = mgr.get<std::map<int, int>>(start_orbit_path);
  int64_t ts = 0;
  std::map<std::string, std::string> metadata;
  std::map<std::string, std::string> headers;
  const std::string run_path = Form("%s/%i", rct_path.data(), runNumber);
  headers = ccdb_api.retrieveHeaders(run_path, metadata, -1);
  ts = atol(headers["SOR"].c_str());

  // ccdb returns timestamp in mus
  // mus to ms
  ts = ts / 1000;

  uint32_t initialOrbit = mapStartOrbit->at(runNumber);
  uint16_t firstRecBC = tfStartIR.bc;
  uint32_t firstRecOrbit = tfStartIR.orbit;
  const o2::InteractionRecord firstRec(firstRecBC, firstRecOrbit);
  ts += firstRec.bc2ns() / 1000000;

  return ts;
};

template <typename TracksCursorType, typename TracksCovCursorType>
void AODProducerWorkflowDPL::addToTracksTable(TracksCursorType& tracksCursor, TracksCovCursorType& tracksCovCursor,
                                              const o2::track::TrackParCov& track, int collisionID)
{
  // tracks
  tracksCursor(0,
               collisionID,
               o2::aod::track::Track,
               truncateFloatFraction(track.getX(), mTrackX),
               truncateFloatFraction(track.getAlpha(), mTrackAlpha),
               track.getY(),
               track.getZ(),
               truncateFloatFraction(track.getSnp(), mTrackSnp),
               truncateFloatFraction(track.getTgl(), mTrackTgl),
               truncateFloatFraction(track.getQ2Pt(), mTrack1Pt));
  // trackscov
  tracksCovCursor(0,
                  truncateFloatFraction(TMath::Sqrt(track.getSigmaY2()), mTrackCovDiag),
                  truncateFloatFraction(TMath::Sqrt(track.getSigmaZ2()), mTrackCovDiag),
                  truncateFloatFraction(TMath::Sqrt(track.getSigmaSnp2()), mTrackCovDiag),
                  truncateFloatFraction(TMath::Sqrt(track.getSigmaTgl2()), mTrackCovDiag),
                  truncateFloatFraction(TMath::Sqrt(track.getSigma1Pt2()), mTrackCovDiag),
                  (Char_t)(128. * track.getSigmaZY() / track.getSigmaZ2() / track.getSigmaY2()),
                  (Char_t)(128. * track.getSigmaSnpY() / track.getSigmaSnp2() / track.getSigmaY2()),
                  (Char_t)(128. * track.getSigmaSnpZ() / track.getSigmaSnp2() / track.getSigmaZ2()),
                  (Char_t)(128. * track.getSigmaTglY() / track.getSigmaTgl2() / track.getSigmaY2()),
                  (Char_t)(128. * track.getSigmaTglZ() / track.getSigmaTgl2() / track.getSigmaZ2()),
                  (Char_t)(128. * track.getSigmaTglSnp() / track.getSigmaTgl2() / track.getSigmaSnp2()),
                  (Char_t)(128. * track.getSigma1PtY() / track.getSigma1Pt2() / track.getSigmaY2()),
                  (Char_t)(128. * track.getSigma1PtZ() / track.getSigma1Pt2() / track.getSigmaZ2()),
                  (Char_t)(128. * track.getSigma1PtSnp() / track.getSigma1Pt2() / track.getSigmaSnp2()),
                  (Char_t)(128. * track.getSigma1PtTgl() / track.getSigma1Pt2() / track.getSigmaTgl2()));
}

template <typename TracksExtraCursorType>
void AODProducerWorkflowDPL::addToTracksExtraTable(TracksExtraCursorType& tracksExtraCursor, TrackExtraInfo& extraInfoHolder)
{
  // extra
  tracksExtraCursor(0,
                    truncateFloatFraction(extraInfoHolder.tpcInnerParam, mTrack1Pt),
                    extraInfoHolder.flags,
                    extraInfoHolder.itsClusterMap,
                    extraInfoHolder.tpcNClsFindable,
                    extraInfoHolder.tpcNClsFindableMinusFound,
                    extraInfoHolder.tpcNClsFindableMinusCrossedRows,
                    extraInfoHolder.tpcNClsShared,
                    extraInfoHolder.trdPattern,
                    truncateFloatFraction(extraInfoHolder.itsChi2NCl, mTrackCovOffDiag),
                    truncateFloatFraction(extraInfoHolder.tpcChi2NCl, mTrackCovOffDiag),
                    truncateFloatFraction(extraInfoHolder.trdChi2, mTrackCovOffDiag),
                    truncateFloatFraction(extraInfoHolder.tofChi2, mTrackCovOffDiag),
                    truncateFloatFraction(extraInfoHolder.tpcSignal, mTrackSignal),
                    truncateFloatFraction(extraInfoHolder.trdSignal, mTrackSignal),
                    truncateFloatFraction(extraInfoHolder.length, mTrackSignal),
                    truncateFloatFraction(extraInfoHolder.tofExpMom, mTrack1Pt),
                    truncateFloatFraction(extraInfoHolder.trackEtaEMCAL, mTrackPosEMCAL),
                    truncateFloatFraction(extraInfoHolder.trackPhiEMCAL, mTrackPosEMCAL),
                    truncateFloatFraction(extraInfoHolder.trackTime, mTrackSignal),
                    truncateFloatFraction(extraInfoHolder.trackTimeRes, mTrackSignal));
}

template <typename mftTracksCursorType>
void AODProducerWorkflowDPL::addToMFTTracksTable(mftTracksCursorType& mftTracksCursor,
                                                 const o2::mft::TrackMFT& track, int collisionID)
{
  // mft tracks
  mftTracksCursor(0,
                  collisionID,
                  track.getX(),
                  track.getY(),
                  track.getZ(),
                  track.getPhi(),
                  track.getTanl(),
                  track.getInvQPt(),
                  track.getNumberOfPoints(),
                  track.getTrackChi2());
}

template <typename TracksCursorType, typename TracksCovCursorType, typename TracksExtraCursorType, typename MftTracksCursorType, typename FwdTracksCursorType>
void AODProducerWorkflowDPL::fillTrackTablesPerCollision(int collisionID,
                                                         double interactionTime,
                                                         const o2::dataformats::VtxTrackRef& trackRef,
                                                         gsl::span<const GIndex>& GIndices,
                                                         o2::globaltracking::RecoContainer& data,
                                                         TracksCursorType& tracksCursor,
                                                         TracksCovCursorType& tracksCovCursor,
                                                         TracksExtraCursorType& tracksExtraCursor,
                                                         MftTracksCursorType& mftTracksCursor,
                                                         FwdTracksCursorType& fwdTracksCursor,
                                                         const dataformats::PrimaryVertex& vertex)
{
  const auto& tpcClusRefs = data.getTPCTracksClusterRefs();
  const auto& tpcClusShMap = data.clusterShMapTPC;
  const auto& tpcClusAcc = data.getTPCClusters();
  const auto& tpcTracks = data.getTPCTracks();
  const auto& itsTracks = data.getITSTracks();
  const auto& itsABRefs = data.getITSABRefs();
  const auto& tofClus = data.getTOFClusters();

  for (int src = GIndex::NSources; src--;) {
    int start = trackRef.getFirstEntryOfSource(src);
    int end = start + trackRef.getEntriesOfSource(src);
    for (int ti = start; ti < end; ti++) {
      TrackExtraInfo extraInfoHolder;
      auto& trackIndex = GIndices[ti];
      if (GIndex::includesSource(src, mInputSources)) {
        if (src == GIndex::Source::MFT) { // MFT tracks are treated separately since they are stored in a different table
          const auto& track = data.getMFTTrack(trackIndex);
          addToMFTTracksTable(mftTracksCursor, track, collisionID);
        } else if (src == GIndex::Source::MCH) {
          // FwdTracks tracks are treated separately since they are stored in a different table
          const auto& track = data.getMCHTrack(trackIndex);
          if (collisionID < 0) {
            InteractionRecord meanIR;
            auto rofsMCH = data.getMCHTracksROFRecords();
            for (const auto& rof : rofsMCH) {
              if (trackIndex >= rof.getFirstIdx() && trackIndex <= rof.getLastIdx()) {
                meanIR = rof.getBCData() + rof.getBCWidth() / 2;
              }
              math_utils::Point3D<double> vertex{};
              // FIXME: should we get better
              // than {0,0,0} as vertex here ?
              addToFwdTracksTable(fwdTracksCursor, track, -1, vertex);
            }
          } else {
            math_utils::Point3D<double> vtx{vertex.getX(),
                                            vertex.getY(), vertex.getZ()};
            addToFwdTracksTable(fwdTracksCursor, track, collisionID, vtx);
          }
        } else {
          auto contributorsGID = data.getSingleDetectorRefs(trackIndex);
          const auto& trackPar = data.getTrackParam(trackIndex);
          if (contributorsGID[GIndex::Source::ITS].isIndexSet()) {
            extraInfoHolder.itsClusterMap = itsTracks[contributorsGID[GIndex::ITS].getIndex()].getPattern();
          } else if (contributorsGID[GIndex::Source::ITSAB].isIndexSet()) { // this is an ITS-TPC afterburner contributor
            extraInfoHolder.itsClusterMap = itsABRefs[contributorsGID[GIndex::Source::ITSAB].getIndex()].pattern;
          }
          if (contributorsGID[GIndex::Source::TPC].isIndexSet()) {
            const auto& tpcOrig = tpcTracks[contributorsGID[GIndex::TPC].getIndex()];
            extraInfoHolder.tpcInnerParam = tpcOrig.getP();
            extraInfoHolder.tpcChi2NCl = tpcOrig.getNClusters() ? tpcOrig.getChi2() / tpcOrig.getNClusters() : 0;
            extraInfoHolder.tpcSignal = tpcOrig.getdEdx().dEdxTotTPC;
            uint8_t shared, found, crossed; // fixme: need to switch from these placeholders to something more reasonable
            countTPCClusters(tpcOrig, tpcClusRefs, tpcClusShMap, tpcClusAcc, shared, found, crossed);
            extraInfoHolder.tpcNClsFindable = tpcOrig.getNClusters();
            extraInfoHolder.tpcNClsFindableMinusFound = tpcOrig.getNClusters() - found;
            extraInfoHolder.tpcNClsFindableMinusCrossedRows = tpcOrig.getNClusters() - crossed;
            extraInfoHolder.tpcNClsShared = shared;
          }
          if (contributorsGID[GIndex::Source::ITSTPCTOF].isIndexSet()) {
            const auto& tofMatch = data.getTOFMatch(contributorsGID[GIndex::Source::ITSTPCTOF]);
            extraInfoHolder.tofChi2 = tofMatch.getChi2();
            const auto& tofInt = tofMatch.getLTIntegralOut();
            float intLen = tofInt.getL();
            extraInfoHolder.length = intLen;
            if (interactionTime > 0) {
              extraInfoHolder.tofSignal = static_cast<float>(tofMatch.getSignal() - interactionTime);
            }
            const float mass = o2::constants::physics::MassPionCharged; // default pid = pion
            if (tofInt.getTOF(o2::track::PID::Pion) > 0.f) {
              const float expBeta = (intLen / (tofInt.getTOF(o2::track::PID::Pion) * cSpeed));
              extraInfoHolder.tofExpMom = mass * expBeta / std::sqrt(1.f - expBeta * expBeta);
            }
            const auto& tofCl = tofClus[contributorsGID[GIndex::Source::TOF]];
            // correct the time of the track
            extraInfoHolder.trackTime = (tofCl.getTime() - tofInt.getTOF(trackPar.getPID())) * 1e-3; // tof time in \mus, FIXME: account for time of flight to R TOF
            extraInfoHolder.trackTimeRes = 200e-3;                                                   // FIXME: calculate actual resolution (if possible?)
          }
          if (src == GIndex::Source::TPCTRD || src == GIndex::Source::ITSTPCTRD) {
            const auto& trdOrig = data.getTrack<o2::trd::TrackTRD>(src, contributorsGID[src].getIndex());
            extraInfoHolder.trdChi2 = trdOrig.getChi2();
            extraInfoHolder.trdPattern = getTRDPattern(trdOrig);
          }
          addToTracksTable(tracksCursor, tracksCovCursor, trackPar, collisionID);
          addToTracksExtraTable(tracksExtraCursor, extraInfoHolder);
          // collecting table indices of barrel tracks for V0s table
          mGIDToTableID.emplace(trackIndex, mTableTrID);
          mTableTrID++;
        }
      }
    }
  }
}

template <typename FwdTracksCursorType>
void AODProducerWorkflowDPL::addToFwdTracksTable(FwdTracksCursorType& fwdTracksCursor,
                                                 const o2::mch::TrackMCH& track, int collisionID,
                                                 const math_utils::Point3D<double>& vertex)

{
  // mch standalone tracks extrapolated to vertex

  // compute 3 sets of tracks parameters :
  // - at vertex
  // - at DCA
  // - at the end of the absorber

  // extrapolate to vertex
  o2::mch::TrackParam trackParamAtVertex(track.getZ(), track.getParameters());
  double errVtx{0.0}; // FIXME: get errors associated with vertex if available
  double errVty{0.0};
  if (!o2::mch::TrackExtrap::extrapToVertex(trackParamAtVertex, vertex.x(), vertex.y(), vertex.z(), errVtx, errVty)) {
    return;
  }

  // extrapolate to DCA
  o2::mch::TrackParam trackParamAtDCA(track.getZ(), track.getParameters());
  if (!o2::mch::TrackExtrap::extrapToVertexWithoutBranson(trackParamAtDCA, vertex.z())) {
    return;
  }

  // extrapolate to the end of the absorber
  o2::mch::TrackParam trackParamAtRAbs(track.getZ(), track.getParameters());
  if (!o2::mch::TrackExtrap::extrapToZ(trackParamAtRAbs, -505.)) { // FIXME: replace hardcoded 505
    return;
  }

  double dcaX = trackParamAtDCA.getNonBendingCoor() - vertex.x();
  double dcaY = trackParamAtDCA.getBendingCoor() - vertex.y();
  double dca = std::sqrt(dcaX * dcaX + dcaY * dcaY);

  double xAbs = trackParamAtRAbs.getNonBendingCoor();
  double yAbs = trackParamAtRAbs.getBendingCoor();

  double px = trackParamAtVertex.px();
  double py = trackParamAtVertex.py();
  double pz = trackParamAtVertex.pz();

  double pt = std::sqrt(px * px + py * py);
  double dphi = std::asin(py / pt);
  double dtanl = pz / pt;
  double dinvqpt = 1.0 / (trackParamAtVertex.getCharge() * pt);
  double dpdca = trackParamAtVertex.p() * dca;
  double dchi2 = track.getChi2OverNDF();

  // table columns must be floats, not double
  float x = trackParamAtVertex.getNonBendingCoor();
  float y = trackParamAtVertex.getBendingCoor();
  float z = trackParamAtVertex.getZ();
  float rabs = std::sqrt(xAbs * xAbs + yAbs * yAbs);
  float phi = dphi;
  float tanl = dtanl;
  float invqpt = dinvqpt;
  float chi2 = dchi2;
  float pdca = dpdca;

  fwdTracksCursor(0,
                  collisionID,
                  o2::aod::fwdtrack::MCHStandaloneTrack,
                  x,
                  y,
                  z,
                  phi,
                  tanl,
                  invqpt,
                  track.getNClusters(),
                  pdca,
                  rabs,
                  chi2,
                  -1.0, // chi2matchmchmid,
                  -1.0, // chi2matchmchmft,
                  -1.0, // matchscoremchmft,
                  -1,   // matchmfttrackid,
                  -1,   // matchmchtrackid
                  0,    // MCHBitMap
                  0,    // MIDBitMap
                  0,    // MIDBoards
                  -1.f, // trackTime
                  -1.f  // trackTimeRes
  );
}

template <typename MCParticlesCursorType>
void AODProducerWorkflowDPL::fillMCParticlesTable(o2::steer::MCKinematicsReader& mcReader,
                                                  const MCParticlesCursorType& mcParticlesCursor,
                                                  gsl::span<const o2::dataformats::VtxTrackRef>& primVer2TRefs,
                                                  gsl::span<const GIndex>& GIndices,
                                                  o2::globaltracking::RecoContainer& data,
                                                  std::vector<std::pair<int, int>> const& mcColToEvSrc)
{
  // mark reconstructed MC particles to store them into the table
  for (auto& trackRef : primVer2TRefs) {
    for (int src = GIndex::NSources; src--;) {
      int start = trackRef.getFirstEntryOfSource(src);
      int end = start + trackRef.getEntriesOfSource(src);
      for (int ti = start; ti < end; ti++) {
        auto& trackIndex = GIndices[ti];
        if (GIndex::includesSource(src, mInputSources)) {
          auto mcTruth = data.getTrackMCLabel(trackIndex);
          if (!mcTruth.isValid()) {
            continue;
          }
          int source = mcTruth.getSourceID();
          int event = mcTruth.getEventID();
          int particle = mcTruth.getTrackID();
          mToStore[Triplet_t(source, event, particle)] = 1;
          // treating contributors of global tracks
          auto contributorsGID = data.getSingleDetectorRefs(trackIndex);
          if (contributorsGID[GIndex::Source::ITS].isIndexSet() && contributorsGID[GIndex::Source::TPC].isIndexSet()) {
            auto mcTruthITS = data.getTrackMCLabel(contributorsGID[GIndex::Source::ITS]);
            if (mcTruthITS.isValid()) {
              source = mcTruthITS.getSourceID();
              event = mcTruthITS.getEventID();
              particle = mcTruthITS.getTrackID();
              mToStore[Triplet_t(source, event, particle)] = 1;
            }
            auto mcTruthTPC = data.getTrackMCLabel(contributorsGID[GIndex::Source::TPC]);
            if (mcTruthTPC.isValid()) {
              source = mcTruthTPC.getSourceID();
              event = mcTruthTPC.getEventID();
              particle = mcTruthTPC.getTrackID();
              mToStore[Triplet_t(source, event, particle)] = 1;
            }
          }
        }
      }
    }
  }
  int tableIndex = 1;
  for (int mccolid = 0; mccolid < mcColToEvSrc.size(); ++mccolid) {
    auto event = mcColToEvSrc[mccolid].first;
    auto source = mcColToEvSrc[mccolid].second;
    std::vector<MCTrack> const& mcParticles = mcReader.getTracks(source, event);
    // mark tracks to be stored per event
    // loop over stack of MC particles from end to beginning: daughters are stored after mothers
    if (mRecoOnly) {
      for (int particle = mcParticles.size() - 1; particle >= 0; particle--) {
        int mother0 = mcParticles[particle].getMotherTrackId();
        if (mother0 == -1) {
          mToStore[Triplet_t(source, event, particle)] = 1;
        }
        if (mToStore.find(Triplet_t(source, event, particle)) == mToStore.end()) {
          continue;
        }
        if (mother0 != -1) {
          mToStore[Triplet_t(source, event, mother0)] = 1;
        }
        int mother1 = mcParticles[particle].getSecondMotherTrackId();
        if (mother1 != -1) {
          mToStore[Triplet_t(source, particle, mother1)] = 1;
        }
        int daughter0 = mcParticles[particle].getFirstDaughterTrackId();
        if (daughter0 != -1) {
          mToStore[Triplet_t(source, event, daughter0)] = 1;
        }
        int daughterL = mcParticles[particle].getLastDaughterTrackId();
        if (daughterL != -1) {
          mToStore[Triplet_t(source, event, daughterL)] = 1;
        }
      }
      // enumerate reconstructed mc particles and their relatives to get mother/daughter relations
      for (int particle = 0; particle < mcParticles.size(); particle++) {
        auto mapItem = mToStore.find(Triplet_t(source, event, particle));
        if (mapItem != mToStore.end()) {
          mapItem->second = tableIndex - 1;
          tableIndex++;
        }
      }
    }
    // if all mc particles are stored, all mc particles will be enumerated
    if (!mRecoOnly) {
      for (int particle = 0; particle < mcParticles.size(); particle++) {
        mToStore[Triplet_t(source, event, particle)] = tableIndex - 1;
        tableIndex++;
      }
    }
    // fill survived mc tracks into the table
    for (int particle = 0; particle < mcParticles.size(); particle++) {
      if (mToStore.find(Triplet_t(source, event, particle)) == mToStore.end()) {
        continue;
      }
      int statusCode = 0;
      uint8_t flags = 0;
      float weight = 0.f;
      int mcMother0 = mcParticles[particle].getMotherTrackId();
      auto item = mToStore.find(Triplet_t(source, event, mcMother0));
      int mother0 = -1;
      if (item != mToStore.end()) {
        mother0 = item->second;
      }
      int mcMother1 = mcParticles[particle].getSecondMotherTrackId();
      int mother1 = -1;
      item = mToStore.find(Triplet_t(source, event, mcMother1));
      if (item != mToStore.end()) {
        mother1 = item->second;
      }
      int mcDaughter0 = mcParticles[particle].getFirstDaughterTrackId();
      int daughter0 = -1;
      item = mToStore.find(Triplet_t(source, event, mcDaughter0));
      if (item != mToStore.end()) {
        daughter0 = item->second;
      }
      int mcDaughterL = mcParticles[particle].getLastDaughterTrackId();
      int daughterL = -1;
      item = mToStore.find(Triplet_t(source, event, mcDaughterL));
      if (item != mToStore.end()) {
        daughterL = item->second;
      }
      float pX = (float)mcParticles[particle].Px();
      float pY = (float)mcParticles[particle].Py();
      float pZ = (float)mcParticles[particle].Pz();
      float energy = (float)mcParticles[particle].GetEnergy();

      mcParticlesCursor(0,
                        mccolid,
                        mcParticles[particle].GetPdgCode(),
                        statusCode,
                        flags,
                        mother0,
                        mother1,
                        daughter0,
                        daughterL,
                        truncateFloatFraction(weight, mMcParticleW),
                        truncateFloatFraction(pX, mMcParticleMom),
                        truncateFloatFraction(pY, mMcParticleMom),
                        truncateFloatFraction(pZ, mMcParticleMom),
                        truncateFloatFraction(energy, mMcParticleMom),
                        truncateFloatFraction((float)mcParticles[particle].Vx(), mMcParticlePos),
                        truncateFloatFraction((float)mcParticles[particle].Vy(), mMcParticlePos),
                        truncateFloatFraction((float)mcParticles[particle].Vz(), mMcParticlePos),
                        truncateFloatFraction((float)mcParticles[particle].T(), mMcParticlePos));
    }
    mcReader.releaseTracksForSourceAndEvent(source, event);
  }
}

template <typename MCTrackLabelCursorType, typename MCMFTTrackLabelCursorType>
void AODProducerWorkflowDPL::fillMCTrackLabelsTable(const MCTrackLabelCursorType& mcTrackLabelCursor,
                                                    const MCMFTTrackLabelCursorType& mcMFTTrackLabelCursor,
                                                    o2::dataformats::VtxTrackRef const& trackRef,
                                                    gsl::span<const GIndex>& primVerGIs,
                                                    o2::globaltracking::RecoContainer& data)
{
  // labelMask (temporary) usage:
  //   bit 13 -- ITS and TPC labels are not equal
  //   bit 14 -- isNoise() == true
  //   bit 15 -- isFake() == true
  // labelID = -1 -- label is not set

  for (int src = GIndex::NSources; src--;) {
    int start = trackRef.getFirstEntryOfSource(src);
    int end = start + trackRef.getEntriesOfSource(src);
    for (int ti = start; ti < end; ti++) {
      auto& trackIndex = primVerGIs[ti];
      if (GIndex::includesSource(src, mInputSources)) {
        auto mcTruth = data.getTrackMCLabel(trackIndex);
        MCLabels labelHolder;
        if (src == GIndex::Source::MFT) { // treating mft labels separately
          if (mcTruth.isValid()) {        // if not set, -1 will be stored
            labelHolder.labelID = mToStore.at(Triplet_t(mcTruth.getSourceID(), mcTruth.getEventID(), mcTruth.getTrackID()));
          }
          if (mcTruth.isFake()) {
            labelHolder.mftLabelMask |= (0x1 << 7);
          }
          if (mcTruth.isNoise()) {
            labelHolder.mftLabelMask |= (0x1 << 6);
          }
          mcMFTTrackLabelCursor(0,
                                labelHolder.labelID,
                                labelHolder.mftLabelMask);
        } else if (src != GIndex::Source::MCH) { // todo: implement mc labels for forward tracks and remove the placeholder
          if (mcTruth.isValid()) {               // if not set, -1 will be stored
            labelHolder.labelID = mToStore.at(Triplet_t(mcTruth.getSourceID(), mcTruth.getEventID(), mcTruth.getTrackID()));
          }
          // treating possible mismatches for global tracks
          auto contributorsGID = data.getSingleDetectorRefs(trackIndex);
          if (contributorsGID[GIndex::Source::ITS].isIndexSet() && contributorsGID[GIndex::Source::TPC].isIndexSet()) {
            auto mcTruthITS = data.getTrackMCLabel(contributorsGID[GIndex::Source::ITS]);
            if (mcTruthITS.isValid()) {
              labelHolder.labelITS = mToStore.at(Triplet_t(mcTruthITS.getSourceID(), mcTruthITS.getEventID(), mcTruthITS.getTrackID()));
            }
            auto mcTruthTPC = data.getTrackMCLabel(contributorsGID[GIndex::Source::TPC]);
            if (mcTruthTPC.isValid()) {
              labelHolder.labelTPC = mToStore.at(Triplet_t(mcTruthTPC.getSourceID(), mcTruthTPC.getEventID(), mcTruthTPC.getTrackID()));
              labelHolder.labelID = labelHolder.labelTPC;
            }
            if (labelHolder.labelITS != labelHolder.labelTPC) {
              LOG(DEBUG) << "ITS-TPC MCTruth: labelIDs do not match at " << trackIndex.getIndex() << ", src = " << src;
              labelHolder.labelMask |= (0x1 << 13);
            }
          }
          if (mcTruth.isFake()) {
            labelHolder.labelMask |= (0x1 << 15);
          }
          if (mcTruth.isNoise()) {
            labelHolder.labelMask |= (0x1 << 14);
          }
          mcTrackLabelCursor(0,
                             labelHolder.labelID,
                             labelHolder.labelMask);
        }
      }
    }
  }
}

void AODProducerWorkflowDPL::countTPCClusters(const o2::tpc::TrackTPC& track,
                                              const gsl::span<const o2::tpc::TPCClRefElem>& tpcClusRefs,
                                              const gsl::span<const unsigned char>& tpcClusShMap,
                                              const o2::tpc::ClusterNativeAccess& tpcClusAcc,
                                              uint8_t& shared, uint8_t& found, uint8_t& crossed)
{
  constexpr int maxRows = 152;
  constexpr int neighbour = 2;
  std::array<bool, maxRows> clMap{}, shMap{};
  uint8_t sectorIndex;
  uint8_t rowIndex;
  uint32_t clusterIndex;
  shared = 0;
  for (int i = 0; i < track.getNClusterReferences(); i++) {
    o2::tpc::TrackTPC::getClusterReference(tpcClusRefs, i, sectorIndex, rowIndex, clusterIndex, track.getClusterRef());
    unsigned int absoluteIndex = tpcClusAcc.clusterOffset[sectorIndex][rowIndex] + clusterIndex;
    clMap[rowIndex] = true;
    if (tpcClusShMap[absoluteIndex] > 1) {
      if (!shMap[rowIndex]) {
        shared++;
      }
      shMap[rowIndex] = true;
    }
  }

  crossed = 0;
  found = 0;
  int last = -1;
  for (int i = 0; i < maxRows; i++) {
    if (clMap[i]) {
      crossed++;
      found++;
      last = i;
    } else if ((i - last) <= neighbour) {
      crossed++;
    } else {
      int lim = std::min(i + 1 + neighbour, maxRows);
      for (int j = i + 1; j < lim; j++) {
        if (clMap[j]) {
          crossed++;
        }
      }
    }
  }
}

uint8_t AODProducerWorkflowDPL::getTRDPattern(const o2::trd::TrackTRD& track)
{
  uint8_t pattern = 0;
  for (int il = o2::trd::TrackTRD::EGPUTRDTrack::kNLayers; il >= 0; il--) {
    if (track.getTrackletIndex(il) != -1) {
      pattern |= 0x1 << il;
    }
  }
  return pattern;
}

void AODProducerWorkflowDPL::init(InitContext& ic)
{
  mTimer.Stop();
  mTFNumber = ic.options().get<int64_t>("aod-timeframe-id");
  mRecoOnly = ic.options().get<int>("reco-mctracks-only");
  mTruncate = ic.options().get<int>("enable-truncation");

  if (mTFNumber == -1L) {
    LOG(INFO) << "TFNumber will be obtained from CCDB";
  }

  if (mTruncate != 1) {
    LOG(INFO) << "Truncation is not used!";
    mCollisionPosition = 0xFFFFFFFF;
    mCollisionPositionCov = 0xFFFFFFFF;
    mTrackX = 0xFFFFFFFF;
    mTrackAlpha = 0xFFFFFFFF;
    mTrackSnp = 0xFFFFFFFF;
    mTrackTgl = 0xFFFFFFFF;
    mTrack1Pt = 0xFFFFFFFF;
    mTrackCovDiag = 0xFFFFFFFF;
    mTrackCovOffDiag = 0xFFFFFFFF;
    mTrackSignal = 0xFFFFFFFF;
    mTrackPosEMCAL = 0xFFFFFFFF;
    mTracklets = 0xFFFFFFFF;
    mMcParticleW = 0xFFFFFFFF;
    mMcParticlePos = 0xFFFFFFFF;
    mMcParticleMom = 0xFFFFFFFF;
    mCaloAmp = 0xFFFFFFFF;
    mCaloTime = 0xFFFFFFFF;
    mMuonTr1P = 0xFFFFFFFF;
    mMuonTrThetaX = 0xFFFFFFFF;
    mMuonTrThetaY = 0xFFFFFFFF;
    mMuonTrZmu = 0xFFFFFFFF;
    mMuonTrBend = 0xFFFFFFFF;
    mMuonTrNonBend = 0xFFFFFFFF;
    mMuonTrCov = 0xFFFFFFFF;
    mMuonCl = 0xFFFFFFFF;
    mMuonClErr = 0xFFFFFFFF;
    mV0Time = 0xFFFFFFFF;
    mFDDTime = 0xFFFFFFFF;
    mT0Time = 0xFFFFFFFF;
    mV0Amplitude = 0xFFFFFFFF;
    mFDDAmplitude = 0xFFFFFFFF;
    mT0Amplitude = 0xFFFFFFFF;
  }
  // Needed by MCH track extrapolation
  o2::base::GeometryManager::loadGeometry();

  mTimer.Reset();
}

void AODProducerWorkflowDPL::run(ProcessingContext& pc)
{
  mTimer.Start(false);

  o2::globaltracking::RecoContainer recoData;
  recoData.collectData(pc, *mDataRequest);

  auto primVertices = recoData.getPrimaryVertices();
  auto primVer2TRefs = recoData.getPrimaryVertexMatchedTrackRefs();
  auto primVerGIs = recoData.getPrimaryVertexMatchedTracks();
  auto primVerLabels = recoData.getPrimaryVertexMCLabels();

  auto secVertices = recoData.getV0s();
  auto cascades = recoData.getCascades();

  auto fddRecPoints = recoData.getFDDRecPoints();
  auto ft0ChData = recoData.getFT0ChannelsData();
  auto ft0RecPoints = recoData.getFT0RecPoints();
  auto fv0ChData = recoData.getFV0ChannelsData();
  auto fv0RecPoints = recoData.getFV0RecPoints();

  auto fddChData = recoData.getFDDChannelsData();
  auto fddRecPoints = recoData.getFDDRecPoints();

  LOG(DEBUG) << "FOUND " << primVertices.size() << " primary vertices";
  LOG(DEBUG) << "FOUND " << ft0RecPoints.size() << " FT0 rec. points";
  LOG(DEBUG) << "FOUND " << fv0RecPoints.size() << " FV0 rec. points";

  auto& bcBuilder = pc.outputs().make<TableBuilder>(Output{"AOD", "BC"});
  auto& cascadesBuilder = pc.outputs().make<TableBuilder>(Output{"AOD", "CASCADE"});
  auto& collisionsBuilder = pc.outputs().make<TableBuilder>(Output{"AOD", "COLLISION"});
  auto& fddBuilder = pc.outputs().make<TableBuilder>(Output{"AOD", "FDD"});
  auto& ft0Builder = pc.outputs().make<TableBuilder>(Output{"AOD", "FT0"});
  auto& fv0aBuilder = pc.outputs().make<TableBuilder>(Output{"AOD", "FV0A"});
  auto& fv0cBuilder = pc.outputs().make<TableBuilder>(Output{"AOD", "FV0C"});
  auto& fwdTracksBuilder = pc.outputs().make<TableBuilder>(Output{"AOD", "FWDTRACK"});
  auto& mcColLabelsBuilder = pc.outputs().make<TableBuilder>(Output{"AOD", "MCCOLLISIONLABEL"});
  auto& mcCollisionsBuilder = pc.outputs().make<TableBuilder>(Output{"AOD", "MCCOLLISION"});
  auto& mcMFTTrackLabelBuilder = pc.outputs().make<TableBuilder>(Output{"AOD", "MCMFTTRACKLABEL"});
  auto& mcParticlesBuilder = pc.outputs().make<TableBuilder>(Output{"AOD", "MCPARTICLE"});
  auto& mcTrackLabelBuilder = pc.outputs().make<TableBuilder>(Output{"AOD", "MCTRACKLABEL"});
  auto& mftTracksBuilder = pc.outputs().make<TableBuilder>(Output{"AOD", "MFTTRACK"});
  auto& tracksBuilder = pc.outputs().make<TableBuilder>(Output{"AOD", "TRACK"});
  auto& tracksCovBuilder = pc.outputs().make<TableBuilder>(Output{"AOD", "TRACKCOV"});
  auto& tracksExtraBuilder = pc.outputs().make<TableBuilder>(Output{"AOD", "TRACKEXTRA"});
  auto& v0sBuilder = pc.outputs().make<TableBuilder>(Output{"AOD", "V0S"});
  auto& zdcBuilder = pc.outputs().make<TableBuilder>(Output{"AOD", "ZDC"});

  auto bcCursor = bcBuilder.cursor<o2::aod::BCs>();
  auto cascadesCursor = cascadesBuilder.cursor<o2::aod::StoredCascades>();
  auto collisionsCursor = collisionsBuilder.cursor<o2::aod::Collisions>();
  auto fddCursor = fddBuilder.cursor<o2::aod::FDDs>();
  auto ft0Cursor = ft0Builder.cursor<o2::aod::FT0s>();
  auto fv0aCursor = fv0aBuilder.cursor<o2::aod::FV0As>();
  auto fv0cCursor = fv0cBuilder.cursor<o2::aod::FV0Cs>();
  auto fwdTracksCursor = fwdTracksBuilder.cursor<o2::aodproducer::FwdTracksTable>();
  auto mcColLabelsCursor = mcColLabelsBuilder.cursor<o2::aod::McCollisionLabels>();
  auto mcCollisionsCursor = mcCollisionsBuilder.cursor<o2::aod::McCollisions>();
  auto mcMFTTrackLabelCursor = mcMFTTrackLabelBuilder.cursor<o2::aod::McMFTTrackLabels>();
  auto mcParticlesCursor = mcParticlesBuilder.cursor<o2::aodproducer::MCParticlesTable>();
  auto mcTrackLabelCursor = mcTrackLabelBuilder.cursor<o2::aod::McTrackLabels>();
  auto mftTracksCursor = mftTracksBuilder.cursor<o2::aodproducer::MFTTracksTable>();
  auto tracksCovCursor = tracksCovBuilder.cursor<o2::aodproducer::TracksCovTable>();
  auto tracksCursor = tracksBuilder.cursor<o2::aodproducer::TracksTable>();
  auto tracksExtraCursor = tracksExtraBuilder.cursor<o2::aodproducer::TracksExtraTable>();
  auto v0sCursor = v0sBuilder.cursor<o2::aod::StoredV0s>();
  auto zdcCursor = zdcBuilder.cursor<o2::aod::Zdcs>();

  o2::steer::MCKinematicsReader mcReader("collisioncontext.root");
  const auto mcContext = mcReader.getDigitizationContext();
  const auto& mcRecords = mcContext->getEventRecords();
  const auto& mcParts = mcContext->getEventParts();

  LOG(DEBUG) << "FOUND " << mcRecords.size() << " records";
  LOG(DEBUG) << "FOUND " << mcParts.size() << " parts";

  std::map<uint64_t, int> bcsMap;
  collectBCs(fddRecPoints, ft0RecPoints, fv0RecPoints, primVertices, mcRecords, bcsMap);

  const auto* dh = o2::header::get<o2::header::DataHeader*>(pc.inputs().getFirstValid(true).header);
  o2::InteractionRecord startIR = {0, dh->firstTForbit};

  uint64_t tfNumber;
  // default dummy run number
  int runNumber = 244918; // TODO: get real run number
  if (mTFNumber == -1L) {
    tfNumber = getTFNumber(startIR, runNumber);
  } else {
    tfNumber = mTFNumber;
  }

  uint64_t dummyBC = 0;
  float dummyTime = 0.f;
  uint8_t dummyTriggerMask = 0;

  int nFV0ChannelsAside = o2::fv0::Geometry::getNumberOfReadoutChannels();
  std::vector<float> vFV0Amplitudes(nFV0ChannelsAside, 0.);
  for (auto& fv0RecPoint : fv0RecPoints) {
    const auto channelData = fv0RecPoint.getBunchChannelData(fv0ChData);
    for (auto& channel : channelData) {
      vFV0Amplitudes[channel.channel] = channel.charge; // amplitude, mV
    }
    float aAmplitudesA[nFV0ChannelsAside];
    for (int i = 0; i < nFV0ChannelsAside; i++) {
      aAmplitudesA[i] = truncateFloatFraction(vFV0Amplitudes[i], mV0Amplitude);
    }
    uint64_t bc = fv0RecPoint.getInteractionRecord().toLong();
    auto item = bcsMap.find(bc);
    int bcID = -1;
    if (item != bcsMap.end()) {
      bcID = item->second;
    } else {
      LOG(FATAL) << "Error: could not find a corresponding BC ID for a FV0 rec. point; BC = " << bc;
    }
    fv0aCursor(0,
               bcID,
               aAmplitudesA,
               truncateFloatFraction(fv0RecPoint.getCollisionGlobalMeanTime() * 1E-3, mV0Time), // ps to ns
               fv0RecPoint.getTrigger().triggerSignals);
  }

  float dummyFV0AmplC[32] = {0.};
  fv0cCursor(0,
             dummyBC,
             dummyFV0AmplC,
             dummyTime);

<<<<<<< HEAD
=======
  float dummyFDDAmplA[4] = {0.};
  float dummyFDDAmplC[4] = {0.};
  for (auto& fddRecPoint : fddRecPoints) {
    uint64_t bc = fddRecPoint.mIntRecord.toLong();
    auto item = bcsMap.find(bc);
    int bcID = -1;
    if (item != bcsMap.end()) {
      bcID = item->second;
    } else {
      LOG(FATAL) << "Error: could not find a corresponding BC ID for a FDD rec. point; BC = " << bc;
    }
    fddCursor(0,
              bcID,
              dummyFDDAmplA,
              dummyFDDAmplC,
              truncateFloatFraction(fddRecPoint.mMeanTimeFDA * 1E-3, mFDDTime), // ps to ns
              truncateFloatFraction(fddRecPoint.mMeanTimeFDC * 1E-3, mFDDTime), // ps to ns
              dummyTriggerMask);
  }

>>>>>>> 4a9579ef
  float dummyEnergyZEM1 = 0;
  float dummyEnergyZEM2 = 0;
  float dummyEnergyCommonZNA = 0;
  float dummyEnergyCommonZNC = 0;
  float dummyEnergyCommonZPA = 0;
  float dummyEnergyCommonZPC = 0;
  float dummyEnergySectorZNA[4] = {0.};
  float dummyEnergySectorZNC[4] = {0.};
  float dummyEnergySectorZPA[4] = {0.};
  float dummyEnergySectorZPC[4] = {0.};
  zdcCursor(0,
            dummyBC,
            dummyEnergyZEM1,
            dummyEnergyZEM2,
            dummyEnergyCommonZNA,
            dummyEnergyCommonZNC,
            dummyEnergyCommonZPA,
            dummyEnergyCommonZPC,
            dummyEnergySectorZNA,
            dummyEnergySectorZNC,
            dummyEnergySectorZPA,
            dummyEnergySectorZPC,
            dummyTime,
            dummyTime,
            dummyTime,
            dummyTime,
            dummyTime,
            dummyTime);

  // TODO: figure out collision weight
  // keep track event/source id for each mc-collision
  std::vector<std::pair<int, int>> mcColToEvSrc;

  float mcColWeight = 1.;
  // filling mcCollision table
  int index = 0;
  for (auto& rec : mcRecords) {
    auto time = rec.getTimeNS();
    uint64_t globalBC = rec.toLong();
    auto item = bcsMap.find(globalBC);
    int bcID = -1;
    if (item != bcsMap.end()) {
      bcID = item->second;
    } else {
      LOG(FATAL) << "Error: could not find a corresponding BC ID for MC collision; BC = " << globalBC << ", index = " << index;
    }
    auto& colParts = mcParts[index];
    for (auto colPart : colParts) {
      auto eventID = colPart.entryID;
      auto sourceID = colPart.sourceID;
      // FIXME:
      // use generators' names for generatorIDs (?)
      short generatorID = sourceID;
      auto& header = mcReader.getMCEventHeader(sourceID, eventID);
      mcCollisionsCursor(0,
                         bcID,
                         generatorID,
                         truncateFloatFraction(header.GetX(), mCollisionPosition),
                         truncateFloatFraction(header.GetY(), mCollisionPosition),
                         truncateFloatFraction(header.GetZ(), mCollisionPosition),
                         truncateFloatFraction(time, mCollisionPosition),
                         truncateFloatFraction(mcColWeight, mCollisionPosition),
                         header.GetB());
      mcColToEvSrc.emplace_back(std::pair<int, int>(eventID, sourceID));
    }
    index++;
  }

  // vector of FDD amplitudes
  int nFDDChannels = o2::fdd::Nchannels;
  std::vector<float> vFDDAmplitudes(nFDDChannels, 0.);
  // filling FDD table
  for (auto& fddRecPoint : fddRecPoints) {
    const auto channelData = fddRecPoint.getBunchChannelData(fddChData);
    // TODO: switch to calibrated amplitude
    for (auto& channel : channelData) {
      vFDDAmplitudes[channel.mPMNumber] = channel.mChargeADC; // amplitude, mV
    }
    float aFDDAmplitudesA[int(nFDDChannels * 0.5)];
    float aFDDAmplitudesC[int(nFDDChannels * 0.5)];
    for (int i = 0; i < nFDDChannels; i++) {
      if (i < nFDDChannels * 0.5) {
        aFDDAmplitudesC[i] = truncateFloatFraction(vFDDAmplitudes[i], mFDDAmplitude);
      } else {
        aFDDAmplitudesA[i - int(nFDDChannels * 0.5)] = truncateFloatFraction(vFDDAmplitudes[i], mFDDAmplitude);
      }
    }
    uint64_t globalBC = fddRecPoint.getInteractionRecord().toLong();
    uint64_t bc = globalBC;
    auto item = bcsMap.find(bc);
    int bcID = -1;
    if (item != bcsMap.end()) {
      bcID = item->second;
    } else {
      LOG(FATAL) << "Error: could not find a corresponding BC ID for a FDD rec. point; BC = " << bc;
    }
    fddCursor(0,
              bcID,
              aFDDAmplitudesA,
              aFDDAmplitudesC,
              truncateFloatFraction(fddRecPoint.getCollisionTimeA() * 1E-3, mFDDTime), // ps to ns
              truncateFloatFraction(fddRecPoint.getCollisionTimeC() * 1E-3, mFDDTime), // ps to ns
              fddRecPoint.getTrigger().triggersignals);
  }

  // vector of FT0 amplitudes
  int nFT0Channels = o2::ft0::Geometry::Nsensors;
  int nFT0ChannelsAside = o2::ft0::Geometry::NCellsA * 4;
  std::vector<float> vAmplitudes(nFT0Channels, 0.);
  // filling FT0 table
  for (auto& ft0RecPoint : ft0RecPoints) {
    const auto channelData = ft0RecPoint.getBunchChannelData(ft0ChData);
    // TODO: switch to calibrated amplitude
    for (auto& channel : channelData) {
      vAmplitudes[channel.ChId] = channel.QTCAmpl; // amplitude, mV
    }
    float aAmplitudesA[nFT0ChannelsAside];
    float aAmplitudesC[nFT0Channels - nFT0ChannelsAside];
    for (int i = 0; i < nFT0Channels; i++) {
      if (i < nFT0ChannelsAside) {
        aAmplitudesA[i] = truncateFloatFraction(vAmplitudes[i], mT0Amplitude);
      } else {
        aAmplitudesC[i - nFT0ChannelsAside] = truncateFloatFraction(vAmplitudes[i], mT0Amplitude);
      }
    }
    uint64_t globalBC = ft0RecPoint.getInteractionRecord().toLong();
    uint64_t bc = globalBC;
    auto item = bcsMap.find(bc);
    int bcID = -1;
    if (item != bcsMap.end()) {
      bcID = item->second;
    } else {
      LOG(FATAL) << "Error: could not find a corresponding BC ID for a FT0 rec. point; BC = " << bc;
    }
    ft0Cursor(0,
              bcID,
              aAmplitudesA,
              aAmplitudesC,
              truncateFloatFraction(ft0RecPoint.getCollisionTimeA() * 1E-3, mT0Time), // ps to ns
              truncateFloatFraction(ft0RecPoint.getCollisionTimeC() * 1E-3, mT0Time), // ps to ns
              ft0RecPoint.getTrigger().triggersignals);
  }

  // filling MC collision labels
  for (auto& label : primVerLabels) {
    auto it = std::find_if(mcColToEvSrc.begin(), mcColToEvSrc.end(),
                           [&label](const std::pair<int, int>& item) { return (item.first == label.getEventID() && item.second == label.getSourceID()); });
    int32_t mcCollisionID = it - mcColToEvSrc.begin();
    uint16_t mcMask = 0; // todo: set mask using normalized weights?
    mcColLabelsCursor(0, mcCollisionID, mcMask);
  }

  // hash map for track indices of secondary vertices
  std::unordered_map<int, int> v0sIndices;

  // filling unassigned tracks first
  // so that all unassigned tracks are stored in the beginning of the table together
  auto& trackRef = primVer2TRefs.back(); // references to unassigned tracks are at the end
  // fixme: interaction time is undefined for unassigned tracks (?)
  fillTrackTablesPerCollision(-1, -1, trackRef, primVerGIs, recoData, tracksCursor, tracksCovCursor, tracksExtraCursor, mftTracksCursor, fwdTracksCursor, dataformats::PrimaryVertex{});

  // filling collisions and tracks into tables
  int collisionID = 0;
  for (auto& vertex : primVertices) {
    auto& cov = vertex.getCov();
    auto& timeStamp = vertex.getTimeStamp();
    const double interactionTime = timeStamp.getTimeStamp() * 1E3; // mus to ns
    uint64_t globalBC = std::round(interactionTime / o2::constants::lhc::LHCBunchSpacingNS);
    LOG(DEBUG) << globalBC << " " << interactionTime;
    // collision timestamp in ns wrt the beginning of collision BC
    const float relInteractionTime = static_cast<float>(globalBC * o2::constants::lhc::LHCBunchSpacingNS - interactionTime);
    auto item = bcsMap.find(globalBC);
    int bcID = -1;
    if (item != bcsMap.end()) {
      bcID = item->second;
    } else {
      LOG(FATAL) << "Error: could not find a corresponding BC ID for a collision; BC = " << globalBC << ", collisionID = " << collisionID;
    }

    collisionsCursor(0,
                     bcID,
                     truncateFloatFraction(vertex.getX(), mCollisionPosition),
                     truncateFloatFraction(vertex.getY(), mCollisionPosition),
                     truncateFloatFraction(vertex.getZ(), mCollisionPosition),
                     truncateFloatFraction(cov[0], mCollisionPositionCov),
                     truncateFloatFraction(cov[1], mCollisionPositionCov),
                     truncateFloatFraction(cov[2], mCollisionPositionCov),
                     truncateFloatFraction(cov[3], mCollisionPositionCov),
                     truncateFloatFraction(cov[4], mCollisionPositionCov),
                     truncateFloatFraction(cov[5], mCollisionPositionCov),
                     vertex.getFlags(),
                     truncateFloatFraction(vertex.getChi2(), mCollisionPositionCov),
                     vertex.getNContributors(),
                     truncateFloatFraction(relInteractionTime, mCollisionPosition),
                     truncateFloatFraction(timeStamp.getTimeStampError() * 1E3, mCollisionPositionCov));
    auto& trackRef = primVer2TRefs[collisionID];
    // passing interaction time in [ps]
    fillTrackTablesPerCollision(collisionID, interactionTime * 1E3, trackRef, primVerGIs, recoData, tracksCursor, tracksCovCursor, tracksExtraCursor, mftTracksCursor, fwdTracksCursor, vertex);
    collisionID++;
  }

  // filling v0s table
  for (auto& svertex : secVertices) {
    auto trPosID = svertex.getProngID(0);
    auto trNegID = svertex.getProngID(1);
    int posTableIdx = -1;
    int negTableIdx = -1;
    auto item = mGIDToTableID.find(trPosID);
    if (item != mGIDToTableID.end()) {
      posTableIdx = item->second;
    } else {
      LOG(FATAL) << "Could not find a positive track index";
    }
    item = mGIDToTableID.find(trNegID);
    if (item != mGIDToTableID.end()) {
      negTableIdx = item->second;
    } else {
      LOG(FATAL) << "Could not find a negative track index";
    }
    v0sCursor(0, posTableIdx, negTableIdx);
  }

  // filling cascades table
  for (auto& cascade : cascades) {
    auto bachelorID = cascade.getBachelorID();
    int bachTableIdx = -1;
    auto item = mGIDToTableID.find(bachelorID);
    if (item != mGIDToTableID.end()) {
      bachTableIdx = item->second;
    } else {
      LOG(FATAL) << "Could not find a bachelor track index";
    }
    cascadesCursor(0, cascade.getV0ID(), bachTableIdx);
  }

  mTableTrID = 0;
  mGIDToTableID.clear();

  // filling BC table
  // TODO: get real triggerMask
  uint64_t triggerMask = 1;
  for (auto& item : bcsMap) {
    uint64_t bc = item.first;
    bcCursor(0,
             runNumber,
             bc,
             triggerMask);
  }

  bcsMap.clear();

  // filling mc particles table
  fillMCParticlesTable(mcReader,
                       mcParticlesCursor,
                       primVer2TRefs,
                       primVerGIs,
                       recoData,
                       mcColToEvSrc);

  // ------------------------------------------------------
  // filling track labels

  // need to go through labels in the same order as for tracks
  fillMCTrackLabelsTable(mcTrackLabelCursor, mcMFTTrackLabelCursor, primVer2TRefs.back(), primVerGIs, recoData);
  for (int iref = 0; iref < primVer2TRefs.size() - 1; iref++) {
    auto& trackRef = primVer2TRefs[iref];
    fillMCTrackLabelsTable(mcTrackLabelCursor, mcMFTTrackLabelCursor, trackRef, primVerGIs, recoData);
  }

  mToStore.clear();

  pc.outputs().snapshot(Output{"TFN", "TFNumber", 0, Lifetime::Timeframe}, tfNumber);

  mTimer.Stop();
}

void AODProducerWorkflowDPL::endOfStream(EndOfStreamContext& ec)
{
  LOGF(INFO, "aod producer dpl total timing: Cpu: %.3e Real: %.3e s in %d slots",
       mTimer.CpuTime(), mTimer.RealTime(), mTimer.Counter() - 1);
}

DataProcessorSpec getAODProducerWorkflowSpec(GID::mask_t src, bool useMC)
{
  std::vector<OutputSpec> outputs;
  auto dataRequest = std::make_shared<DataRequest>();

  dataRequest->requestTracks(src, useMC);
  dataRequest->requestPrimaryVertertices(useMC);
  dataRequest->requestSecondaryVertertices(useMC);
  dataRequest->requestFT0RecPoints(false);
  dataRequest->requestFV0RecPoints(false);
  dataRequest->requestFDDRecPoints(false);
  dataRequest->requestClusters(GIndex::getSourcesMask("TPC,TOF"), false);

  outputs.emplace_back(OutputLabel{"O2bc"}, "AOD", "BC", 0, Lifetime::Timeframe);
  outputs.emplace_back(OutputLabel{"O2cascade"}, "AOD", "CASCADE", 0, Lifetime::Timeframe);
  outputs.emplace_back(OutputLabel{"O2collision"}, "AOD", "COLLISION", 0, Lifetime::Timeframe);
  outputs.emplace_back(OutputLabel{"O2fdd"}, "AOD", "FDD", 0, Lifetime::Timeframe);
  outputs.emplace_back(OutputLabel{"O2ft0"}, "AOD", "FT0", 0, Lifetime::Timeframe);
  outputs.emplace_back(OutputLabel{"O2fv0a"}, "AOD", "FV0A", 0, Lifetime::Timeframe);
  outputs.emplace_back(OutputLabel{"O2fv0c"}, "AOD", "FV0C", 0, Lifetime::Timeframe);
  outputs.emplace_back(OutputLabel{"O2fwdtrack"}, "AOD", "FWDTRACK", 0, Lifetime::Timeframe);
  outputs.emplace_back(OutputLabel{"O2mccollision"}, "AOD", "MCCOLLISION", 0, Lifetime::Timeframe);
  outputs.emplace_back(OutputLabel{"O2mccollisionlabel"}, "AOD", "MCCOLLISIONLABEL", 0, Lifetime::Timeframe);
  outputs.emplace_back(OutputLabel{"O2mcmfttracklabel"}, "AOD", "MCMFTTRACKLABEL", 0, Lifetime::Timeframe);
  outputs.emplace_back(OutputLabel{"O2mcparticle"}, "AOD", "MCPARTICLE", 0, Lifetime::Timeframe);
  outputs.emplace_back(OutputLabel{"O2mctracklabel"}, "AOD", "MCTRACKLABEL", 0, Lifetime::Timeframe);
  outputs.emplace_back(OutputLabel{"O2mfttrack"}, "AOD", "MFTTRACK", 0, Lifetime::Timeframe);
  outputs.emplace_back(OutputLabel{"O2track"}, "AOD", "TRACK", 0, Lifetime::Timeframe);
  outputs.emplace_back(OutputLabel{"O2trackcov"}, "AOD", "TRACKCOV", 0, Lifetime::Timeframe);
  outputs.emplace_back(OutputLabel{"O2trackextra"}, "AOD", "TRACKEXTRA", 0, Lifetime::Timeframe);
  outputs.emplace_back(OutputLabel{"O2v0"}, "AOD", "V0S", 0, Lifetime::Timeframe);
  outputs.emplace_back(OutputLabel{"O2zdc"}, "AOD", "ZDC", 0, Lifetime::Timeframe);
  outputs.emplace_back(OutputSpec{"TFN", "TFNumber"});

  return DataProcessorSpec{
    "aod-producer-workflow",
    dataRequest->inputs,
    outputs,
    AlgorithmSpec{adaptFromTask<AODProducerWorkflowDPL>(src, dataRequest)},
    Options{
      ConfigParamSpec{"aod-timeframe-id", VariantType::Int64, -1L, {"Set timeframe number"}},
      ConfigParamSpec{"enable-truncation", VariantType::Int, 1, {"Truncation parameter: 1 -- on, != 1 -- off"}},
      ConfigParamSpec{"reco-mctracks-only", VariantType::Int, 0, {"Store only reconstructed MC tracks and their mothers/daughters. 0 -- off, != 0 -- on"}}}};
}

} // namespace o2::aodproducer<|MERGE_RESOLUTION|>--- conflicted
+++ resolved
@@ -874,29 +874,6 @@
              dummyFV0AmplC,
              dummyTime);
 
-<<<<<<< HEAD
-=======
-  float dummyFDDAmplA[4] = {0.};
-  float dummyFDDAmplC[4] = {0.};
-  for (auto& fddRecPoint : fddRecPoints) {
-    uint64_t bc = fddRecPoint.mIntRecord.toLong();
-    auto item = bcsMap.find(bc);
-    int bcID = -1;
-    if (item != bcsMap.end()) {
-      bcID = item->second;
-    } else {
-      LOG(FATAL) << "Error: could not find a corresponding BC ID for a FDD rec. point; BC = " << bc;
-    }
-    fddCursor(0,
-              bcID,
-              dummyFDDAmplA,
-              dummyFDDAmplC,
-              truncateFloatFraction(fddRecPoint.mMeanTimeFDA * 1E-3, mFDDTime), // ps to ns
-              truncateFloatFraction(fddRecPoint.mMeanTimeFDC * 1E-3, mFDDTime), // ps to ns
-              dummyTriggerMask);
-  }
-
->>>>>>> 4a9579ef
   float dummyEnergyZEM1 = 0;
   float dummyEnergyZEM2 = 0;
   float dummyEnergyCommonZNA = 0;

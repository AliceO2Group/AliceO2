--- conflicted
+++ resolved
@@ -1281,12 +1281,8 @@
   z = shYOUT1->GetZ(7);
   Int_t izc = 8;
   for (Int_t iz = 9; iz < 17; iz++) {
-<<<<<<< HEAD
-    if (iz == 11 || iz == 15) continue;
-=======
     if (iz == 11 || iz == 15)
       continue;
->>>>>>> ffb0684e
     shYOUT1->DefineSection(izc, z + shFaSaa1->GetZ(iz - 9), shFaSaa1->GetRmax(iz - 9) + eps, 150.);
     izc++;
   }
@@ -1331,11 +1327,7 @@
   shYOUT21->DefineSection(5, z, rOuSaa2PbRingF, 375.);
   rmin = rOuSaa2PbRingF + (1380. - z) * TMath::Tan(1.6 * kDegRad);
   shYOUT21->DefineSection(6, 1380., rmin, 375.);
-<<<<<<< HEAD
-    z = ziSaa2 + zSaa2PbRing + dzSaa2PbRing;
-=======
   z = ziSaa2 + zSaa2PbRing + dzSaa2PbRing;
->>>>>>> ffb0684e
   shYOUT21->DefineSection(7, z, rOuSaa2PbRingR, 375.);
   //    Straight Sections
   shYOUT21->DefineSection(8, z, rInSaa2StEnv1 + dSt, 460.);

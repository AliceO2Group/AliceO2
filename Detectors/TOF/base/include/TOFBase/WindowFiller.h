--- conflicted
+++ resolved
@@ -28,25 +28,16 @@
   struct PatternData {
     uint32_t pattern;
     int icrate;
-<<<<<<< HEAD
+
     unsigned long row;
 
     PatternData(uint32_t patt = 0, int icr = 0, unsigned long rw = 0) : pattern(patt), icrate(icr), row(rw) {}
-=======
-    ulong row;
-
-    PatternData(uint32_t patt = 0, int icr = 0, ulong rw = 0) : pattern(patt), icrate(icr), row(rw) {}
->>>>>>> bfe05294
   };
 
   struct CrateHeaderData {
     int32_t bc[Geo::kNCrate] = {-1};
     uint32_t eventCounter[Geo::kNCrate] = {0};
-<<<<<<< HEAD
     CrateHeaderData() { memset(bc, -1, Geo::kNCrate * 4); }
-=======
-    CrateHeaderData() {}
->>>>>>> bfe05294
   };
 
   WindowFiller() { initObj(); };
@@ -80,12 +71,7 @@
 
   void clearCounts()
   {
-<<<<<<< HEAD
     memset(mChannelCounts, 0, o2::tof::Geo::NCHANNELS * sizeof(mChannelCounts[0]));
-=======
-    for (int i = 0; i < o2::tof::Geo::NCHANNELS; i++)
-      mChannelCounts[i] = 0;
->>>>>>> bfe05294
   }
 
   std::vector<uint32_t>& getPatterns() { return mPatterns; }

--- conflicted
+++ resolved
@@ -115,18 +115,9 @@
     clearCounts();
 
   mPatterns.clear();
-<<<<<<< HEAD
-<<<<<<< HEAD
   mCratePatterns.clear();
   mCrateHeaderData.clear();
 
-=======
->>>>>>> add conet mode for raw decoding to digits
-=======
-  mCratePatterns.clear();
-  mCrateHeaderData.clear();
-
->>>>>>> bfe05294
   mErrors.clear();
 }
 

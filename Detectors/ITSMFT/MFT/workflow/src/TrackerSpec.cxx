--- conflicted
+++ resolved
@@ -95,7 +95,7 @@
   //std::vector<o2::mft::TrackMFTExt> tracks;
   std::vector<int> allClusIdx;
   o2::dataformats::MCTruthContainer<o2::MCCompLabel> trackLabels;
-  auto& allTracks = pc.outputs().make<std::vector<o2::mft::TrackMFT>>(Output{"MFT", "TRACKS", 0, Lifetime::Timeframe});
+  std::vector<o2::mft::TrackMFT> allTracks;
   o2::dataformats::MCTruthContainer<o2::MCCompLabel> allTrackLabels;
   std::vector<o2::mft::TrackLTF> tracksLTF;
   auto& allTracksLTF = pc.outputs().make<std::vector<o2::mft::TrackLTF>>(Output{"MFT", "TRACKSLTF", 0, Lifetime::Timeframe});
@@ -157,16 +157,9 @@
     */
   }
 
-  LOG(INFO) << "MFTTracker pushed " << allTracks.size() << " tracks";
+  //LOG(INFO) << "MFTTracker pushed " << allTracks.size() << " tracks";
   LOG(INFO) << "MFTTracker pushed " << allTracksLTF.size() << " tracks LTF";
   LOG(INFO) << "MFTTracker pushed " << allTracksCA.size() << " tracks CA";
-<<<<<<< HEAD
-  //pc.outputs().snapshot(Output{"MFT", "TRACKS", 0, Lifetime::Timeframe}, allTracks);
-  pc.outputs().snapshot(Output{"MFT", "TRACKSLTF", 0, Lifetime::Timeframe}, allTracksLTF);
-  pc.outputs().snapshot(Output{"MFT", "TRACKSCA", 0, Lifetime::Timeframe}, allTracksCA);
-  pc.outputs().snapshot(Output{"MFT", "MFTTrackROF", 0, Lifetime::Timeframe}, rofs);
-=======
->>>>>>> f8e088e6
   if (mUseMC) {
     pc.outputs().snapshot(Output{"MFT", "TRACKSMCTR", 0, Lifetime::Timeframe}, allTrackLabels);
     pc.outputs().snapshot(Output{"MFT", "MFTTrackMC2ROF", 0, Lifetime::Timeframe}, mc2rofs);

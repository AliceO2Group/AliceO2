// Copyright 2019-2020 CERN and copyright holders of ALICE O2.
// See https://alice-o2.web.cern.ch/copyright for details of the copyright holders.
// All rights not expressly granted are reserved.
//
// This software is distributed under the terms of the GNU General Public
// License v3 (GPL Version 3), copied verbatim in the file "COPYING".
//
// In applying this license CERN does not waive the privileges and immunities
// granted to it by virtue of its status as an Intergovernmental Organization
// or submit itself to any jurisdiction.

/// @file   NoiseCalibratorSpec.cxx

#include "CCDB/CcdbApi.h"
#include "CommonUtils/StringUtils.h"
#include "DetectorsCalibration/Utils.h"
#include "MFTCalibration/NoiseCalibratorSpec.h"
#include "DataFormatsITSMFT/Digit.h"
#include "DataFormatsITSMFT/CompCluster.h"
#include "DataFormatsITSMFT/ROFRecord.h"
#include "ITSMFTBase/DPLAlpideParam.h"
#include "ITSMFTReconstruction/ClustererParam.h"

#include <fairlogger/Logger.h>
#include "Framework/ControlService.h"
#include "Framework/ConfigParamRegistry.h"
#include "Framework/CCDBParamSpec.h"
#include "DetectorsCommonDataFormats/DetectorNameConf.h"

using namespace o2::framework;
using namespace o2::utils;

namespace o2
{
namespace mft
{

NoiseCalibratorSpec::NoiseCalibratorSpec(bool useDigits, std::shared_ptr<o2::base::GRPGeomRequest> req)
  : mDigits(useDigits), mCCDBRequest(req)
{
}

void NoiseCalibratorSpec::init(InitContext& ic)
{
  o2::base::GRPGeomHelper::instance().setRequest(mCCDBRequest);
  auto probT = ic.options().get<float>("prob-threshold");
  auto probTRelErr = ic.options().get<float>("prob-rel-err");
  LOGP(info, "Setting the probability threshold to {} with relative error {}", probT, probTRelErr);
  mStopMeOnly = ic.options().get<bool>("stop-me-only");
  mPath = ic.options().get<std::string>("path-CCDB");
  mPathMerge = ic.options().get<std::string>("path-CCDB-merge");

  mMeta = ic.options().get<std::string>("meta");
  mStart = ic.options().get<int64_t>("tstart");
  mEnd = ic.options().get<int64_t>("tend");

  mCalibrator = std::make_unique<CALIBRATOR>(probT, probTRelErr);

  mPathDcs = ic.options().get<std::string>("path-DCS");
  mOutputType = ic.options().get<std::string>("send-to-server");
  mNoiseMapForDcs.clear();
  api.init("http://alice-ccdb.cern.ch");
}

void NoiseCalibratorSpec::run(ProcessingContext& pc)
{
  updateTimeDependentParams(pc);
  if (mDigits) {
    const auto digits = pc.inputs().get<gsl::span<o2::itsmft::Digit>>("digits");
    const auto rofs = pc.inputs().get<gsl::span<o2::itsmft::ROFRecord>>("digitsROF");
    const auto tfcounter = o2::header::get<o2::framework::DataProcessingHeader*>(pc.inputs().get("digitsROF").header)->startTime;

    if (mCalibrator->processTimeFrame(tfcounter, digits, rofs)) {
      LOG(info) << "Minimum number of noise counts has been reached !";
      if (mOutputType.compare("CCDB") == 0) {
        LOG(info) << "Sending an object to Production-CCDB";
        sendOutputCcdb(pc.outputs());
        LOG(info) << "Sending an object to Production-CCDBMerge";
        sendOutputCcdbMerge(pc.outputs());
      } else if (mOutputType.compare("DCS") == 0) {
        LOG(info) << "Sending an object to DCS-CCDB";
        sendOutputDcs(pc.outputs());
      } else {
        LOG(info) << "Sending an object to Production-CCDB and DCS-CCDB";
        sendOutputCcdbDcs(pc.outputs());
      }
      pc.services().get<ControlService>().readyToQuit(mStopMeOnly ? QuitRequest::Me : QuitRequest::All);
    }
  } else {
    const auto compClusters = pc.inputs().get<gsl::span<o2::itsmft::CompClusterExt>>("compClusters");
    gsl::span<const unsigned char> patterns = pc.inputs().get<gsl::span<unsigned char>>("patterns");
    const auto rofs = pc.inputs().get<gsl::span<o2::itsmft::ROFRecord>>("ROframes");
    const auto tfcounter = o2::header::get<o2::framework::DataProcessingHeader*>(pc.inputs().get("ROframes").header)->startTime;

    if (mCalibrator->processTimeFrame(tfcounter, compClusters, patterns, rofs)) {
      LOG(info) << "Minimum number of noise counts has been reached !";
      if (mOutputType.compare("CCDB") == 0) {
        LOG(info) << "Sending an object to Production-CCDB";
        sendOutputCcdb(pc.outputs());
        LOG(info) << "Sending an object to Production-CCDBMerge";
        sendOutputCcdbMerge(pc.outputs());
      } else if (mOutputType.compare("DCS") == 0) {
        LOG(info) << "Sending an object to DCS-CCDB";
        sendOutputDcs(pc.outputs());
      } else {
        LOG(info) << "Sending an object to Production-CCDB and DCS-CCDB";
        sendOutputCcdbDcs(pc.outputs());
      }
      pc.services().get<ControlService>().readyToQuit(mStopMeOnly ? QuitRequest::Me : QuitRequest::All);
    }
  }
}

void NoiseCalibratorSpec::setOutputDcs(const o2::itsmft::NoiseMap& payload)
{
  for (int iChip = 0; iChip < 936; ++iChip) {
    for (int iRow = 0; iRow < 512; ++iRow) {
      for (int iCol = 0; iCol < 1024; ++iCol) {

        if (!payload.isNoisy(iChip, iRow, iCol)) {
          continue;
        }
        std::array<int, 3> noise = {iChip, iRow, iCol};
        mNoiseMapForDcs.emplace_back(noise);
      }
    }
  }
}

void NoiseCalibratorSpec::sendOutputCcdbDcs(DataAllocator& output)
{

  LOG(info) << "CCDB-DCS mode";

  static bool done = false;
  if (done) {
    return;
  }
  done = true;

  mCalibrator->finalize();

  long tstart = mStart;
  if (tstart == -1) {
    tstart = o2::ccdb::getCurrentTimestamp();
  }
  long tend = mEnd;
  if (tend == -1) {
    constexpr long SECONDSPERYEAR = 365 * 24 * 60 * 60;
    tend = o2::ccdb::getFutureTimestamp(SECONDSPERYEAR);
  }

  std::map<std::string, std::string> meta;
  auto toKeyValPairs = [&meta](std::vector<std::string> const& tokens) {
    for (auto& token : tokens) {
      auto keyval = Str::tokenize(token, '=', false);
      if (keyval.size() != 2) {
        LOG(error) << "Illegal command-line key/value string: " << token;
        continue;
      }
      Str::trim(keyval[1]);
      meta[keyval[0]] = keyval[1];
    }
  };
  toKeyValPairs(Str::tokenize(mMeta, ';', true));

  long startTF, endTF;

  const auto& payload = mCalibrator->getNoiseMap();
  //  const auto& payload = mCalibrator->getNoiseMap(starTF, endTF); //For TimeSlot calibration

  o2::ccdb::CcdbObjectInfo info(mPath, "NoiseMap", "noise.root", meta, tstart, tend);
  auto flName = o2::ccdb::CcdbApi::generateFileName("noise");
  auto image = o2::ccdb::CcdbApi::createObjectImage(&payload, &info);
  info.setFileName(flName);
  LOG(info) << "Sending object " << info.getPath() << "/" << info.getFileName()
            << " of size " << image->size()
            << " bytes, valid for " << info.getStartValidityTimestamp()
            << " : " << info.getEndValidityTimestamp();

  using clbUtils = o2::calibration::Utils;
  output.snapshot(Output{clbUtils::gDataOriginCDBPayload, "MFT_NoiseMap", 0}, *image.get());
  output.snapshot(Output{clbUtils::gDataOriginCDBWrapper, "MFT_NoiseMap", 0}, info);

  setOutputDcs(payload);

  o2::ccdb::CcdbObjectInfo infoDcs(mPathDcs, "NoiseMap", "noise.root", meta, tstart, tend);
  auto flNameDcs = o2::ccdb::CcdbApi::generateFileName("noise");
  auto imageDcs = o2::ccdb::CcdbApi::createObjectImage(&mNoiseMapForDcs, &infoDcs);
  infoDcs.setFileName(flNameDcs);
  LOG(info) << "Sending object " << infoDcs.getPath() << "/" << infoDcs.getFileName()
            << " of size " << imageDcs->size()
            << " bytes, valid for " << infoDcs.getStartValidityTimestamp()
            << " : " << infoDcs.getEndValidityTimestamp();

  using clbUtilsDcs = o2::calibration::Utils;
  output.snapshot(Output{clbUtilsDcs::gDataOriginCDBPayload, "MFT_NoiseMap", 1}, *imageDcs.get());
  output.snapshot(Output{clbUtilsDcs::gDataOriginCDBWrapper, "MFT_NoiseMap", 1}, infoDcs);
}

void NoiseCalibratorSpec::sendOutputCcdb(DataAllocator& output)
{

  LOG(info) << "CCDB mode";

  static bool done = false;
  if (done) {
    return;
  }
  done = true;

  mCalibrator->finalize();

  long tstart = mStart;
  if (tstart == -1) {
    tstart = o2::ccdb::getCurrentTimestamp();
  }
  long tend = mEnd;
  if (tend == -1) {
    constexpr long SECONDSPERYEAR = 365 * 24 * 60 * 60;
    tend = o2::ccdb::getFutureTimestamp(SECONDSPERYEAR);
  }

  std::map<std::string, std::string> meta;
  auto toKeyValPairs = [&meta](std::vector<std::string> const& tokens) {
    for (auto& token : tokens) {
      auto keyval = Str::tokenize(token, '=', false);
      if (keyval.size() != 2) {
        LOG(error) << "Illegal command-line key/value string: " << token;
        continue;
      }
      Str::trim(keyval[1]);
      meta[keyval[0]] = keyval[1];
    }
  };
  toKeyValPairs(Str::tokenize(mMeta, ';', true));

  long startTF, endTF;

  const auto& payload = mCalibrator->getNoiseMap();
  //  const auto& payload = mCalibrator->getNoiseMap(starTF, endTF); //For TimeSlot calibration

  o2::ccdb::CcdbObjectInfo info(mPath, "NoiseMap", "noise.root", meta, tstart, tend);
  auto flName = o2::ccdb::CcdbApi::generateFileName("noise");
  auto image = o2::ccdb::CcdbApi::createObjectImage(&payload, &info);
  info.setFileName(flName);
  LOG(info) << "Sending object CCDB " << info.getPath() << "/" << info.getFileName()
            << " of size " << image->size()
            << " bytes, valid for " << info.getStartValidityTimestamp()
            << " : " << info.getEndValidityTimestamp();

  using clbUtils = o2::calibration::Utils;
  output.snapshot(Output{clbUtils::gDataOriginCDBPayload, "MFT_NoiseMap", 0}, *image.get());
  output.snapshot(Output{clbUtils::gDataOriginCDBWrapper, "MFT_NoiseMap", 0}, info);
}

void NoiseCalibratorSpec::sendOutputCcdbMerge(DataAllocator& output)
{

  LOG(info) << "CCDB-Merge mode";

  static bool done = false;
  if (done) {
    return;
  }
  done = true;

  mCalibrator->finalize();

  long tstart = mStart;
  if (tstart == -1) {
    tstart = o2::ccdb::getCurrentTimestamp();
  }
  long tend = mEnd;
  if (tend == -1) {
    constexpr long SECONDSPERYEAR = 365 * 24 * 60 * 60;
    tend = o2::ccdb::getFutureTimestamp(SECONDSPERYEAR);
  }

  std::map<std::string, std::string> meta;
  auto toKeyValPairs = [&meta](std::vector<std::string> const& tokens) {
    for (auto& token : tokens) {
      auto keyval = Str::tokenize(token, '=', false);
      if (keyval.size() != 2) {
        LOG(error) << "Illegal command-line key/value string: " << token;
        continue;
      }
      Str::trim(keyval[1]);
      meta[keyval[0]] = keyval[1];
    }
  };
  toKeyValPairs(Str::tokenize(mMeta, ';', true));

  long startTF, endTF;

  auto payload = mCalibrator->getNoiseMap();
  //  const auto& payload = mCalibrator->getNoiseMap(starTF, endTF); //For TimeSlot calibration
  map<string, string> headers;
  map<std::string, std::string> filter;
  auto* payloadPrev1 = api.retrieveFromTFileAny<o2::itsmft::NoiseMap>(mPath, filter, -1, &headers);
  long validtime = std::stol(headers["Valid-From"]);
  auto mergedPL = payload;
<<<<<<< HEAD
  if(validtime>0)
    {
      validtime = validtime - 1;
      auto* payloadPrev2 = api.retrieveFromTFileAny<o2::itsmft::NoiseMap>(mPath, filter, validtime, &headers);
      auto bufferPL = payloadPrev2->merge(payloadPrev1);
      mergedPL = payload.merge(&bufferPL);
    }
=======
  if (validtime > 0) {
    validtime = validtime - 60;
    auto* payloadPrev2 = api.retrieveFromTFileAny<o2::itsmft::NoiseMap>(mPath, filter, validtime, &headers);
    auto bufferPL = payloadPrev2->merge(payloadPrev1);
    mergedPL = payload.merge(&bufferPL);
  }
>>>>>>> 7cc5883a
  o2::ccdb::CcdbObjectInfo info(mPathMerge, "NoiseMap", "noise.root", meta, tstart, tend);
  auto flName = o2::ccdb::CcdbApi::generateFileName("noise");
  auto image = o2::ccdb::CcdbApi::createObjectImage(&mergedPL, &info);
  info.setFileName(flName);
  LOG(info) << "Sending object ccdb-merge " << info.getPath() << "/" << info.getFileName()
            << " of size " << image->size()
            << " bytes, valid for " << info.getStartValidityTimestamp()
            << " : " << info.getEndValidityTimestamp();

  using clbUtils = o2::calibration::Utils;
  output.snapshot(Output{clbUtils::gDataOriginCDBPayload, "MFT_NoiseMap", 0}, *image.get());
  output.snapshot(Output{clbUtils::gDataOriginCDBWrapper, "MFT_NoiseMap", 0}, info);
}

void NoiseCalibratorSpec::sendOutputDcs(DataAllocator& output)
{

  LOG(info) << "DCS mode";

  static bool done = false;
  if (done) {
    return;
  }
  done = true;

  mCalibrator->finalize();

  long tstart = mStart;
  if (tstart == -1) {
    tstart = o2::ccdb::getCurrentTimestamp();
  }
  long tend = mEnd;
  if (tend == -1) {
    constexpr long SECONDSPERYEAR = 365 * 24 * 60 * 60;
    tend = o2::ccdb::getFutureTimestamp(SECONDSPERYEAR);
  }

  std::map<std::string, std::string> meta;
  auto toKeyValPairs = [&meta](std::vector<std::string> const& tokens) {
    for (auto& token : tokens) {
      auto keyval = Str::tokenize(token, '=', false);
      if (keyval.size() != 2) {
        LOG(error) << "Illegal command-line key/value string: " << token;
        continue;
      }
      Str::trim(keyval[1]);
      meta[keyval[0]] = keyval[1];
    }
  };
  toKeyValPairs(Str::tokenize(mMeta, ';', true));

  long startTF, endTF;

  const auto& payload = mCalibrator->getNoiseMap();
  //  const auto& payload = mCalibrator->getNoiseMap(starTF, endTF); //For TimeSlot calibration

  setOutputDcs(payload);

  o2::ccdb::CcdbObjectInfo infoDcs(mPathDcs, "NoiseMap", "noise.root", meta, tstart, tend);
  auto flNameDcs = o2::ccdb::CcdbApi::generateFileName("noise");
  auto imageDcs = o2::ccdb::CcdbApi::createObjectImage(&mNoiseMapForDcs, &infoDcs);
  infoDcs.setFileName(flNameDcs);
  LOG(info) << "Sending object " << infoDcs.getPath() << "/" << infoDcs.getFileName()
            << " of size " << imageDcs->size()
            << " bytes, valid for " << infoDcs.getStartValidityTimestamp()
            << " : " << infoDcs.getEndValidityTimestamp();

  using clbUtilsDcs = o2::calibration::Utils;
  output.snapshot(Output{clbUtilsDcs::gDataOriginCDBPayload, "MFT_NoiseMap", 0}, *imageDcs.get());
  output.snapshot(Output{clbUtilsDcs::gDataOriginCDBWrapper, "MFT_NoiseMap", 0}, infoDcs);
}

void NoiseCalibratorSpec::endOfStream(o2::framework::EndOfStreamContext& ec)
{
  if (mOutputType.compare("CCDB") == 0) {
    LOG(info) << "Sending an object to Production-CCDB";
    sendOutputCcdb(ec.outputs());
    LOG(info) << "Sending an object to Production-CCDB-Merge";
    sendOutputCcdbMerge(ec.outputs());
  } else if (mOutputType.compare("DCS") == 0) {
    LOG(info) << "Sending an object to DCS-CCDB";
    sendOutputDcs(ec.outputs());
  } else {
    LOG(info) << "Sending an object to Production-CCDB and DCS-CCDB";
    sendOutputCcdbDcs(ec.outputs());
    sendOutputCcdbMerge(ec.outputs());
  }
}

///_______________________________________
void NoiseCalibratorSpec::updateTimeDependentParams(ProcessingContext& pc)
{
  o2::base::GRPGeomHelper::instance().checkUpdates(pc);
  if (!mDigits) {
    pc.inputs().get<o2::itsmft::TopologyDictionary*>("cldict"); // just to trigger the finaliseCCDB
  }
}

///_______________________________________
void NoiseCalibratorSpec::finaliseCCDB(ConcreteDataMatcher& matcher, void* obj)
{
  o2::base::GRPGeomHelper::instance().finaliseCCDB(matcher, obj);
  if (matcher == ConcreteDataMatcher("MFT", "CLUSDICT", 0)) {
    LOG(info) << "cluster dictionary updated";
    mCalibrator->setClusterDictionary((const o2::itsmft::TopologyDictionary*)obj);
  }
}

DataProcessorSpec getNoiseCalibratorSpec(bool useDigits)
{
  o2::header::DataOrigin detOrig = o2::header::gDataOriginMFT;
  std::vector<InputSpec> inputs;
  if (useDigits) {
    inputs.emplace_back("digits", detOrig, "DIGITS", 0, Lifetime::Timeframe);
    inputs.emplace_back("digitsROF", detOrig, "DIGITSROF", 0, Lifetime::Timeframe);
  } else {
    inputs.emplace_back("compClusters", detOrig, "COMPCLUSTERS", 0, Lifetime::Timeframe);
    inputs.emplace_back("patterns", detOrig, "PATTERNS", 0, Lifetime::Timeframe);
    inputs.emplace_back("ROframes", detOrig, "CLUSTERSROF", 0, Lifetime::Timeframe);
    inputs.emplace_back("cldict", "MFT", "CLUSDICT", 0, Lifetime::Condition, ccdbParamSpec("MFT/Calib/ClusterDictionary"));
  }
  auto ccdbRequest = std::make_shared<o2::base::GRPGeomRequest>(false,                          // orbitResetTime
                                                                false,                          // GRPECS=true
                                                                false,                          // GRPLHCIF
                                                                false,                          // GRPMagField
                                                                false,                          // askMatLUT
                                                                o2::base::GRPGeomRequest::None, // geometry
                                                                inputs);
  using clbUtils = o2::calibration::Utils;
  std::vector<OutputSpec> outputs;
  outputs.emplace_back(ConcreteDataTypeMatcher{clbUtils::gDataOriginCDBPayload, "MFT_NoiseMap"}, Lifetime::Sporadic);
  outputs.emplace_back(ConcreteDataTypeMatcher{clbUtils::gDataOriginCDBWrapper, "MFT_NoiseMap"}, Lifetime::Sporadic);

  return DataProcessorSpec{
    "mft-noise-calibrator",
    inputs,
    outputs,
    AlgorithmSpec{adaptFromTask<NoiseCalibratorSpec>(useDigits, ccdbRequest)},
    Options{
      {"prob-threshold", VariantType::Float, 1.e-6f, {"Probability threshold for noisy pixels"}},
      {"prob-rel-err", VariantType::Float, 0.2f, {"Relative error on channel noise to apply the threshold"}},
      {"tstart", VariantType::Int64, -1ll, {"Start of validity timestamp"}},
      {"tend", VariantType::Int64, -1ll, {"End of validity timestamp"}},
      {"path-CCDB", VariantType::String, "/MFT/Calib/NoiseMap", {"Path to write to in CCDB"}},
      {"path-CCDB-merge", VariantType::String, "/MFT/Calib/NoiseMapMerged", {"Path to write merged file to in CCDB"}},
      {"path-DCS", VariantType::String, "/MFT/Config/NoiseMap", {"Path to write to in DCS"}},
      {"meta", VariantType::String, "", {"meta data to write in CCDB"}},
      {"send-to-server", VariantType::String, "CCDB-DCS", {"meta data to write in DCS-CCDB"}},
      {"stop-me-only", VariantType::Bool, false, {"At sufficient statistics stop only this device, otherwise whole workflow"}}}};
}

} // namespace mft
} // namespace o2<|MERGE_RESOLUTION|>--- conflicted
+++ resolved
@@ -300,22 +300,12 @@
   auto* payloadPrev1 = api.retrieveFromTFileAny<o2::itsmft::NoiseMap>(mPath, filter, -1, &headers);
   long validtime = std::stol(headers["Valid-From"]);
   auto mergedPL = payload;
-<<<<<<< HEAD
-  if(validtime>0)
-    {
-      validtime = validtime - 1;
-      auto* payloadPrev2 = api.retrieveFromTFileAny<o2::itsmft::NoiseMap>(mPath, filter, validtime, &headers);
-      auto bufferPL = payloadPrev2->merge(payloadPrev1);
-      mergedPL = payload.merge(&bufferPL);
-    }
-=======
   if (validtime > 0) {
     validtime = validtime - 60;
     auto* payloadPrev2 = api.retrieveFromTFileAny<o2::itsmft::NoiseMap>(mPath, filter, validtime, &headers);
     auto bufferPL = payloadPrev2->merge(payloadPrev1);
     mergedPL = payload.merge(&bufferPL);
   }
->>>>>>> 7cc5883a
   o2::ccdb::CcdbObjectInfo info(mPathMerge, "NoiseMap", "noise.root", meta, tstart, tend);
   auto flName = o2::ccdb::CcdbApi::generateFileName("noise");
   auto image = o2::ccdb::CcdbApi::createObjectImage(&mergedPL, &info);

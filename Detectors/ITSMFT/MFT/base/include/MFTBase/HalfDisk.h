--- conflicted
+++ resolved
@@ -41,16 +41,13 @@
 class PCBSupport;
 }
 } // namespace o2
-<<<<<<< HEAD
 namespace o2
 {
-namespace MFT
+namespace mft
 {
 class HeatExchanger;
 }
 } // namespace o2
-=======
->>>>>>> 644ba5ef
 
 namespace o2
 {

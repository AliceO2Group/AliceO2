// Copyright CERN and copyright holders of ALICE O2. This software is
// distributed under the terms of the GNU General Public License v3 (GPL
// Version 3), copied verbatim in the file "COPYING".
//
// See http://alice-o2.web.cern.ch/license for full licensing information.
//
// In applying this license CERN does not waive the privileges and immunities
// granted to it by virtue of its status as an Intergovernmental Organization
// or submit itself to any jurisdiction.

/// \file Clusterer.cxx
/// \brief Implementation of the ITS cluster finder
#include <algorithm>
#include "FairLogger.h"      // for LOG

#include "ITSMFTReconstruction/Clusterer.h"
#include "ITSMFTReconstruction/Cluster.h"
#include "ITSMFTBase/SegmentationAlpide.h"
#include "SimulationDataFormat/MCCompLabel.h"
#include "SimulationDataFormat/MCTruthContainer.h"

using namespace o2::ITSMFT;
using Segmentation = o2::ITSMFT::SegmentationAlpide;

//__________________________________________________
Clusterer::Clusterer()
  :mCurr(mColumn2+1)
  ,mPrev(mColumn1+1)
{
  std::fill(std::begin(mColumn1), std::end(mColumn1), -1);
  std::fill(std::begin(mColumn2), std::end(mColumn2), -1);

#ifdef _ClusterTopology_
  LOG(INFO) << "*********************************************************************" << FairLogger::endl;
  LOG(INFO) << "ATTENTION: YOU ARE RUNNING IN SPECIAL MODE OF STORING CLUSTER PATTERN"  << FairLogger::endl;
  LOG(INFO) << "*********************************************************************" << FairLogger::endl;
#endif //_ClusterTopology_

  
}

//__________________________________________________
void Clusterer::process(PixelReader &reader, std::vector<Cluster> &clusters)
{
  reader.init();

  while (reader.getNextChipData(mChipData)) {
    LOG(DEBUG) <<"ITSClusterer got Chip " << mChipData.chipID << " ROFrame " << mChipData.roFrame
	       << " Nhits " << mChipData.pixels.size() << FairLogger::endl;
    initChip();
    for (int ip=1;ip<mChipData.pixels.size();ip++) updateChip(ip);
    finishChip(clusters);
  }

}

//__________________________________________________
void Clusterer::initChip()
{
  mPrev=mColumn1+1;
  mCurr=mColumn2+1;
  std::fill(std::begin(mColumn1), std::end(mColumn1), -1);
  std::fill(std::begin(mColumn2), std::end(mColumn2), -1);

  mPixels.clear();
  mPreClusterHeads.clear();
  mPreClusterIndices.clear();
  PixelReader::PixelData* pix = &mChipData.pixels[0]; 
  mCol = pix->col;
  mCurr[pix->row] = 0;
  //start the first pre-cluster
  mPreClusterHeads.push_back(0);
  mPreClusterIndices.push_back(0);
  mPixels.emplace_back(-1,pix);
}

//__________________________________________________
void Clusterer::updateChip(int ip)
{
  PixelReader::PixelData* pix = &mChipData.pixels[ip]; 
  if (mCol != pix->col) { // switch the buffers
    Int_t *tmp = mCurr;
    mCurr = mPrev;
    mPrev = tmp;
    if (pix->col > mCol+1) std::fill(mPrev, mPrev+kMaxRow, -1);
    std::fill(mCurr, mCurr+kMaxRow, -1);
    mCol = pix->col;
  }

  Bool_t attached=false;
  UShort_t row = pix->row;
  Int_t neighbours[]{mCurr[row-1], mPrev[row], mPrev[row+1], mPrev[row-1]};
  for (auto pci : neighbours) {
     if (pci<0) continue;
     auto &ci = mPreClusterIndices[pci];
     if (attached) {
        auto &newci = mPreClusterIndices[mCurr[row]];
	if (ci < newci) newci = ci;
	else ci = newci;
     } else {
       auto &firstIndex = mPreClusterHeads[ci];
        mPixels.emplace_back(firstIndex, pix);
        firstIndex = mPixels.size() - 1;
	mCurr[row] = pci;
	attached = true;
     }
  }
  
  if (attached) return;

  //start new precluster
  mPreClusterHeads.push_back(mPixels.size());
  mPixels.emplace_back(-1,pix);
  Int_t lastIndex = mPreClusterIndices.size();
  mPreClusterIndices.push_back(lastIndex);
  mCurr[row] = lastIndex;

}

//__________________________________________________
void Clusterer::finishChip(std::vector<Cluster> &clusters)
{
  constexpr Float_t SigmaX2 = Segmentation::PitchRow*Segmentation::PitchRow / 12.; //FIXME
  constexpr Float_t SigmaY2 = Segmentation::PitchCol*Segmentation::PitchCol / 12.; //FIXME

  std::array<Label,Cluster::maxLabels> labels;
  std::array<const PixelData*,Cluster::kMaxPatternBits*2> pixArr;
  
  Int_t noc = clusters.size();  
  for (Int_t i1=0; i1<mPreClusterHeads.size(); ++i1) {
    const auto ci = mPreClusterIndices[i1];
    if (ci<0) continue;
    UShort_t rowMax=0, rowMin=65535;
    UShort_t colMax=0, colMin=65535;
    Float_t x=0., z=0.;
    int nlab = 0, npix = 0;
    Int_t next = mPreClusterHeads[i1];
    while (next >= 0) {
      const auto &dig = mPixels[next];
      const auto pix = dig.second; // PixelReader.PixelData*
      x += pix->row;
      z += pix->col;
      if (pix->row < rowMin) rowMin = pix->row;
      if (pix->row > rowMax) rowMax = pix->row;
      if (pix->col < colMin) colMin = pix->col;
      if (pix->col > colMax) colMax = pix->col;
      if (npix<pixArr.size()) pixArr[npix] = pix;  // needed for cluster topology
      fetchMCLabels(pix, labels, nlab);      
      npix++;
      next = dig.first;
    }
    mPreClusterIndices[i1] = -1;
    for (Int_t i2=i1+1; i2<mPreClusterHeads.size(); ++i2) {
      if (mPreClusterIndices[i2] != ci) continue;
      next = mPreClusterHeads[i2];
      while (next >= 0) {
        const auto &dig = mPixels[next];
	const auto pix = dig.second; // PixelReader.PixelData*
	x += pix->row;
	z += pix->col;
	if (pix->row < rowMin) rowMin = pix->row;
	if (pix->row > rowMax) rowMax = pix->row;
	if (pix->col < colMin) colMin = pix->col;
	if (pix->col > colMax) colMax = pix->col;
	if (npix<pixArr.size()) pixArr[npix] = pix;  // needed for cluster topology
	// add labels
	fetchMCLabels(pix, labels, nlab);   
        npix++;
	next = dig.first;
      }
      mPreClusterIndices[i2] = -1;
    }    

    Point3D<float> xyzLoc( Segmentation::getFirstRowCoordinate() + x*Segmentation::PitchRow/npix, 0.f,
			   Segmentation::getFirstColCoordinate() + z*Segmentation::PitchCol/npix );
    auto xyzTra = mGeometry->getMatrixT2L(mChipData.chipID)^(xyzLoc); // inverse transform from Local to Tracking frame
<<<<<<< HEAD

    clusters.emplace_back();
    Cluster &c = clusters[noc];
    c.SetUniqueID(noc); // Let the cluster remember its position within the cluster array
    c.setROFrame(mChipData.roFrame);
    c.setSensorID(mChipData.chipID);
    c.setPos(xyzTra);
    c.setErrors(SigmaX2, SigmaY2, 0.f);
    c.setNxNzN(xmax-xmin+1,zmax-zmin+1,npix);
    if (mClsLabels) {
      for (int i=nlab;i--;) mClsLabels->addElement(noc,labels[i]);
    }
    noc++;
=======
    Cluster *c = static_cast<Cluster *>(clusters.ConstructedAt(noc++));
    c->setROFrame(mChipData.roFrame);
    c->setSensorID(mChipData.chipID);
    c->setPos(xyzTra);
    c->setErrors(SigmaX2, SigmaY2, 0.f);
    c->setNxNzN(rowMax-rowMin+1,colMax-colMin+1,npix);
    for (int i=nlab;i--;) c->setLabel(labels[i],i);

#ifdef _ClusterTopology_
    unsigned short colSpan=(colMax+1-colMin), rowSpan=(rowMax+1-rowMin), colSpanW=colSpan, rowSpanW=rowSpan;
    if (colSpan*rowSpan>Cluster::kMaxPatternBits) { // need to store partial info
      // will curtail largest dimension
      if (colSpan>rowSpan) {
	if ( (colSpanW=Cluster::kMaxPatternBits/rowSpan)==0 ) {
	  colSpanW = 1;
	  rowSpanW = Cluster::kMaxPatternBits;
	}
      }
      else {
	if ( (rowSpanW=Cluster::kMaxPatternBits/colSpan)==0 ) {
	  rowSpanW = 1;
	  colSpanW = Cluster::kMaxPatternBits;
	}
      }
    }
    c->setPatternRowSpan(rowSpanW,rowSpanW<rowSpan);
    c->setPatternColSpan(colSpanW,colSpanW<colSpan);
    c->setPatternRowMin(rowMin);
    c->setPatternColMin(colMin);
    if (npix>pixArr.size()) npix = pixArr.size();
    for (int i=0;i<npix;i++) {
      const auto pix = pixArr[i];
      unsigned short ir = pix->row - rowMin, ic = pix->col - colMin;
      if (ir<rowSpanW && ic<colSpanW) c->setPixel(ir,ic);
    }
#endif //_ClusterTopology_  
    
>>>>>>> c57478d4
  }
}

//__________________________________________________
void Clusterer::fetchMCLabels(const PixelReader::PixelData* pix,
			      std::array<Label,Cluster::maxLabels> &labels,
			      int &nfilled) const
{
  // transfer MC labels to cluster
  if (nfilled>=Cluster::maxLabels) return;
  for (int id=0;id<Digit::maxLabels;id++) {
    Label lbl = pix->labels[id];
    if ( lbl.isEmpty() ) return; // all following labels will be invalid
    int ic = nfilled;
    for (;ic--;) { // check if the label is already present
      if (labels[ic]==lbl) break;
    }
    if (ic<0) { // label not found
      labels[nfilled++] = lbl;
      if (nfilled>=Cluster::maxLabels) break;
    }
  }
  //
}<|MERGE_RESOLUTION|>--- conflicted
+++ resolved
@@ -174,7 +174,6 @@
     Point3D<float> xyzLoc( Segmentation::getFirstRowCoordinate() + x*Segmentation::PitchRow/npix, 0.f,
 			   Segmentation::getFirstColCoordinate() + z*Segmentation::PitchCol/npix );
     auto xyzTra = mGeometry->getMatrixT2L(mChipData.chipID)^(xyzLoc); // inverse transform from Local to Tracking frame
-<<<<<<< HEAD
 
     clusters.emplace_back();
     Cluster &c = clusters[noc];
@@ -188,14 +187,6 @@
       for (int i=nlab;i--;) mClsLabels->addElement(noc,labels[i]);
     }
     noc++;
-=======
-    Cluster *c = static_cast<Cluster *>(clusters.ConstructedAt(noc++));
-    c->setROFrame(mChipData.roFrame);
-    c->setSensorID(mChipData.chipID);
-    c->setPos(xyzTra);
-    c->setErrors(SigmaX2, SigmaY2, 0.f);
-    c->setNxNzN(rowMax-rowMin+1,colMax-colMin+1,npix);
-    for (int i=nlab;i--;) c->setLabel(labels[i],i);
 
 #ifdef _ClusterTopology_
     unsigned short colSpan=(colMax+1-colMin), rowSpan=(rowMax+1-rowMin), colSpanW=colSpan, rowSpanW=rowSpan;
@@ -214,10 +205,10 @@
 	}
       }
     }
-    c->setPatternRowSpan(rowSpanW,rowSpanW<rowSpan);
-    c->setPatternColSpan(colSpanW,colSpanW<colSpan);
-    c->setPatternRowMin(rowMin);
-    c->setPatternColMin(colMin);
+    c.setPatternRowSpan(rowSpanW,rowSpanW<rowSpan);
+    c.setPatternColSpan(colSpanW,colSpanW<colSpan);
+    c.setPatternRowMin(rowMin);
+    c.setPatternColMin(colMin);
     if (npix>pixArr.size()) npix = pixArr.size();
     for (int i=0;i<npix;i++) {
       const auto pix = pixArr[i];
@@ -226,7 +217,6 @@
     }
 #endif //_ClusterTopology_  
     
->>>>>>> c57478d4
   }
 }
 

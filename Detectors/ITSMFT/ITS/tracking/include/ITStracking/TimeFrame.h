--- conflicted
+++ resolved
@@ -172,10 +172,7 @@
   int getNumberOfClusters() const;
   int getNumberOfCells() const;
   int getNumberOfTracklets() const;
-<<<<<<< HEAD
-=======
   int getNumberOfNeighbours() const;
->>>>>>> 736f443f
   size_t getNumberOfTracks() const;
   size_t getNumberOfUsedClusters() const;
 
@@ -639,8 +636,6 @@
   return nTracklets;
 }
 
-<<<<<<< HEAD
-=======
 inline int TimeFrame::getNumberOfNeighbours() const
 {
   int n{0};
@@ -650,7 +645,6 @@
   return n;
 }
 
->>>>>>> 736f443f
 inline size_t TimeFrame::getNumberOfTracks() const
 {
   int nTracks = 0;

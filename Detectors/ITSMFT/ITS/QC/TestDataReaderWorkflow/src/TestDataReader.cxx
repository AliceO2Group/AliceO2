--- conflicted
+++ resolved
@@ -257,13 +257,8 @@
 
       if (mNewFileInj == 1) {
         cout << "New File Injected, Now Updating the Canvas and Light" << endl;
-<<<<<<< HEAD
-        mDigitsTest.emplace_back(0, 0, 0, 0, 0);
-       // mMultiDigitsTest.push_back(mDigitsTest[0]);
-=======
         mDigitsTest.emplace_back(0, 0, 0, 0);
         mMultiDigitsTest.push_back(mDigitsTest[0]);
->>>>>>> 4433ee18
         mErrorsVecTest.push_back(mErrors);
         mFileDone = 1;
         mFileInfo = mFileDone + mFileRemain * 10;
@@ -383,11 +378,7 @@
             break;
           int col = pixel.getCol();
           int row = pixel.getRow();
-<<<<<<< HEAD
-          mDigits.emplace_back((UShort_t)ChipID, NEvent, row, col, 0);
-=======
           mDigits.emplace_back(ChipID, row, col, 0);
->>>>>>> 4433ee18
           Index = Index + 1;
         }
         NChip = NChip + 1;

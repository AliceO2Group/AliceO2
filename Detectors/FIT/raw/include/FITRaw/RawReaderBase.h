--- conflicted
+++ resolved
@@ -85,15 +85,6 @@
     }
     vecDataBlocks.clear();
   }
-<<<<<<< HEAD
-=======
-   /*
-  void process(int linkID, gsl::span<const uint8_t> payload)
-  {
-    static_cast<RawReader*>(this)->processDigits(linkID,payload);
-  }
-  */
->>>>>>> ee34ca67
   //pop digits
   template <class... DigitType>
   int getDigits(std::vector<DigitType>&... vecDigit)

--- conflicted
+++ resolved
@@ -46,21 +46,12 @@
 {
 }
 
-<<<<<<< HEAD
-FairModule* Detector::CloneModule() const
-{
-  return new Detector(*this);
-}
-
-void Detector::Initialize()
-=======
 void Detector::InitializeO2Detector()
->>>>>>> 0d43b418
 {
   // FIXME: we need to register the sensitive volumes with FairRoot
   TGeoVolume* v = gGeoManager->GetVolume("0REG");
   if (v == nullptr)
-    printf("Sensitive volume 0REG not found!!!!!!!!");
+    printf("@@@@ Sensitive volume 0REG not found!!!!!!!!");
   else {
     AddSensitiveVolume(v);
   }
@@ -288,7 +279,6 @@
 Bool_t Detector::ProcessHits(FairVolume* v)
 {
   Int_t quadrant, mcp;
-
   if (fMC->IsTrackEntering()) {
     float x, y, z;
     fMC->TrackPosition(x, y, z);
@@ -332,7 +322,6 @@
 
 void Detector::Reset() {
   mHits->clear();
-  std::cout<<"@@@@ !!!! Reset Hits "<<std::endl;
 }
 void Detector::CreateMaterials()
 {

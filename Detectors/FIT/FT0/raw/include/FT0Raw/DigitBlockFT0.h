// Copyright CERN and copyright holders of ALICE O2. This software is
// distributed under the terms of the GNU General Public License v3 (GPL
// Version 3), copied verbatim in the file "COPYING".
//
// See http://alice-o2.web.cern.ch/license for full licensing information.
//
// In applying this license CERN does not waive the privileges and immunities
// granted to it by virtue of its status as an Intergovernmental Organization
// or submit itself to any jurisdiction.
//
//file DigitBlockFT0.h class  for proccessing RAW data into Digits
//
// Artur.Furs
// afurs@cern.ch
// TODO:
//  traites for DataBlocks
//  check if the EventID filling is correct

#ifndef ALICEO2_FIT_DIGITBLOCKFT0_H_
#define ALICEO2_FIT_DIGITBLOCKFT0_H_
#include <iostream>
#include <vector>
#include <algorithm>
#include <Rtypes.h>
#include "FT0Raw/DataBlockFT0.h"
#include "FITRaw/DigitBlockBase.h"

#include <CommonDataFormat/InteractionRecord.h>
#include "DataFormatsFT0/Digit.h"
#include "DataFormatsFT0/ChannelData.h"
#include "DataFormatsFT0/LookUpTable.h"

#include <boost/mpl/vector.hpp>
#include <boost/mpl/contains.hpp>

#include <gsl/span>

using namespace o2::fit;

namespace o2
{
namespace ft0
{
//Normal data taking mode
class DigitBlockFT0 : public DigitBlockBase<DigitBlockFT0>
{
 public:
  typedef DigitBlockBase<DigitBlockFT0> DigitBlockBaseType;
  DigitBlockFT0(o2::InteractionRecord intRec) { setIntRec(intRec); }
  DigitBlockFT0() = default;
  DigitBlockFT0(const DigitBlockFT0& other) = default;
  ~DigitBlockFT0() = default;
  void setIntRec(o2::InteractionRecord intRec) { mDigit.mIntRecord = intRec; }
  Digit mDigit;
  std::vector<ChannelData> mVecChannelData;
  static int sEventID;

  template <class DataBlockType>
  void processDigits(DataBlockType& dataBlock, int linkID, int ep)
  {
    if constexpr (std::is_same<DataBlockType, DataBlockPM>::value) { //Filling data from PM
      for (int iEventData = 0; iEventData < dataBlock.DataBlockWrapper<RawDataPM>::mNelements; iEventData++) {
<<<<<<< HEAD
<<<<<<< HEAD
        mVecChannelData.emplace_back(uint8_t(o2::ft0::SingleLUT::Instance().getChannel(linkID, dataBlock.DataBlockWrapper<RawDataPM>::mData[iEventData].channelID, ep)),
=======
        mVecChannelData.emplace_back(uint8_t(o2::ft0::SingleLUT::Instance().getChannel(linkID, dataBlock.DataBlockWrapper<RawDataPM>::mData[iEventData].channelID)),
>>>>>>> a25a55c... FT0 LUT prepared as Singleton for DigitBlockFT0 usage
=======
        mVecChannelData.emplace_back(uint8_t(o2::ft0::SingleLUT::Instance().getChannel(linkID, dataBlock.DataBlockWrapper<RawDataPM>::mData[iEventData].channelID)),
>>>>>>> a25a55cd
                                     int(dataBlock.DataBlockWrapper<RawDataPM>::mData[iEventData].time),
                                     int(dataBlock.DataBlockWrapper<RawDataPM>::mData[iEventData].charge),
                                     dataBlock.DataBlockWrapper<RawDataPM>::mData[iEventData].getFlagWord());
      }
    } else if constexpr (std::is_same<DataBlockType, DataBlockTCM>::value) { //Filling data from TCM (normal/extended mode)
      dataBlock.DataBlockWrapper<RawDataTCM>::mData[0].fillTrigger(mDigit.mTriggers);
    }
  }
  void getDigits(std::vector<Digit>& vecDigits, std::vector<ChannelData>& vecChannelData, std::vector<DetTrigInput>& vecTriggerInput)
  {
    vecTriggerInput.emplace_back(mDigit.mIntRecord, mDigit.mTriggers.getOrA(), mDigit.mTriggers.getOrC(), mDigit.mTriggers.getVertex(), mDigit.mTriggers.getCen(), mDigit.mTriggers.getSCen());
    getDigits(vecDigits, vecChannelData);
  }
  void getDigits(std::vector<Digit>& vecDigits, std::vector<ChannelData>& vecChannelData)
  {
    //last digit filling
    mDigit.ref.set(vecChannelData.size(), mVecChannelData.size());
    mDigit.mEventID = sEventID;
    //
    vecDigits.push_back(std::move(mDigit));
    std::move(mVecChannelData.begin(), mVecChannelData.end(), std::back_inserter(vecChannelData));
    mVecChannelData.clear();

    sEventID++; //Increasing static eventID. After each poping of the data, it will increase
  }
  void print() const
  {
    std::cout << "\n______________DIGIT DATA____________";
    std::cout << std::hex;
    std::cout << "\nBC: " << mDigit.mIntRecord.bc << "| ORBIT: " << mDigit.mIntRecord.orbit;
    std::cout << "\nRef first: " << mDigit.ref.getFirstEntry() << "| Ref entries: " << mDigit.ref.getEntries();
    std::cout << "\nmTrigger: " << static_cast<uint16_t>(mDigit.mTriggers.triggersignals);
    std::cout << "\nnChanA: " << static_cast<uint16_t>(mDigit.mTriggers.nChanA) << " | nChanC: " << static_cast<uint16_t>(mDigit.mTriggers.nChanC);
    std::cout << "\namplA: " << mDigit.mTriggers.amplA << " | amplC: " << mDigit.mTriggers.amplC;
    std::cout << "\ntimeA: " << mDigit.mTriggers.timeA << " | timeC: " << mDigit.mTriggers.timeC;

    std::cout << "\n______________CHANNEL DATA____________\n";
    std::cout << "\nN channel: " << mVecChannelData.size();
    for (const auto& chData : mVecChannelData) {
      std::cout << "\nChId: " << static_cast<uint16_t>(chData.ChId) << " |  ChainQTC:" << static_cast<uint16_t>(chData.ChainQTC) << " | CFDTime: " << chData.CFDTime << " | QTCAmpl: " << chData.QTCAmpl;
    }
    std::cout << std::dec;
    std::cout << "\n";
    LOG(INFO) << "______________________________________";
  }

  static void print(std::vector<Digit>& vecDigit, std::vector<ChannelData>& vecChannelData)
  {
    for (const auto& digit : vecDigit) {
      std::cout << "\n______________DIGIT DATA____________";
      std::cout << std::hex;
      std::cout << "\nBC: " << digit.mIntRecord.bc << "| ORBIT: " << digit.mIntRecord.orbit << " | EventID: " << digit.mEventID;
      std::cout << "\nRef first: " << digit.ref.getFirstEntry() << "| Ref entries: " << digit.ref.getEntries();
      std::cout << "\nmTrigger: " << static_cast<uint16_t>(digit.mTriggers.triggersignals);
      std::cout << "\nnChanA: " << static_cast<uint16_t>(digit.mTriggers.nChanA) << " | nChanC: " << static_cast<uint16_t>(digit.mTriggers.nChanC);
      std::cout << "\namplA: " << digit.mTriggers.amplA << " | amplC: " << digit.mTriggers.amplC;
      std::cout << "\ntimeA: " << digit.mTriggers.timeA << " | timeC: " << digit.mTriggers.timeC;

      std::cout << "\n______________CHANNEL DATA____________\n";
      for (int iChData = digit.ref.getFirstEntry(); iChData < digit.ref.getFirstEntry() + digit.ref.getEntries(); iChData++) {

        std::cout << "\nChId: " << static_cast<uint16_t>(vecChannelData[iChData].ChId) << " |  ChainQTC:" << static_cast<uint16_t>(vecChannelData[iChData].ChainQTC)
                  << " | CFDTime: " << vecChannelData[iChData].CFDTime << " | QTCAmpl: " << vecChannelData[iChData].QTCAmpl;
      }
      std::cout << std::dec;
      std::cout << "\n______________________________________\n";
    }
  }
};

//TCM extended data taking mode
class DigitBlockFT0ext : public DigitBlockBase<DigitBlockFT0ext>
{
 public:
  typedef DigitBlockBase<DigitBlockFT0ext> DigitBlockBaseType;

  DigitBlockFT0ext(o2::InteractionRecord intRec) { setIntRec(intRec); }
  DigitBlockFT0ext() = default;
  DigitBlockFT0ext(const DigitBlockFT0ext& other) = default;
  ~DigitBlockFT0ext() = default;
  void setIntRec(o2::InteractionRecord intRec) { mDigit.mIntRecord = intRec; }
  DigitExt mDigit;
  std::vector<ChannelData> mVecChannelData;
  std::vector<TriggersExt> mVecTriggersExt;
  static int sEventID;

  template <class DataBlockType>
  void processDigits(DataBlockType& dataBlock, int linkID, int ep)
  {
    if constexpr (std::is_same<DataBlockType, DataBlockPM>::value) { //Filling data from PM
      for (int iEventData = 0; iEventData < dataBlock.DataBlockWrapper<RawDataPM>::mNelements; iEventData++) {
<<<<<<< HEAD
<<<<<<< HEAD
        mVecChannelData.emplace_back(uint8_t(o2::ft0::SingleLUT::Instance().getChannel(linkID, dataBlock.DataBlockWrapper<RawDataPM>::mData[iEventData].channelID, ep)),
=======
        mVecChannelData.emplace_back(uint8_t(o2::ft0::SingleLUT::Instance().getChannel(linkID, dataBlock.DataBlockWrapper<RawDataPM>::mData[iEventData].channelID)),
>>>>>>> a25a55c... FT0 LUT prepared as Singleton for DigitBlockFT0 usage
=======
        mVecChannelData.emplace_back(uint8_t(o2::ft0::SingleLUT::Instance().getChannel(linkID, dataBlock.DataBlockWrapper<RawDataPM>::mData[iEventData].channelID)),
>>>>>>> a25a55cd
                                     int(dataBlock.DataBlockWrapper<RawDataPM>::mData[iEventData].time),
                                     int(dataBlock.DataBlockWrapper<RawDataPM>::mData[iEventData].charge),
                                     dataBlock.DataBlockWrapper<RawDataPM>::mData[iEventData].getFlagWord());
      }
    } else if constexpr (std::is_same<DataBlockType, DataBlockTCMext>::value) { //Filling data from TCM, extended mode. Same proccess as for normal mode, for now.
      dataBlock.DataBlockWrapper<RawDataTCM>::mData[0].fillTrigger(mDigit.mTriggers);
      for (int iTriggerWord = 0; iTriggerWord < dataBlock.DataBlockWrapper<RawDataTCMext>::mNelements; iTriggerWord++) {
        mVecTriggersExt.emplace_back(dataBlock.DataBlockWrapper<RawDataTCMext>::mData[iTriggerWord].triggerWord);
      }
    }
  }
  void getDigits(std::vector<DigitExt>& vecDigits, std::vector<ChannelData>& vecChannelData, std::vector<TriggersExt>& vecTriggersExt)
  {
    //last digit filling
    mDigit.ref.set(vecChannelData.size(), mVecChannelData.size());
    mDigit.refExt.set(vecTriggersExt.size(), mVecTriggersExt.size());
    mDigit.mEventID = sEventID;
    //Digits
    vecDigits.push_back(std::move(mDigit));
    //ChannelData
    std::move(mVecChannelData.begin(), mVecChannelData.end(), std::back_inserter(vecChannelData));
    mVecChannelData.clear();
    //TriggersExt
    std::move(mVecTriggersExt.begin(), mVecTriggersExt.end(), std::back_inserter(vecTriggersExt));
    mVecTriggersExt.clear();

    sEventID++; //Increasing static eventID. After each poping of the data, it will increase
  }
  void print() const
  {
    std::cout << "\n______________DIGIT DATA____________";
    std::cout << std::hex;
    std::cout << "\nBC: " << mDigit.mIntRecord.bc << "| ORBIT: " << mDigit.mIntRecord.orbit;
    std::cout << "\nRef first: " << mDigit.ref.getFirstEntry() << "| Ref entries: " << mDigit.ref.getEntries();
    std::cout << "\nmTrigger: " << static_cast<uint16_t>(mDigit.mTriggers.triggersignals);
    std::cout << "\nnChanA: " << static_cast<uint16_t>(mDigit.mTriggers.nChanA) << " | nChanC: " << static_cast<uint16_t>(mDigit.mTriggers.nChanC);
    std::cout << "\namplA: " << mDigit.mTriggers.amplA << " | amplC: " << mDigit.mTriggers.amplC;
    std::cout << "\ntimeA: " << mDigit.mTriggers.timeA << " | timeC: " << mDigit.mTriggers.timeC;

    std::cout << "\n______________CHANNEL DATA____________\n";
    std::cout << "\nN channel: " << mVecChannelData.size();
    for (const auto& chData : mVecChannelData) {
      std::cout << "\nChId: " << static_cast<uint16_t>(chData.ChId) << " |  ChainQTC:" << static_cast<uint16_t>(chData.ChainQTC) << " | CFDTime: " << chData.CFDTime << " | QTCAmpl: " << chData.QTCAmpl;
    }
    std::cout << std::dec;
    std::cout << "\n";
    LOG(INFO) << "______________________________________";
  }

  static void print(std::vector<DigitExt>& vecDigit, std::vector<ChannelData>& vecChannelData, std::vector<TriggersExt>& vecTriggersExt)
  {
    for (const auto& digit : vecDigit) {
      std::cout << "\n______________DIGIT DATA____________";
      std::cout << std::hex;
      std::cout << "\nBC: " << digit.mIntRecord.bc << "| ORBIT: " << digit.mIntRecord.orbit << " | EventID: " << digit.mEventID;
      std::cout << "\nRef first: " << digit.ref.getFirstEntry() << "| Ref entries: " << digit.ref.getEntries();
      std::cout << "\nmTrigger: " << static_cast<uint16_t>(digit.mTriggers.triggersignals);
      std::cout << "\nnChanA: " << static_cast<uint16_t>(digit.mTriggers.nChanA) << " | nChanC: " << static_cast<uint16_t>(digit.mTriggers.nChanC);
      std::cout << "\namplA: " << digit.mTriggers.amplA << " | amplC: " << digit.mTriggers.amplC;
      std::cout << "\ntimeA: " << digit.mTriggers.timeA << " | timeC: " << digit.mTriggers.timeC;

      std::cout << "\n______________CHANNEL DATA____________\n";
      for (int iChData = digit.ref.getFirstEntry(); iChData < digit.ref.getFirstEntry() + digit.ref.getEntries(); iChData++) {

        std::cout << "\nChId: " << static_cast<uint16_t>(vecChannelData[iChData].ChId) << " |  ChainQTC:" << static_cast<uint16_t>(vecChannelData[iChData].ChainQTC)
                  << " | CFDTime: " << vecChannelData[iChData].CFDTime << " | QTCAmpl: " << vecChannelData[iChData].QTCAmpl;
      }
      std::cout << std::dec;
      std::cout << "\n______________________________________\n";
    }
  }
};

} // namespace ft0
} // namespace o2
#endif<|MERGE_RESOLUTION|>--- conflicted
+++ resolved
@@ -60,15 +60,7 @@
   {
     if constexpr (std::is_same<DataBlockType, DataBlockPM>::value) { //Filling data from PM
       for (int iEventData = 0; iEventData < dataBlock.DataBlockWrapper<RawDataPM>::mNelements; iEventData++) {
-<<<<<<< HEAD
-<<<<<<< HEAD
         mVecChannelData.emplace_back(uint8_t(o2::ft0::SingleLUT::Instance().getChannel(linkID, dataBlock.DataBlockWrapper<RawDataPM>::mData[iEventData].channelID, ep)),
-=======
-        mVecChannelData.emplace_back(uint8_t(o2::ft0::SingleLUT::Instance().getChannel(linkID, dataBlock.DataBlockWrapper<RawDataPM>::mData[iEventData].channelID)),
->>>>>>> a25a55c... FT0 LUT prepared as Singleton for DigitBlockFT0 usage
-=======
-        mVecChannelData.emplace_back(uint8_t(o2::ft0::SingleLUT::Instance().getChannel(linkID, dataBlock.DataBlockWrapper<RawDataPM>::mData[iEventData].channelID)),
->>>>>>> a25a55cd
                                      int(dataBlock.DataBlockWrapper<RawDataPM>::mData[iEventData].time),
                                      int(dataBlock.DataBlockWrapper<RawDataPM>::mData[iEventData].charge),
                                      dataBlock.DataBlockWrapper<RawDataPM>::mData[iEventData].getFlagWord());
@@ -160,15 +152,7 @@
   {
     if constexpr (std::is_same<DataBlockType, DataBlockPM>::value) { //Filling data from PM
       for (int iEventData = 0; iEventData < dataBlock.DataBlockWrapper<RawDataPM>::mNelements; iEventData++) {
-<<<<<<< HEAD
-<<<<<<< HEAD
         mVecChannelData.emplace_back(uint8_t(o2::ft0::SingleLUT::Instance().getChannel(linkID, dataBlock.DataBlockWrapper<RawDataPM>::mData[iEventData].channelID, ep)),
-=======
-        mVecChannelData.emplace_back(uint8_t(o2::ft0::SingleLUT::Instance().getChannel(linkID, dataBlock.DataBlockWrapper<RawDataPM>::mData[iEventData].channelID)),
->>>>>>> a25a55c... FT0 LUT prepared as Singleton for DigitBlockFT0 usage
-=======
-        mVecChannelData.emplace_back(uint8_t(o2::ft0::SingleLUT::Instance().getChannel(linkID, dataBlock.DataBlockWrapper<RawDataPM>::mData[iEventData].channelID)),
->>>>>>> a25a55cd
                                      int(dataBlock.DataBlockWrapper<RawDataPM>::mData[iEventData].time),
                                      int(dataBlock.DataBlockWrapper<RawDataPM>::mData[iEventData].charge),
                                      dataBlock.DataBlockWrapper<RawDataPM>::mData[iEventData].getFlagWord());

--- conflicted
+++ resolved
@@ -10,28 +10,11 @@
 
 o2_add_library(FDDSimulation
                SOURCES src/Detector.cxx
+	       	       src/Digitizer.cxx
                PUBLIC_LINK_LIBRARIES O2::SimulationDataFormat O2::FDDBase
                                      ROOT::Physics)
 
-<<<<<<< HEAD
-set(SRCS
-  src/Detector.cxx
-  src/Digitizer.cxx
-    )
-
-set(HEADERS
-    include/${MODULE_NAME}/Detector.h
-    include/${MODULE_NAME}/Digitizer.h
-    include/${MODULE_NAME}/DigitizationParameters.h
-    )
-
-Set(LINKDEF src/FDDSimulationLinkDef.h)
-Set(LIBRARY_NAME ${MODULE_NAME})
-set(BUCKET_NAME fit_simulation_bucket)
-
-O2_GENERATE_LIBRARY()
-=======
 o2_target_root_dictionary(FDDSimulation
                           HEADERS include/FDDSimulation/Detector.h
-                                  include/FDDSimulation/Hit.h)
->>>>>>> 658aef3d
+    			          include/FDDSimulation/Digitizer.h
+    				  include/FDDSimulation/DigitizationParameters.h)
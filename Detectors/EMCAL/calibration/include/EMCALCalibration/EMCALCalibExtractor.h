--- conflicted
+++ resolved
@@ -340,19 +340,12 @@
         auto fitValues = o2::utils::fitBoostHistoWithGaus<double>(boostHist1d);
         mean = fitValues.at(1);
         // add mean to time calib params
-<<<<<<< HEAD
-        TCP.addTimeCalibParam(i, mean, 0);
-      } catch (o2::utils::FitGausError_t err) {
-        LOG(warning) << createErrorMessageFitGaus(err) << "; for cell " << i << " (Will take the parameter of the previous cell: " << mean << "ns)";
-        TCP.addTimeCalibParam(i, mean, 0); // take calib value of last cell; or 400 ns shift default value
-=======
         TCP.addTimeCalibParam(i, mean, false);                                                // highGain calib factor
         TCP.addTimeCalibParam(i, mean + EMCALCalibParams::Instance().lowGainOffset_tc, true); // lowGain calib factor
       } catch (o2::utils::FitGausError_t err) {
         LOG(warning) << createErrorMessageFitGaus(err) << "; for cell " << i << " (Will take the parameter of the previous cell: " << mean << "ns)";
         TCP.addTimeCalibParam(i, mean, false);                                                // take calib value of last cell; or 400 ns shift default value
         TCP.addTimeCalibParam(i, mean + EMCALCalibParams::Instance().lowGainOffset_tc, true); // take calib value of last cell; or 400 ns shift default value
->>>>>>> bc1356bf
       }
     }
     return TCP;

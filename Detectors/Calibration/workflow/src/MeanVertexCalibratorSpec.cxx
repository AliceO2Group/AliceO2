--- conflicted
+++ resolved
@@ -29,28 +29,10 @@
 void MeanVertexCalibDevice::init(InitContext& ic)
 {
   o2::base::GRPGeomHelper::instance().setRequest(mCCDBRequest);
-<<<<<<< HEAD
-  const o2::calibration::MeanVertexParams* params = &o2::calibration::MeanVertexParams::Instance();
-  int minEnt = params->minEntries;
-  int nbX = params->nbinsX;
-  float rangeX = params->rangeX;
-  int nbY = params->nbinsY;
-  float rangeY = params->rangeY;
-  int nbZ = params->nbinsZ;
-  float rangeZ = params->rangeZ;
-  int nSlots4SMA = params->nSlots4SMA;
-  auto slotL = params->tfPerSlot;
-  auto delay = params->maxTFdelay;
-  auto nPointsForSlope = params->nPointsForSlope;
-  mCalibrator = std::make_unique<o2::calibration::MeanVertexCalibrator>(minEnt, nbX, rangeX, nbY, rangeY, nbZ, rangeZ, nSlots4SMA, nPointsForSlope);
-  mCalibrator->setSlotLength(slotL);
-  mCalibrator->setMaxSlotsDelay(delay);
-=======
   const auto& params = MeanVertexParams::Instance();
   mCalibrator = std::make_unique<o2::calibration::MeanVertexCalibrator>();
   mCalibrator->setSlotLength(params.tfPerSlot);
   mCalibrator->setMaxSlotsDelay(float(params.maxTFdelay) / params.tfPerSlot);
->>>>>>> bc1356bf
   bool useVerboseMode = ic.options().get<bool>("use-verbose-mode");
   LOG(info) << " ************************* Verbose? " << useVerboseMode;
   if (useVerboseMode) {

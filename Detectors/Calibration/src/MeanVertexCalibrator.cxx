// Copyright 2019-2020 CERN and copyright holders of ALICE O2.
// See https://alice-o2.web.cern.ch/copyright for details of the copyright holders.
// All rights not expressly granted are reserved.
//
// This software is distributed under the terms of the GNU General Public
// License v3 (GPL Version 3), copied verbatim in the file "COPYING".
//
// In applying this license CERN does not waive the privileges and immunities
// granted to it by virtue of its status as an Intergovernmental Organization
// or submit itself to any jurisdiction.

#include "Framework/Logger.h"
#include "DetectorsCalibration/MeanVertexCalibrator.h"
#include "MathUtils/fit.h"
#include "CommonUtils/MemFileHelper.h"
#include "CCDB/CcdbApi.h"
#include "DetectorsCalibration/Utils.h"
#include "DetectorsCalibration/MeanVertexParams.h"

namespace o2
{
namespace calibration
{

using Slot = o2::calibration::TimeSlot<o2::calibration::MeanVertexData>;
using o2::math_utils::fitGaus;
using clbUtils = o2::calibration::Utils;
using MeanVertexObject = o2::dataformats::MeanVertexObject;
using CovMatrix = ROOT::Math::SMatrix<double, 3, 3, ROOT::Math::MatRepSym<double, 3>>;

void MeanVertexCalibrator::initOutput()
{
  // Here we initialize the vector of our output objects
  mMeanVertexVector.clear();
  mInfoVector.clear();
  return;
}

//_____________________________________________
<<<<<<< HEAD
void MeanVertexCalibrator::printVector(float* vect, int sizeVect, float minRange, float maxRange, float binWidth)
{
  for (int i = 0; i < sizeVect; ++i) {
    LOG(info) << "i-th bin [" << minRange + i * binWidth << ", " << minRange + (i + 1) * binWidth << "] = " << i << ", content of histogram = " << vect[i];
  }
  LOG(info) << "Printing to be used as a vector holding the content";
  for (int i = 0; i < sizeVect; ++i) {
    LOG(info) << "vect[" << i << "] = " << vect[i] << ";";
  }
  LOG(info) << "Printing to be used to fill a ROOT histogram";
  for (int i = 0; i < sizeVect; ++i) {
=======
void MeanVertexCalibrator::printVector(const float* vect, const MeanVertexCalibrator::HistoParams& hpar)
{
  for (int i = 0; i < hpar.nBins; ++i) {
    LOG(info) << "i-th bin [" << hpar.minRange + i * hpar.binWidth << ", " << hpar.minRange + (i + 1) * hpar.binWidth << "] = " << i << ", content of histogram = " << vect[i];
  }
  LOG(info) << "Printing to be used as a vector holding the content";
  for (int i = 0; i < hpar.nBins; ++i) {
    LOG(info) << "vect[" << i << "] = " << vect[i] << ";";
  }
  LOG(info) << "Printing to be used to fill a ROOT histogram";
  for (int i = 0; i < hpar.nBins; ++i) {
>>>>>>> bc1356bf
    if (vect[i] != 0) {
      LOG(info) << "h->SetBinContent(" << i + 1 << ", " << vect[i] << ");";
    }
  }
}

//_____________________________________________
<<<<<<< HEAD
void MeanVertexCalibrator::printVector(std::vector<float>& vect, float minRange, float maxRange, float binWidth)
{
  printVector(&vect[0], vect.size(), minRange, maxRange, binWidth);
}

//_____________________________________________
void MeanVertexCalibrator::binVector(std::vector<float>& vectOut, const std::vector<float>& vectIn, int nbins, float min, float max, float binWidthInv)
{
  vectOut.clear();
  vectOut.resize(nbins);
  for (int i = 0; i < vectIn.size(); ++i) {
    if (vectIn[i] < min) {
      continue;
    }
    int bin = (vectIn[i] - min) * binWidthInv;
    vectOut[bin]++;
  }
}

//_____________________________________________
void MeanVertexCalibrator::fitMeanVertex(o2::calibration::MeanVertexData* c, MeanVertexObject& mvo)
{
  // now we do the fits in slices of Z
  // we fit as soon as we have enough entries in z
  double fitres;
  // first we order the vector
  std::sort(c->histoVtx.begin(), c->histoVtx.end(), [](std::array<float, 3> a, std::array<float, 3> b) { return b[2] > a[2]; });
  if (mVerbose) {
    LOG(info) << "Printing ordered vertices";
    for (int i = 0; i < c->histoVtx.size(); ++i) {
      LOG(info) << "x = " << c->histoVtx[i][0] << ", y = " << c->histoVtx[i][1] << ", z = " << c->histoVtx[i][2];
    }
  }

  std::vector<float> htmpX;
  std::vector<float> htmpY;
  std::vector<float> htmpZ;
  std::vector<std::array<double, 3>> fitResSlicesX;
  std::vector<CovMatrix> covMatrixX;
  std::vector<std::array<double, 3>> fitResSlicesY;
  std::vector<CovMatrix> covMatrixY;
  std::vector<float> binnedVect;
  std::vector<double> meanZvect;
  int startZ = 0;
  int counter = 0;
  auto minEntriesPerPoint = std::max((unsigned long int)mMinEntries, c->histoVtx.size() / mNPointsForSlope);
  if (mVerbose) {
    LOG(info) << "Beginning: startZ = " << startZ << " c->histoVtx.size() = " << c->histoVtx.size();
  }
  while (startZ <= c->histoVtx.size()) {
    if (mVerbose) {
      LOG(info) << "Beginning of while: startZ = " << startZ << " c->histoVtx.size() = " << c->histoVtx.size();
    }
    double meanZ = 0;
    int counts = 0;
    for (int ii = startZ; ii <= c->histoVtx.size(); ++ii) {
      if (mVerbose) {
        // LOG(info) << "htmpX.size() = " << htmpX.size() << " ii = " << ii << " c->histoVtx.size() = " << c->histoVtx.size();
      }
      if (htmpX.size() < minEntriesPerPoint) {
        if (mVerbose) {
          // LOG(info) << "filling X with c->histoVtx[" << ii << "][0] = " << c->histoVtx[ii][0];
          // LOG(info) << "filling Y with c->histoVtx[" << ii << "][0] = " << c->histoVtx[ii][1];
        }
        htmpX.push_back(c->histoVtx[ii][0]);
        htmpY.push_back(c->histoVtx[ii][1]);
        meanZ += c->histoVtx[ii][2];
        ++counts;
      } else {
        if (mVerbose) {
          LOG(info) << "fitting ";
        }
        // we can fit and restart filling
        // X:
        fitResSlicesX.push_back({});
        covMatrixX.push_back({});
        if (mVerbose) {
          LOG(info) << "Fitting X for counter " << counter << ", will use " << mNBinsX << " bins, from " << -mRangeX << " to " << mRangeX;
          for (int i = 0; i < htmpX.size(); ++i) {
            LOG(info) << "vect[" << i << "] = " << htmpX[i] << ";";
          }
        }
        binVector(binnedVect, htmpX, mNBinsX, -mRangeX, mRangeX, mBinWidthXInv);
        if (mVerbose) {
          LOG(info) << " Printing output binned vector for X:";
          printVector(binnedVect, -(mRangeX), mRangeX, mBinWidthX);
        }
        fitres = fitGaus(mNBinsX, &binnedVect[0], -(mRangeX), mRangeX, fitResSlicesX.back(), &covMatrixX.back());
        if (fitres != 10) {
          LOG(info) << "X, counter " << counter << ": Fit result (z slice [" << c->histoVtx[startZ][2] << ", " << c->histoVtx[ii][2] << "[) => " << fitres << ". Mean = " << fitResSlicesX[counter][1] << " Sigma = " << fitResSlicesX[counter][2] << ", covMatrix = " << covMatrixX[counter](2, 2);
        } else {
          LOG(error) << "X, counter " << counter << ": Fit failed with result = " << fitres;
        }
        htmpX.clear();

        // Y:
        fitResSlicesY.push_back({});
        covMatrixY.push_back({});
        if (mVerbose) {
          LOG(info) << "Fitting Y for counter " << counter << ", will use " << mNBinsY << " bins, from " << -(mRangeY) << " to " << mRangeY;
          for (int i = 0; i < htmpY.size(); ++i) {
            LOG(info) << i << " : " << htmpY[i];
          }
        }
        binnedVect.clear();
        binVector(binnedVect, htmpY, mNBinsY, -(mRangeY), mRangeY, mBinWidthYInv);
        if (mVerbose) {
          LOG(info) << " Printing output binned vector for Y:";
          printVector(binnedVect, -(mRangeY), mRangeY, mBinWidthY);
        }
        fitres = fitGaus(mNBinsY, &binnedVect[0], -(mRangeY), mRangeY, fitResSlicesY.back(), &covMatrixY.back());
        if (fitres != 10) {
          LOG(info) << "Y, counter " << counter << ": Fit result (z slice [" << c->histoVtx[startZ][2] << ", " << c->histoVtx[ii][2] << "[) => " << fitres << ". Mean = " << fitResSlicesY[counter][1] << " Sigma = " << fitResSlicesY[counter][2] << ", covMatrix = " << covMatrixY[counter](2, 2);
        } else {
          LOG(error) << "Y, counter " << counter << ": Fit failed with result = " << fitres;
        }
        htmpY.clear();

        // Z: let's calculate the mean position
        if (mVerbose) {
          LOG(info) << "Z, counter " << counter << ": " << meanZ / counts;
        }
        ++counter;
        meanZvect.push_back(meanZ / counts);
        break;
      }
    }
    startZ += mMinEntries * counter;
    if (mVerbose) {
      LOG(info) << "End of while: startZ = " << startZ << " c->histoVtx.size() = " << c->histoVtx.size();
=======
void MeanVertexCalibrator::printVector(const std::vector<float>& vect, const MeanVertexCalibrator::HistoParams& hpar)
{
  printVector(vect.data(), hpar);
}

//_____________________________________________
MeanVertexCalibrator::HistoParams MeanVertexCalibrator::binVector(std::vector<float>& vectOut, const std::vector<float>& vectIn, o2::calibration::MeanVertexData* c, int dim)
{
  const char* dimName[3] = {"X", "Y", "Z"};
  vectOut.clear();
  // define binning
  const auto& params = MeanVertexParams::Instance();
  float mean = c->getMean(dim), rms = c->getRMS(dim);
  if (rms < params.minSigma[dim]) {
    LOGP(alarm, "Too small RMS = {} for dimension {} ({} entries), override to {}", rms, dimName[dim], c->entries, params.minSigma[dim]);
    rms = params.minSigma[dim];
  }
  float minD = mean - params.histoNSigma[dim] * rms;
  float maxD = mean + params.histoNSigma[dim] * rms;
  int nBins = std::max(1.f, (maxD - minD) / params.histoBinSize[dim]);
  float binWidth = (maxD - minD) / nBins, binWidthInv = 1. / binWidth;
  if (mVerbose) {
    LOGP(info, "Histo for dim:{} with {} entries: mean:{} rms:{} -> {} bins in range {}:{} ", dimName[dim], c->entries, mean, rms, nBins, minD, maxD, nBins);
  }
  vectOut.resize(nBins);
  for (int i = 0; i < vectIn.size(); ++i) {
    if (vectIn[i] < minD) {
      continue;
    }
    int bin = (vectIn[i] - minD) * binWidthInv;
    if (bin >= nBins) {
      continue;
    }
    vectOut[bin]++;
  }
  return {nBins, binWidth, minD, maxD};
}

//_____________________________________________
bool MeanVertexCalibrator::fitMeanVertex(o2::calibration::MeanVertexData* c, MeanVertexObject& mvo)
{
  // now we do the fits in slices of Z
  // we fit as soon as we have enough entries in z
  const auto& params = MeanVertexParams::Instance();
  double fitres;
  // first we order the vector
  std::sort(c->histoVtx.begin(), c->histoVtx.end(), [](std::array<float, 3> a, std::array<float, 3> b) { return b[2] > a[2]; });
  if (mVerbose) {
    LOG(info) << "Printing ordered vertices";
    for (int i = 0; i < c->histoVtx.size(); ++i) {
      LOG(info) << "x = " << c->histoVtx[i][0] << ", y = " << c->histoVtx[i][1] << ", z = " << c->histoVtx[i][2];
    }
  }

  std::vector<float> htmpX;
  std::vector<float> htmpY;
  std::vector<float> htmpZ;
  std::vector<std::array<double, 3>> fitResSlicesX;
  std::vector<CovMatrix> covMatrixX;
  std::vector<std::array<double, 3>> fitResSlicesY;
  std::vector<CovMatrix> covMatrixY;
  std::vector<float> binnedVect;
  std::vector<double> meanZvect;
  int startZ = 0, nBinsOK = 0;
  auto minEntriesPerPoint = std::max((unsigned long int)params.minEntries, c->histoVtx.size() / params.nPointsForSlope);
  if (mVerbose) {
    LOGP(info, "Beginning: startZ = {} c->histoVtx.size() = {}, will process {} Z slices with {} entries each", startZ, c->histoVtx.size(), params.nPointsForSlope, minEntriesPerPoint);
  }
  auto dumpNonEmpty = [&binnedVect](const std::string& msg) {
    if (!msg.empty()) {
      LOG(info) << msg;
    }
    for (size_t i = 0; i < binnedVect.size(); i++) {
      if (binnedVect[i]) {
        LOGP(info, "bin:{} {}", i, binnedVect[i]);
      }
    }
  };

  for (int counter = 0; counter < params.nPointsForSlope; counter++) {
    if (mVerbose) {
      LOG(info) << "Beginning of while: startZ = " << startZ << " c->histoVtx.size() = " << c->histoVtx.size();
>>>>>>> bc1356bf
    }
    double meanZ = 0;
    int counts = 0;
    for (int ii = startZ; ii < c->histoVtx.size(); ++ii) {
      bool failed = false;
      if (++counts < minEntriesPerPoint) {
        htmpX.push_back(c->histoVtx[ii][0]);
        htmpY.push_back(c->histoVtx[ii][1]);
        meanZ += c->histoVtx[ii][2];
      } else {
        counts--;
        if (mVerbose) {
          LOGP(info, "fitting after collecting {} entries for Z slice {} of {}", htmpX.size(), counter, params.nPointsForSlope);
        }
        // we can fit and restart filling
        // X:
        fitResSlicesX.push_back({});
        covMatrixX.push_back({});
        auto hparX = binVector(binnedVect, htmpX, c, 0);
        if (mVerbose) {
          LOG(info) << "Fitting X for counter " << counter << ", will use " << hparX.nBins << " bins, from " << hparX.minRange << " to " << hparX.maxRange;
          for (int i = 0; i < htmpX.size(); ++i) {
            LOG(info) << "vect[" << i << "] = " << htmpX[i] << ";";
          }
        }
        if (mVerbose) {
          LOG(info) << " Printing output binned vector for X:";
          printVector(binnedVect, hparX);
        } else if (params.dumpNonEmptyBins) {
          dumpNonEmpty(fmt::format("X{} nonEmpty bins", counter));
        }
        fitres = fitGaus(hparX.nBins, binnedVect.data(), hparX.minRange, hparX.maxRange, fitResSlicesX.back(), &covMatrixX.back());
        if (fitres != -10) {
          LOG(info) << "X, counter " << counter << ": Fit result (z slice [" << c->histoVtx[startZ][2] << ", " << c->histoVtx[ii][2] << "]) => " << fitres << ". Mean = " << fitResSlicesX[counter][1] << " Sigma = " << fitResSlicesX[counter][2] << ", covMatrix = " << covMatrixX[counter](2, 2) << " entries = " << counts;
        } else {
          LOG(error) << "X, counter " << counter << ": Fit failed with result = " << fitres << " entries = " << counts;
          failed = true;
        }
        htmpX.clear();

<<<<<<< HEAD
  // fitting main mean vtx Z
  for (int ii = 0; ii < c->histoVtx.size(); ++ii) {
    htmpZ.push_back(c->histoVtx[ii][2]);
  }
  binVector(binnedVect, htmpZ, mNBinsZ, -(mRangeZ), mRangeZ, mBinWidthZInv);
  fitMeanVertexCoord(2, mNBinsZ, &binnedVect[0], -(mRangeZ), mRangeZ, mvo);
  htmpZ.clear();
  binnedVect.clear();

  // now we update the error on x
  double sumX = 0, sumY = 0, weightSumX = 0, weightSumY = 0;
  for (int iFit = 0; iFit < counter; ++iFit) {
    if (mVerbose) {
      LOG(info) << "SigmaX = " << fitResSlicesX[iFit][2] << " error = " << covMatrixX[iFit](2, 2);
      LOG(info) << "SigmaY = " << fitResSlicesY[iFit][2] << " error = " << covMatrixY[iFit](2, 2);
    }
    if (covMatrixX[iFit](2, 2) != 0) {
      double weightSigma = 1. / covMatrixX[iFit](2, 2); // covMatrix is already an error squared
      sumX += (fitResSlicesX[iFit][2] * weightSigma);
      weightSumX += weightSigma;
    }
    if (covMatrixY[iFit](2, 2) != 0) {
      double weightSigma = 1. / covMatrixY[iFit](2, 2); // covMatrix is already an error squared
      sumY += (fitResSlicesY[iFit][2] * weightSigma);
      weightSumY += weightSigma;
    }
  }
  if (mVerbose) {
    LOG(info) << "sumX = " << sumX;
    LOG(info) << "weightSumX = " << weightSumX;
    LOG(info) << "sumY = " << sumY;
    LOG(info) << "weightSumY = " << weightSumY;
  }

  double sigmaX = 0;
  if (weightSumX != 0) {
    sigmaX = sumX / weightSumX;
  }
  double sigmaY = 0;
  if (weightSumY != 0) {
    sigmaY = sumY / weightSumY;
  }
  if (mVerbose) {
    LOG(info) << "SigmaX for MeanVertex = " << sigmaX;
    LOG(info) << "SigmaY for MeanVertex = " << sigmaY;
  }
  mvo.setSigmaX(sigmaX);
  mvo.setSigmaY(sigmaY);

  // now we get the slope for the x-coordinate dependence on z
  TLinearFitter lf(1, "pol1");
  lf.StoreData(kFALSE);
  for (int i = 0; i < fitResSlicesX.size(); ++i) {
    if (mVerbose) {
      LOG(info) << "Adding point " << i << ": zvtx = " << meanZvect[i] << " xvtx = " << fitResSlicesX[i][2];
    }
    lf.AddPoint(&meanZvect[i], fitResSlicesX[i][1]);
  }
  lf.Eval();
  double slopeX = lf.GetParameter(1);
  mvo.setSlopeX(slopeX);
  mvo.setX(mvo.getZ() * slopeX + lf.GetParameter(0));
  lf.ClearPoints();

  // now slope for the y-coordinate dependence on z
  for (int i = 0; i < fitResSlicesX.size(); ++i) {
    if (mVerbose) {
      LOG(info) << "Adding point " << i << ": zvtx = " << meanZvect[i] << " yvtx = " << fitResSlicesY[i][2];
    }
    lf.AddPoint(&meanZvect[i], fitResSlicesY[i][1]);
  }
  lf.Eval();
  double slopeY = lf.GetParameter(1);
  mvo.setSlopeY(slopeY);
  mvo.setY(mvo.getZ() * slopeY + lf.GetParameter(0));
  if (mVerbose) {
    LOG(info) << "slope X = " << slopeX;
    LOG(info) << "slope Y = " << slopeY;
  }
}
//_____________________________________________
void MeanVertexCalibrator::fitMeanVertexCoord(int icoord, int nbins, float* array, float minRange, float maxRange, MeanVertexObject& mvo)
{
  // fit mean vertex coordinate icoord
  std::vector<float> fitValues;
  float binWidth = 0;
  if (mVerbose) {
    LOG(info) << "**** Printing content of MeanVertex object for coordinate " << icoord;
    if (icoord == 0) {
      binWidth = mBinWidthX;
    } else if (icoord == 1) {
      binWidth = mBinWidthY;
    } else {
      binWidth = mBinWidthZ;
    }
    printVector(array, nbins, minRange, maxRange, binWidth);
  }
  double fitres = fitGaus(nbins, array, minRange, maxRange, fitValues);
  if (fitres != -4) {
    LOG(info) << "coordinate " << icoord << ": Fit result of full statistics => " << fitres << ". Mean = " << fitValues[1] << " Sigma = " << fitValues[2];
  } else {
    LOG(error) << "coordinate " << icoord << ": Fit failed with result = " << fitres;
  }
  switch (icoord) {
    case 0:
      mvo.setX(fitValues[1]);
      mvo.setSigmaX(fitValues[2]);
      break;
    case 1:
      mvo.setY(fitValues[1]);
      mvo.setSigmaY(fitValues[2]);
      break;
    case 2:
      mvo.setZ(fitValues[1]);
      mvo.setSigmaZ(fitValues[2]);
      break;
  }
}

//_____________________________________________
void MeanVertexCalibrator::finalizeSlot(Slot& slot)
{
  // Extract results for the single slot
  o2::calibration::MeanVertexData* c = slot.getContainer();
  LOG(info) << "Finalize slot " << slot.getTFStart() << " <= TF <= " << slot.getTFEnd() << " with "
            << c->getEntries() << " entries";
  mTmpMVobjDqTime.emplace_back(slot.getStartTimeMS(), slot.getEndTimeMS());
  MeanVertexObject mvo;
  // fitting
  fitMeanVertex(c, mvo);
=======
        // Y:
        fitResSlicesY.push_back({});
        covMatrixY.push_back({});
        binnedVect.clear();
        auto hparY = binVector(binnedVect, htmpY, c, 1);
        if (mVerbose) {
          LOG(info) << "Fitting Y for counter " << counter << ", will use " << hparY.nBins << " bins, from " << hparY.minRange << " to " << hparY.maxRange;
          for (int i = 0; i < htmpY.size(); ++i) {
            LOG(info) << i << " : " << htmpY[i];
          }
        }
        if (mVerbose) {
          LOG(info) << " Printing output binned vector for Y:";
          printVector(binnedVect, hparY);
        } else if (params.dumpNonEmptyBins) {
          dumpNonEmpty(fmt::format("Y{} nonEmpty bins", counter));
        }
        fitres = fitGaus(hparY.nBins, binnedVect.data(), hparY.minRange, hparY.maxRange, fitResSlicesY.back(), &covMatrixY.back());
        if (fitres != -10) {
          LOG(info) << "Y, counter " << counter << ": Fit result (z slice [" << c->histoVtx[startZ][2] << ", " << c->histoVtx[ii][2] << "]) => " << fitres << ". Mean = " << fitResSlicesY[counter][1] << " Sigma = " << fitResSlicesY[counter][2] << ", covMatrix = " << covMatrixY[counter](2, 2) << " entries = " << counts;
        } else {
          LOG(error) << "Y, counter " << counter << ": Fit failed with result = " << fitres << " entries = " << counts;
          failed = true;
        }
        htmpY.clear();

        // Z: let's calculate the mean position
        if (mVerbose) {
          LOGP(info, "Z, counter {} {} ({}/{})", counter, meanZ / counts, meanZ, counts);
        }

        if (failed) {
          fitResSlicesX.pop_back();
          covMatrixX.pop_back();
          fitResSlicesY.pop_back();
          covMatrixY.pop_back();
        } else {
          meanZvect.push_back(meanZ / counts);
          nBinsOK++;
        }
        startZ += counts;
        break;
      }
    }
    if (mVerbose) {
      LOG(info) << "End of while: startZ = " << startZ << " c->histoVtx.size() = " << c->histoVtx.size();
    }
  }

  // fitting main mean vtx Z
  for (int ii = 0; ii < c->histoVtx.size(); ++ii) {
    htmpZ.push_back(c->histoVtx[ii][2]);
  }
  auto hparZ = binVector(binnedVect, htmpZ, c, 2);
  fitMeanVertexCoord(2, binnedVect.data(), hparZ, mvo);
  htmpZ.clear();
  binnedVect.clear();

  // now we update the error on x
  double sumX = 0, sumY = 0, weightSumX = 0, weightSumY = 0;
  for (int iFit = 0; iFit < nBinsOK; ++iFit) {
    if (mVerbose) {
      LOG(info) << "SigmaX = " << fitResSlicesX[iFit][2] << " error = " << covMatrixX[iFit](2, 2);
      LOG(info) << "SigmaY = " << fitResSlicesY[iFit][2] << " error = " << covMatrixY[iFit](2, 2);
    }
    double weightSigmaX = covMatrixX[iFit](2, 2) > 0 ? 1. / covMatrixX[iFit](2, 2) : 1.; // covMatrix is already an error squared
    sumX += (fitResSlicesX[iFit][2] * weightSigmaX);
    weightSumX += weightSigmaX;

    double weightSigmaY = covMatrixY[iFit](2, 2) > 0 ? 1. / covMatrixY[iFit](2, 2) : 1.; // covMatrix is already an error squared
    sumY += (fitResSlicesY[iFit][2] * weightSigmaY);
    weightSumY += weightSigmaY;
  }
  if (mVerbose) {
    LOG(info) << "sumX = " << sumX;
    LOG(info) << "weightSumX = " << weightSumX;
    LOG(info) << "sumY = " << sumY;
    LOG(info) << "weightSumY = " << weightSumY;
  }

  double sigmaX = 0;
  if (weightSumX != 0) {
    sigmaX = sumX / weightSumX;
  }
  double sigmaY = 0;
  if (weightSumY != 0) {
    sigmaY = sumY / weightSumY;
  }
  if (mVerbose) {
    LOG(info) << "SigmaX for MeanVertex = " << sigmaX;
    LOG(info) << "SigmaY for MeanVertex = " << sigmaY;
  }
  if (sigmaX == 0 || sigmaY == 0 || mvo.getSigmaZ() == 0 || nBinsOK < 2) {
    LOGP(error, "Fit with {} valid slices produced wrong vertex parameters: SigmaX={}, SigmaY={}, SigmaZ={}", nBinsOK, sigmaX, sigmaY, mvo.getSigmaZ());
    return false;
  }
  mvo.setSigmaX(sigmaX);
  mvo.setSigmaY(sigmaY);

  // now we get the slope for the x-coordinate dependence on z
  TLinearFitter lf(1, "pol1");
  lf.StoreData(kFALSE);
  for (int i = 0; i < nBinsOK; ++i) {
    if (mVerbose) {
      LOG(info) << "Adding point " << i << ": zvtx = " << meanZvect[i] << " xvtx = " << fitResSlicesX[i][2];
    }
    lf.AddPoint(&meanZvect[i], fitResSlicesX[i][1]);
  }
  lf.Eval();
  double slopeX = lf.GetParameter(1);
  mvo.setSlopeX(slopeX);
  mvo.setX(mvo.getZ() * slopeX + lf.GetParameter(0));
  lf.ClearPoints();

  // now slope for the y-coordinate dependence on z
  for (int i = 0; i < nBinsOK; ++i) {
    if (mVerbose) {
      LOG(info) << "Adding point " << i << ": zvtx = " << meanZvect[i] << " yvtx = " << fitResSlicesY[i][2];
    }
    lf.AddPoint(&meanZvect[i], fitResSlicesY[i][1]);
  }
  lf.Eval();
  double slopeY = lf.GetParameter(1);
  mvo.setSlopeY(slopeY);
  mvo.setY(mvo.getZ() * slopeY + lf.GetParameter(0));
  if (mVerbose) {
    LOG(info) << "slope X = " << slopeX;
    LOG(info) << "slope Y = " << slopeY;
  }
  LOG(info) << "Fitted meanVertex: " << mvo.asString();
  return true;
}
//_____________________________________________
void MeanVertexCalibrator::fitMeanVertexCoord(int icoord, const float* array, const MeanVertexCalibrator::HistoParams& hpar, MeanVertexObject& mvo)
{
  // fit mean vertex coordinate icoord
  std::vector<float> fitValues;
  float binWidth = 0;
  if (mVerbose) {
    LOG(info) << "**** Printing content of MeanVertex object for coordinate " << icoord;
    printVector(array, hpar);
  }
  double fitres = fitGaus(hpar.nBins, array, hpar.minRange, hpar.maxRange, fitValues);
  if (fitres != -4) {
    LOG(info) << "coordinate " << icoord << ": Fit result of full statistics => " << fitres << ". Mean = " << fitValues[1] << " Sigma = " << fitValues[2];
  } else {
    LOG(error) << "coordinate " << icoord << ": Fit failed with result = " << fitres;
  }
  switch (icoord) {
    case 0:
      mvo.setX(fitValues[1]);
      mvo.setSigmaX(fitValues[2]);
      break;
    case 1:
      mvo.setY(fitValues[1]);
      mvo.setSigmaY(fitValues[2]);
      break;
    case 2:
      mvo.setZ(fitValues[1]);
      mvo.setSigmaZ(fitValues[2]);
      break;
  }
}

//_____________________________________________
void MeanVertexCalibrator::finalizeSlot(Slot& slot)
{
  // Extract results for the single slot
  const auto& params = MeanVertexParams::Instance();
  o2::calibration::MeanVertexData* c = slot.getContainer();
  LOG(info) << "Finalize slot " << slot.getTFStart() << " <= TF <= " << slot.getTFEnd() << " with "
            << c->getEntries() << " entries";
  MeanVertexObject mvo;
  // fitting
  if (!fitMeanVertex(c, mvo)) {
    return;
  }
  mTmpMVobjDqTime.emplace_back(slot.getStartTimeMS(), slot.getEndTimeMS());
>>>>>>> bc1356bf
  // now we add the object to the deque
  mTmpMVobjDq.push_back(std::move(mvo));

  // moving average
  doSimpleMovingAverage(mTmpMVobjDq, mSMAMVobj);

  if (mTmpMVobjDqTime.size() > params.nSlots4SMA) {
    mTmpMVobjDqTime.pop_front();
  }
  long startValidity = (mTmpMVobjDqTime.front().getMin() + mTmpMVobjDqTime.back().getMax()) / 2;
  LOG(info) << "start validity = " << startValidity;
  std::map<std::string, std::string> md;
  auto clName = o2::utils::MemFileHelper::getClassName(mSMAMVobj);
  auto flName = o2::ccdb::CcdbApi::generateFileName(clName);
  mInfoVector.emplace_back("GLO/Calib/MeanVertex", clName, flName, md, startValidity - 10 * o2::ccdb::CcdbObjectInfo::SECOND, startValidity + o2::ccdb::CcdbObjectInfo::MONTH);
  mMeanVertexVector.emplace_back(mSMAMVobj);
  if (mVerbose) {
    LOG(info) << "Printing MeanVertex Object:";
    mSMAMVobj.print();
  }

  slot.print();
}

//_____________________________________________
void MeanVertexCalibrator::doSimpleMovingAverage(std::deque<float>& dq, float& sma)
{

  // doing simple moving average
  if (dq.size() <= MeanVertexParams::Instance().nSlots4SMA) {
    sma = std::accumulate(dq.begin(), dq.end(), 0.0) / dq.size();
    //avg = (avg * (vect.size() - 1) + vect.back()) / vect.size();
    return;
  }

  // if the vector has size > mSMAslots, we calculate the SMA, and then we drop 1 element
  // (note that it can have a size > mSMAslots only of 1 element!)
  sma += (dq[dq.size() - 1] - dq[0]) / MeanVertexParams::Instance().nSlots4SMA;
  dq.pop_front();

  return;
}

//_____________________________________________
void MeanVertexCalibrator::doSimpleMovingAverage(std::deque<MVObject>& dq, MVObject& sma)
{

  // doing simple moving average
  const auto& params = MeanVertexParams::Instance();
  if (dq.size() <= params.nSlots4SMA) {
    sma.setX((sma.getX() * (dq.size() - 1) + dq.back().getX()) / dq.size());
    sma.setY((sma.getY() * (dq.size() - 1) + dq.back().getY()) / dq.size());
    sma.setZ((sma.getZ() * (dq.size() - 1) + dq.back().getZ()) / dq.size());
    sma.setSigmaX((sma.getSigmaX() * (dq.size() - 1) + dq.back().getSigmaX()) / dq.size());
    sma.setSigmaY((sma.getSigmaY() * (dq.size() - 1) + dq.back().getSigmaY()) / dq.size());
    sma.setSigmaZ((sma.getSigmaZ() * (dq.size() - 1) + dq.back().getSigmaZ()) / dq.size());
    sma.setSlopeX((sma.getSlopeX() * (dq.size() - 1) + dq.back().getSlopeX()) / dq.size());
    sma.setSlopeY((sma.getSlopeY() * (dq.size() - 1) + dq.back().getSlopeY()) / dq.size());
    if (mVerbose) {
      LOG(info) << "Printing from simple moving average, when we have not collected enough objects yet:";
      sma.print();
    }
    return;
  }

  // if the vector has size > mSMAslots, we calculate the SMA, and then we drop 1 element
  // (note that it can have a size > mSMAslots only of 1 element!)
<<<<<<< HEAD
  sma.setX(sma.getX() + (dq[dq.size() - 1].getX() - dq[0].getX()) / mSMAslots);
  sma.setY(sma.getY() + (dq[dq.size() - 1].getY() - dq[0].getY()) / mSMAslots);
  sma.setZ(sma.getZ() + (dq[dq.size() - 1].getZ() - dq[0].getZ()) / mSMAslots);
  sma.setSigmaX(sma.getSigmaX() + (dq[dq.size() - 1].getSigmaX() - dq[0].getSigmaX()) / mSMAslots);
  sma.setSigmaY(sma.getSigmaY() + (dq[dq.size() - 1].getSigmaY() - dq[0].getSigmaY()) / mSMAslots);
  sma.setSigmaZ(sma.getSigmaZ() + (dq[dq.size() - 1].getSigmaZ() - dq[0].getSigmaZ()) / mSMAslots);
  sma.setSlopeX(sma.getSlopeX() + (dq[dq.size() - 1].getSlopeX() - dq[0].getSlopeX()) / mSMAslots);
  sma.setSlopeY(sma.getSlopeY() + (dq[dq.size() - 1].getSlopeY() - dq[0].getSlopeY()) / mSMAslots);
=======
  sma.setX(sma.getX() + (dq[dq.size() - 1].getX() - dq[0].getX()) / params.nSlots4SMA);
  sma.setY(sma.getY() + (dq[dq.size() - 1].getY() - dq[0].getY()) / params.nSlots4SMA);
  sma.setZ(sma.getZ() + (dq[dq.size() - 1].getZ() - dq[0].getZ()) / params.nSlots4SMA);
  sma.setSigmaX(sma.getSigmaX() + (dq[dq.size() - 1].getSigmaX() - dq[0].getSigmaX()) / params.nSlots4SMA);
  sma.setSigmaY(sma.getSigmaY() + (dq[dq.size() - 1].getSigmaY() - dq[0].getSigmaY()) / params.nSlots4SMA);
  sma.setSigmaZ(sma.getSigmaZ() + (dq[dq.size() - 1].getSigmaZ() - dq[0].getSigmaZ()) / params.nSlots4SMA);
  sma.setSlopeX(sma.getSlopeX() + (dq[dq.size() - 1].getSlopeX() - dq[0].getSlopeX()) / params.nSlots4SMA);
  sma.setSlopeY(sma.getSlopeY() + (dq[dq.size() - 1].getSlopeY() - dq[0].getSlopeY()) / params.nSlots4SMA);
>>>>>>> bc1356bf

  dq.pop_front();

  if (mVerbose) {
    LOG(info) << "Printing from simple moving average:";
    sma.print();
  }

  return;
}

//_____________________________________________
Slot& MeanVertexCalibrator::emplaceNewSlot(bool front, TFType tstart, TFType tend)
{
  auto& cont = getSlots();
  auto& slot = front ? cont.emplace_front(tstart, tend) : cont.emplace_back(tstart, tend);
<<<<<<< HEAD
  // slot.setContainer(std::make_unique<MeanVertexData>(mNBinsX, mRangeX, mNBinsY, mRangeY, mNBinsZ, mRangeZ));
=======
>>>>>>> bc1356bf
  slot.setContainer(std::make_unique<MeanVertexData>());
  return slot;
}

bool MeanVertexCalibrator::hasEnoughData(const Slot& slot) const
{
  auto minReq = MeanVertexParams::Instance().minEntries * MeanVertexParams::Instance().nPointsForSlope;
  if (mVerbose) {
    LOG(info) << "container * " << (void*)slot.getContainer();
    LOG(info) << "container entries = " << slot.getContainer()->entries << ", minEntries = " << minReq;
  }
  return slot.getContainer()->entries >= minReq;
}

} // end namespace calibration
} // end namespace o2<|MERGE_RESOLUTION|>--- conflicted
+++ resolved
@@ -37,19 +37,6 @@
 }
 
 //_____________________________________________
-<<<<<<< HEAD
-void MeanVertexCalibrator::printVector(float* vect, int sizeVect, float minRange, float maxRange, float binWidth)
-{
-  for (int i = 0; i < sizeVect; ++i) {
-    LOG(info) << "i-th bin [" << minRange + i * binWidth << ", " << minRange + (i + 1) * binWidth << "] = " << i << ", content of histogram = " << vect[i];
-  }
-  LOG(info) << "Printing to be used as a vector holding the content";
-  for (int i = 0; i < sizeVect; ++i) {
-    LOG(info) << "vect[" << i << "] = " << vect[i] << ";";
-  }
-  LOG(info) << "Printing to be used to fill a ROOT histogram";
-  for (int i = 0; i < sizeVect; ++i) {
-=======
 void MeanVertexCalibrator::printVector(const float* vect, const MeanVertexCalibrator::HistoParams& hpar)
 {
   for (int i = 0; i < hpar.nBins; ++i) {
@@ -61,7 +48,6 @@
   }
   LOG(info) << "Printing to be used to fill a ROOT histogram";
   for (int i = 0; i < hpar.nBins; ++i) {
->>>>>>> bc1356bf
     if (vect[i] != 0) {
       LOG(info) << "h->SetBinContent(" << i + 1 << ", " << vect[i] << ");";
     }
@@ -69,138 +55,6 @@
 }
 
 //_____________________________________________
-<<<<<<< HEAD
-void MeanVertexCalibrator::printVector(std::vector<float>& vect, float minRange, float maxRange, float binWidth)
-{
-  printVector(&vect[0], vect.size(), minRange, maxRange, binWidth);
-}
-
-//_____________________________________________
-void MeanVertexCalibrator::binVector(std::vector<float>& vectOut, const std::vector<float>& vectIn, int nbins, float min, float max, float binWidthInv)
-{
-  vectOut.clear();
-  vectOut.resize(nbins);
-  for (int i = 0; i < vectIn.size(); ++i) {
-    if (vectIn[i] < min) {
-      continue;
-    }
-    int bin = (vectIn[i] - min) * binWidthInv;
-    vectOut[bin]++;
-  }
-}
-
-//_____________________________________________
-void MeanVertexCalibrator::fitMeanVertex(o2::calibration::MeanVertexData* c, MeanVertexObject& mvo)
-{
-  // now we do the fits in slices of Z
-  // we fit as soon as we have enough entries in z
-  double fitres;
-  // first we order the vector
-  std::sort(c->histoVtx.begin(), c->histoVtx.end(), [](std::array<float, 3> a, std::array<float, 3> b) { return b[2] > a[2]; });
-  if (mVerbose) {
-    LOG(info) << "Printing ordered vertices";
-    for (int i = 0; i < c->histoVtx.size(); ++i) {
-      LOG(info) << "x = " << c->histoVtx[i][0] << ", y = " << c->histoVtx[i][1] << ", z = " << c->histoVtx[i][2];
-    }
-  }
-
-  std::vector<float> htmpX;
-  std::vector<float> htmpY;
-  std::vector<float> htmpZ;
-  std::vector<std::array<double, 3>> fitResSlicesX;
-  std::vector<CovMatrix> covMatrixX;
-  std::vector<std::array<double, 3>> fitResSlicesY;
-  std::vector<CovMatrix> covMatrixY;
-  std::vector<float> binnedVect;
-  std::vector<double> meanZvect;
-  int startZ = 0;
-  int counter = 0;
-  auto minEntriesPerPoint = std::max((unsigned long int)mMinEntries, c->histoVtx.size() / mNPointsForSlope);
-  if (mVerbose) {
-    LOG(info) << "Beginning: startZ = " << startZ << " c->histoVtx.size() = " << c->histoVtx.size();
-  }
-  while (startZ <= c->histoVtx.size()) {
-    if (mVerbose) {
-      LOG(info) << "Beginning of while: startZ = " << startZ << " c->histoVtx.size() = " << c->histoVtx.size();
-    }
-    double meanZ = 0;
-    int counts = 0;
-    for (int ii = startZ; ii <= c->histoVtx.size(); ++ii) {
-      if (mVerbose) {
-        // LOG(info) << "htmpX.size() = " << htmpX.size() << " ii = " << ii << " c->histoVtx.size() = " << c->histoVtx.size();
-      }
-      if (htmpX.size() < minEntriesPerPoint) {
-        if (mVerbose) {
-          // LOG(info) << "filling X with c->histoVtx[" << ii << "][0] = " << c->histoVtx[ii][0];
-          // LOG(info) << "filling Y with c->histoVtx[" << ii << "][0] = " << c->histoVtx[ii][1];
-        }
-        htmpX.push_back(c->histoVtx[ii][0]);
-        htmpY.push_back(c->histoVtx[ii][1]);
-        meanZ += c->histoVtx[ii][2];
-        ++counts;
-      } else {
-        if (mVerbose) {
-          LOG(info) << "fitting ";
-        }
-        // we can fit and restart filling
-        // X:
-        fitResSlicesX.push_back({});
-        covMatrixX.push_back({});
-        if (mVerbose) {
-          LOG(info) << "Fitting X for counter " << counter << ", will use " << mNBinsX << " bins, from " << -mRangeX << " to " << mRangeX;
-          for (int i = 0; i < htmpX.size(); ++i) {
-            LOG(info) << "vect[" << i << "] = " << htmpX[i] << ";";
-          }
-        }
-        binVector(binnedVect, htmpX, mNBinsX, -mRangeX, mRangeX, mBinWidthXInv);
-        if (mVerbose) {
-          LOG(info) << " Printing output binned vector for X:";
-          printVector(binnedVect, -(mRangeX), mRangeX, mBinWidthX);
-        }
-        fitres = fitGaus(mNBinsX, &binnedVect[0], -(mRangeX), mRangeX, fitResSlicesX.back(), &covMatrixX.back());
-        if (fitres != 10) {
-          LOG(info) << "X, counter " << counter << ": Fit result (z slice [" << c->histoVtx[startZ][2] << ", " << c->histoVtx[ii][2] << "[) => " << fitres << ". Mean = " << fitResSlicesX[counter][1] << " Sigma = " << fitResSlicesX[counter][2] << ", covMatrix = " << covMatrixX[counter](2, 2);
-        } else {
-          LOG(error) << "X, counter " << counter << ": Fit failed with result = " << fitres;
-        }
-        htmpX.clear();
-
-        // Y:
-        fitResSlicesY.push_back({});
-        covMatrixY.push_back({});
-        if (mVerbose) {
-          LOG(info) << "Fitting Y for counter " << counter << ", will use " << mNBinsY << " bins, from " << -(mRangeY) << " to " << mRangeY;
-          for (int i = 0; i < htmpY.size(); ++i) {
-            LOG(info) << i << " : " << htmpY[i];
-          }
-        }
-        binnedVect.clear();
-        binVector(binnedVect, htmpY, mNBinsY, -(mRangeY), mRangeY, mBinWidthYInv);
-        if (mVerbose) {
-          LOG(info) << " Printing output binned vector for Y:";
-          printVector(binnedVect, -(mRangeY), mRangeY, mBinWidthY);
-        }
-        fitres = fitGaus(mNBinsY, &binnedVect[0], -(mRangeY), mRangeY, fitResSlicesY.back(), &covMatrixY.back());
-        if (fitres != 10) {
-          LOG(info) << "Y, counter " << counter << ": Fit result (z slice [" << c->histoVtx[startZ][2] << ", " << c->histoVtx[ii][2] << "[) => " << fitres << ". Mean = " << fitResSlicesY[counter][1] << " Sigma = " << fitResSlicesY[counter][2] << ", covMatrix = " << covMatrixY[counter](2, 2);
-        } else {
-          LOG(error) << "Y, counter " << counter << ": Fit failed with result = " << fitres;
-        }
-        htmpY.clear();
-
-        // Z: let's calculate the mean position
-        if (mVerbose) {
-          LOG(info) << "Z, counter " << counter << ": " << meanZ / counts;
-        }
-        ++counter;
-        meanZvect.push_back(meanZ / counts);
-        break;
-      }
-    }
-    startZ += mMinEntries * counter;
-    if (mVerbose) {
-      LOG(info) << "End of while: startZ = " << startZ << " c->histoVtx.size() = " << c->histoVtx.size();
-=======
 void MeanVertexCalibrator::printVector(const std::vector<float>& vect, const MeanVertexCalibrator::HistoParams& hpar)
 {
   printVector(vect.data(), hpar);
@@ -283,7 +137,6 @@
   for (int counter = 0; counter < params.nPointsForSlope; counter++) {
     if (mVerbose) {
       LOG(info) << "Beginning of while: startZ = " << startZ << " c->histoVtx.size() = " << c->histoVtx.size();
->>>>>>> bc1356bf
     }
     double meanZ = 0;
     int counts = 0;
@@ -324,33 +177,78 @@
         }
         htmpX.clear();
 
-<<<<<<< HEAD
+        // Y:
+        fitResSlicesY.push_back({});
+        covMatrixY.push_back({});
+        binnedVect.clear();
+        auto hparY = binVector(binnedVect, htmpY, c, 1);
+        if (mVerbose) {
+          LOG(info) << "Fitting Y for counter " << counter << ", will use " << hparY.nBins << " bins, from " << hparY.minRange << " to " << hparY.maxRange;
+          for (int i = 0; i < htmpY.size(); ++i) {
+            LOG(info) << i << " : " << htmpY[i];
+          }
+        }
+        if (mVerbose) {
+          LOG(info) << " Printing output binned vector for Y:";
+          printVector(binnedVect, hparY);
+        } else if (params.dumpNonEmptyBins) {
+          dumpNonEmpty(fmt::format("Y{} nonEmpty bins", counter));
+        }
+        fitres = fitGaus(hparY.nBins, binnedVect.data(), hparY.minRange, hparY.maxRange, fitResSlicesY.back(), &covMatrixY.back());
+        if (fitres != -10) {
+          LOG(info) << "Y, counter " << counter << ": Fit result (z slice [" << c->histoVtx[startZ][2] << ", " << c->histoVtx[ii][2] << "]) => " << fitres << ". Mean = " << fitResSlicesY[counter][1] << " Sigma = " << fitResSlicesY[counter][2] << ", covMatrix = " << covMatrixY[counter](2, 2) << " entries = " << counts;
+        } else {
+          LOG(error) << "Y, counter " << counter << ": Fit failed with result = " << fitres << " entries = " << counts;
+          failed = true;
+        }
+        htmpY.clear();
+
+        // Z: let's calculate the mean position
+        if (mVerbose) {
+          LOGP(info, "Z, counter {} {} ({}/{})", counter, meanZ / counts, meanZ, counts);
+        }
+
+        if (failed) {
+          fitResSlicesX.pop_back();
+          covMatrixX.pop_back();
+          fitResSlicesY.pop_back();
+          covMatrixY.pop_back();
+        } else {
+          meanZvect.push_back(meanZ / counts);
+          nBinsOK++;
+        }
+        startZ += counts;
+        break;
+      }
+    }
+    if (mVerbose) {
+      LOG(info) << "End of while: startZ = " << startZ << " c->histoVtx.size() = " << c->histoVtx.size();
+    }
+  }
+
   // fitting main mean vtx Z
   for (int ii = 0; ii < c->histoVtx.size(); ++ii) {
     htmpZ.push_back(c->histoVtx[ii][2]);
   }
-  binVector(binnedVect, htmpZ, mNBinsZ, -(mRangeZ), mRangeZ, mBinWidthZInv);
-  fitMeanVertexCoord(2, mNBinsZ, &binnedVect[0], -(mRangeZ), mRangeZ, mvo);
+  auto hparZ = binVector(binnedVect, htmpZ, c, 2);
+  fitMeanVertexCoord(2, binnedVect.data(), hparZ, mvo);
   htmpZ.clear();
   binnedVect.clear();
 
   // now we update the error on x
   double sumX = 0, sumY = 0, weightSumX = 0, weightSumY = 0;
-  for (int iFit = 0; iFit < counter; ++iFit) {
+  for (int iFit = 0; iFit < nBinsOK; ++iFit) {
     if (mVerbose) {
       LOG(info) << "SigmaX = " << fitResSlicesX[iFit][2] << " error = " << covMatrixX[iFit](2, 2);
       LOG(info) << "SigmaY = " << fitResSlicesY[iFit][2] << " error = " << covMatrixY[iFit](2, 2);
     }
-    if (covMatrixX[iFit](2, 2) != 0) {
-      double weightSigma = 1. / covMatrixX[iFit](2, 2); // covMatrix is already an error squared
-      sumX += (fitResSlicesX[iFit][2] * weightSigma);
-      weightSumX += weightSigma;
-    }
-    if (covMatrixY[iFit](2, 2) != 0) {
-      double weightSigma = 1. / covMatrixY[iFit](2, 2); // covMatrix is already an error squared
-      sumY += (fitResSlicesY[iFit][2] * weightSigma);
-      weightSumY += weightSigma;
-    }
+    double weightSigmaX = covMatrixX[iFit](2, 2) > 0 ? 1. / covMatrixX[iFit](2, 2) : 1.; // covMatrix is already an error squared
+    sumX += (fitResSlicesX[iFit][2] * weightSigmaX);
+    weightSumX += weightSigmaX;
+
+    double weightSigmaY = covMatrixY[iFit](2, 2) > 0 ? 1. / covMatrixY[iFit](2, 2) : 1.; // covMatrix is already an error squared
+    sumY += (fitResSlicesY[iFit][2] * weightSigmaY);
+    weightSumY += weightSigmaY;
   }
   if (mVerbose) {
     LOG(info) << "sumX = " << sumX;
@@ -371,13 +269,17 @@
     LOG(info) << "SigmaX for MeanVertex = " << sigmaX;
     LOG(info) << "SigmaY for MeanVertex = " << sigmaY;
   }
+  if (sigmaX == 0 || sigmaY == 0 || mvo.getSigmaZ() == 0 || nBinsOK < 2) {
+    LOGP(error, "Fit with {} valid slices produced wrong vertex parameters: SigmaX={}, SigmaY={}, SigmaZ={}", nBinsOK, sigmaX, sigmaY, mvo.getSigmaZ());
+    return false;
+  }
   mvo.setSigmaX(sigmaX);
   mvo.setSigmaY(sigmaY);
 
   // now we get the slope for the x-coordinate dependence on z
   TLinearFitter lf(1, "pol1");
   lf.StoreData(kFALSE);
-  for (int i = 0; i < fitResSlicesX.size(); ++i) {
+  for (int i = 0; i < nBinsOK; ++i) {
     if (mVerbose) {
       LOG(info) << "Adding point " << i << ": zvtx = " << meanZvect[i] << " xvtx = " << fitResSlicesX[i][2];
     }
@@ -390,7 +292,7 @@
   lf.ClearPoints();
 
   // now slope for the y-coordinate dependence on z
-  for (int i = 0; i < fitResSlicesX.size(); ++i) {
+  for (int i = 0; i < nBinsOK; ++i) {
     if (mVerbose) {
       LOG(info) << "Adding point " << i << ": zvtx = " << meanZvect[i] << " yvtx = " << fitResSlicesY[i][2];
     }
@@ -404,25 +306,20 @@
     LOG(info) << "slope X = " << slopeX;
     LOG(info) << "slope Y = " << slopeY;
   }
-}
-//_____________________________________________
-void MeanVertexCalibrator::fitMeanVertexCoord(int icoord, int nbins, float* array, float minRange, float maxRange, MeanVertexObject& mvo)
+  LOG(info) << "Fitted meanVertex: " << mvo.asString();
+  return true;
+}
+//_____________________________________________
+void MeanVertexCalibrator::fitMeanVertexCoord(int icoord, const float* array, const MeanVertexCalibrator::HistoParams& hpar, MeanVertexObject& mvo)
 {
   // fit mean vertex coordinate icoord
   std::vector<float> fitValues;
   float binWidth = 0;
   if (mVerbose) {
     LOG(info) << "**** Printing content of MeanVertex object for coordinate " << icoord;
-    if (icoord == 0) {
-      binWidth = mBinWidthX;
-    } else if (icoord == 1) {
-      binWidth = mBinWidthY;
-    } else {
-      binWidth = mBinWidthZ;
-    }
-    printVector(array, nbins, minRange, maxRange, binWidth);
-  }
-  double fitres = fitGaus(nbins, array, minRange, maxRange, fitValues);
+    printVector(array, hpar);
+  }
+  double fitres = fitGaus(hpar.nBins, array, hpar.minRange, hpar.maxRange, fitValues);
   if (fitres != -4) {
     LOG(info) << "coordinate " << icoord << ": Fit result of full statistics => " << fitres << ". Mean = " << fitValues[1] << " Sigma = " << fitValues[2];
   } else {
@@ -448,182 +345,6 @@
 void MeanVertexCalibrator::finalizeSlot(Slot& slot)
 {
   // Extract results for the single slot
-  o2::calibration::MeanVertexData* c = slot.getContainer();
-  LOG(info) << "Finalize slot " << slot.getTFStart() << " <= TF <= " << slot.getTFEnd() << " with "
-            << c->getEntries() << " entries";
-  mTmpMVobjDqTime.emplace_back(slot.getStartTimeMS(), slot.getEndTimeMS());
-  MeanVertexObject mvo;
-  // fitting
-  fitMeanVertex(c, mvo);
-=======
-        // Y:
-        fitResSlicesY.push_back({});
-        covMatrixY.push_back({});
-        binnedVect.clear();
-        auto hparY = binVector(binnedVect, htmpY, c, 1);
-        if (mVerbose) {
-          LOG(info) << "Fitting Y for counter " << counter << ", will use " << hparY.nBins << " bins, from " << hparY.minRange << " to " << hparY.maxRange;
-          for (int i = 0; i < htmpY.size(); ++i) {
-            LOG(info) << i << " : " << htmpY[i];
-          }
-        }
-        if (mVerbose) {
-          LOG(info) << " Printing output binned vector for Y:";
-          printVector(binnedVect, hparY);
-        } else if (params.dumpNonEmptyBins) {
-          dumpNonEmpty(fmt::format("Y{} nonEmpty bins", counter));
-        }
-        fitres = fitGaus(hparY.nBins, binnedVect.data(), hparY.minRange, hparY.maxRange, fitResSlicesY.back(), &covMatrixY.back());
-        if (fitres != -10) {
-          LOG(info) << "Y, counter " << counter << ": Fit result (z slice [" << c->histoVtx[startZ][2] << ", " << c->histoVtx[ii][2] << "]) => " << fitres << ". Mean = " << fitResSlicesY[counter][1] << " Sigma = " << fitResSlicesY[counter][2] << ", covMatrix = " << covMatrixY[counter](2, 2) << " entries = " << counts;
-        } else {
-          LOG(error) << "Y, counter " << counter << ": Fit failed with result = " << fitres << " entries = " << counts;
-          failed = true;
-        }
-        htmpY.clear();
-
-        // Z: let's calculate the mean position
-        if (mVerbose) {
-          LOGP(info, "Z, counter {} {} ({}/{})", counter, meanZ / counts, meanZ, counts);
-        }
-
-        if (failed) {
-          fitResSlicesX.pop_back();
-          covMatrixX.pop_back();
-          fitResSlicesY.pop_back();
-          covMatrixY.pop_back();
-        } else {
-          meanZvect.push_back(meanZ / counts);
-          nBinsOK++;
-        }
-        startZ += counts;
-        break;
-      }
-    }
-    if (mVerbose) {
-      LOG(info) << "End of while: startZ = " << startZ << " c->histoVtx.size() = " << c->histoVtx.size();
-    }
-  }
-
-  // fitting main mean vtx Z
-  for (int ii = 0; ii < c->histoVtx.size(); ++ii) {
-    htmpZ.push_back(c->histoVtx[ii][2]);
-  }
-  auto hparZ = binVector(binnedVect, htmpZ, c, 2);
-  fitMeanVertexCoord(2, binnedVect.data(), hparZ, mvo);
-  htmpZ.clear();
-  binnedVect.clear();
-
-  // now we update the error on x
-  double sumX = 0, sumY = 0, weightSumX = 0, weightSumY = 0;
-  for (int iFit = 0; iFit < nBinsOK; ++iFit) {
-    if (mVerbose) {
-      LOG(info) << "SigmaX = " << fitResSlicesX[iFit][2] << " error = " << covMatrixX[iFit](2, 2);
-      LOG(info) << "SigmaY = " << fitResSlicesY[iFit][2] << " error = " << covMatrixY[iFit](2, 2);
-    }
-    double weightSigmaX = covMatrixX[iFit](2, 2) > 0 ? 1. / covMatrixX[iFit](2, 2) : 1.; // covMatrix is already an error squared
-    sumX += (fitResSlicesX[iFit][2] * weightSigmaX);
-    weightSumX += weightSigmaX;
-
-    double weightSigmaY = covMatrixY[iFit](2, 2) > 0 ? 1. / covMatrixY[iFit](2, 2) : 1.; // covMatrix is already an error squared
-    sumY += (fitResSlicesY[iFit][2] * weightSigmaY);
-    weightSumY += weightSigmaY;
-  }
-  if (mVerbose) {
-    LOG(info) << "sumX = " << sumX;
-    LOG(info) << "weightSumX = " << weightSumX;
-    LOG(info) << "sumY = " << sumY;
-    LOG(info) << "weightSumY = " << weightSumY;
-  }
-
-  double sigmaX = 0;
-  if (weightSumX != 0) {
-    sigmaX = sumX / weightSumX;
-  }
-  double sigmaY = 0;
-  if (weightSumY != 0) {
-    sigmaY = sumY / weightSumY;
-  }
-  if (mVerbose) {
-    LOG(info) << "SigmaX for MeanVertex = " << sigmaX;
-    LOG(info) << "SigmaY for MeanVertex = " << sigmaY;
-  }
-  if (sigmaX == 0 || sigmaY == 0 || mvo.getSigmaZ() == 0 || nBinsOK < 2) {
-    LOGP(error, "Fit with {} valid slices produced wrong vertex parameters: SigmaX={}, SigmaY={}, SigmaZ={}", nBinsOK, sigmaX, sigmaY, mvo.getSigmaZ());
-    return false;
-  }
-  mvo.setSigmaX(sigmaX);
-  mvo.setSigmaY(sigmaY);
-
-  // now we get the slope for the x-coordinate dependence on z
-  TLinearFitter lf(1, "pol1");
-  lf.StoreData(kFALSE);
-  for (int i = 0; i < nBinsOK; ++i) {
-    if (mVerbose) {
-      LOG(info) << "Adding point " << i << ": zvtx = " << meanZvect[i] << " xvtx = " << fitResSlicesX[i][2];
-    }
-    lf.AddPoint(&meanZvect[i], fitResSlicesX[i][1]);
-  }
-  lf.Eval();
-  double slopeX = lf.GetParameter(1);
-  mvo.setSlopeX(slopeX);
-  mvo.setX(mvo.getZ() * slopeX + lf.GetParameter(0));
-  lf.ClearPoints();
-
-  // now slope for the y-coordinate dependence on z
-  for (int i = 0; i < nBinsOK; ++i) {
-    if (mVerbose) {
-      LOG(info) << "Adding point " << i << ": zvtx = " << meanZvect[i] << " yvtx = " << fitResSlicesY[i][2];
-    }
-    lf.AddPoint(&meanZvect[i], fitResSlicesY[i][1]);
-  }
-  lf.Eval();
-  double slopeY = lf.GetParameter(1);
-  mvo.setSlopeY(slopeY);
-  mvo.setY(mvo.getZ() * slopeY + lf.GetParameter(0));
-  if (mVerbose) {
-    LOG(info) << "slope X = " << slopeX;
-    LOG(info) << "slope Y = " << slopeY;
-  }
-  LOG(info) << "Fitted meanVertex: " << mvo.asString();
-  return true;
-}
-//_____________________________________________
-void MeanVertexCalibrator::fitMeanVertexCoord(int icoord, const float* array, const MeanVertexCalibrator::HistoParams& hpar, MeanVertexObject& mvo)
-{
-  // fit mean vertex coordinate icoord
-  std::vector<float> fitValues;
-  float binWidth = 0;
-  if (mVerbose) {
-    LOG(info) << "**** Printing content of MeanVertex object for coordinate " << icoord;
-    printVector(array, hpar);
-  }
-  double fitres = fitGaus(hpar.nBins, array, hpar.minRange, hpar.maxRange, fitValues);
-  if (fitres != -4) {
-    LOG(info) << "coordinate " << icoord << ": Fit result of full statistics => " << fitres << ". Mean = " << fitValues[1] << " Sigma = " << fitValues[2];
-  } else {
-    LOG(error) << "coordinate " << icoord << ": Fit failed with result = " << fitres;
-  }
-  switch (icoord) {
-    case 0:
-      mvo.setX(fitValues[1]);
-      mvo.setSigmaX(fitValues[2]);
-      break;
-    case 1:
-      mvo.setY(fitValues[1]);
-      mvo.setSigmaY(fitValues[2]);
-      break;
-    case 2:
-      mvo.setZ(fitValues[1]);
-      mvo.setSigmaZ(fitValues[2]);
-      break;
-  }
-}
-
-//_____________________________________________
-void MeanVertexCalibrator::finalizeSlot(Slot& slot)
-{
-  // Extract results for the single slot
   const auto& params = MeanVertexParams::Instance();
   o2::calibration::MeanVertexData* c = slot.getContainer();
   LOG(info) << "Finalize slot " << slot.getTFStart() << " <= TF <= " << slot.getTFEnd() << " with "
@@ -634,7 +355,6 @@
     return;
   }
   mTmpMVobjDqTime.emplace_back(slot.getStartTimeMS(), slot.getEndTimeMS());
->>>>>>> bc1356bf
   // now we add the object to the deque
   mTmpMVobjDq.push_back(std::move(mvo));
 
@@ -702,16 +422,6 @@
 
   // if the vector has size > mSMAslots, we calculate the SMA, and then we drop 1 element
   // (note that it can have a size > mSMAslots only of 1 element!)
-<<<<<<< HEAD
-  sma.setX(sma.getX() + (dq[dq.size() - 1].getX() - dq[0].getX()) / mSMAslots);
-  sma.setY(sma.getY() + (dq[dq.size() - 1].getY() - dq[0].getY()) / mSMAslots);
-  sma.setZ(sma.getZ() + (dq[dq.size() - 1].getZ() - dq[0].getZ()) / mSMAslots);
-  sma.setSigmaX(sma.getSigmaX() + (dq[dq.size() - 1].getSigmaX() - dq[0].getSigmaX()) / mSMAslots);
-  sma.setSigmaY(sma.getSigmaY() + (dq[dq.size() - 1].getSigmaY() - dq[0].getSigmaY()) / mSMAslots);
-  sma.setSigmaZ(sma.getSigmaZ() + (dq[dq.size() - 1].getSigmaZ() - dq[0].getSigmaZ()) / mSMAslots);
-  sma.setSlopeX(sma.getSlopeX() + (dq[dq.size() - 1].getSlopeX() - dq[0].getSlopeX()) / mSMAslots);
-  sma.setSlopeY(sma.getSlopeY() + (dq[dq.size() - 1].getSlopeY() - dq[0].getSlopeY()) / mSMAslots);
-=======
   sma.setX(sma.getX() + (dq[dq.size() - 1].getX() - dq[0].getX()) / params.nSlots4SMA);
   sma.setY(sma.getY() + (dq[dq.size() - 1].getY() - dq[0].getY()) / params.nSlots4SMA);
   sma.setZ(sma.getZ() + (dq[dq.size() - 1].getZ() - dq[0].getZ()) / params.nSlots4SMA);
@@ -720,7 +430,6 @@
   sma.setSigmaZ(sma.getSigmaZ() + (dq[dq.size() - 1].getSigmaZ() - dq[0].getSigmaZ()) / params.nSlots4SMA);
   sma.setSlopeX(sma.getSlopeX() + (dq[dq.size() - 1].getSlopeX() - dq[0].getSlopeX()) / params.nSlots4SMA);
   sma.setSlopeY(sma.getSlopeY() + (dq[dq.size() - 1].getSlopeY() - dq[0].getSlopeY()) / params.nSlots4SMA);
->>>>>>> bc1356bf
 
   dq.pop_front();
 
@@ -737,10 +446,6 @@
 {
   auto& cont = getSlots();
   auto& slot = front ? cont.emplace_front(tstart, tend) : cont.emplace_back(tstart, tend);
-<<<<<<< HEAD
-  // slot.setContainer(std::make_unique<MeanVertexData>(mNBinsX, mRangeX, mNBinsY, mRangeY, mNBinsZ, mRangeZ));
-=======
->>>>>>> bc1356bf
   slot.setContainer(std::make_unique<MeanVertexData>());
   return slot;
 }

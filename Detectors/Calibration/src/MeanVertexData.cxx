--- conflicted
+++ resolved
@@ -47,16 +47,11 @@
       means[j] = (means[j] * entries + xyz[j]) / entries1;
       meanSquares[j] = (meanSquares[j] * entries + xyz[j] * xyz[j]) / entries1;
     }
-<<<<<<< HEAD
-    entries++;
-    histoVtx.push_back({x, y, z});
-=======
     if (mVerbose) {
       LOG(info) << "i = " << i << " --> x = " << xyz[0] << ", y = " << xyz[1] << ", z = " << xyz[2];
     }
     entries = entries + 1;
     histoVtx.push_back(xyz);
->>>>>>> bc1356bf
   }
 }
 
@@ -64,9 +59,6 @@
 void MeanVertexData::subtract(const MeanVertexData* prev)
 {
   // remove entries from prev
-<<<<<<< HEAD
-
-=======
   int totEntries = entries - prev->entries;
   if (totEntries > 0) {
     for (int i = 0; i < 3; i++) {
@@ -78,7 +70,6 @@
       means[i] = meanSquares[i] = 0.;
     }
   }
->>>>>>> bc1356bf
   histoVtx.erase(histoVtx.begin(), histoVtx.begin() + prev->entries);
   entries -= prev->entries;
 }
@@ -88,9 +79,6 @@
 {
   // merge data of 2 slots
   histoVtx.insert(histoVtx.end(), prev->histoVtx.begin(), prev->histoVtx.end());
-<<<<<<< HEAD
-  entries += prev->entries;
-=======
   auto totEntries = entries + prev->entries;
   if (totEntries) {
     for (int i = 0; i < 3; i++) {
@@ -105,7 +93,6 @@
 {
   double rms2 = meanSquares[i] - means[i] * means[i];
   return rms2 > 0. ? std::sqrt(rms2) : 0;
->>>>>>> bc1356bf
 }
 
 } // end namespace calibration

--- conflicted
+++ resolved
@@ -37,41 +37,17 @@
   using CcdbObjectInfoVector = std::vector<CcdbObjectInfo>;
 
  public:
-<<<<<<< HEAD
-  MeanVertexCalibrator(int minEnt = 500, int nBinsX = 100, float rangeX = 1.f,
-                       int nBinsY = 100, float rangeY = 1.f, int nBinsZ = 100, float rangeZ = 20.f, uint32_t nPointsForSlope = 10,
-                       int nSlotsSMA = 5) : mMinEntries(minEnt), mNBinsX(nBinsX), mRangeX(rangeX), mNBinsY(nBinsY), mRangeY(rangeY), mNBinsZ(nBinsZ), mRangeZ(rangeZ), mSMAslots(nSlotsSMA), mNPointsForSlope(nPointsForSlope)
-  {
-    mBinWidthX = 2 * rangeX / nBinsX;
-    mBinWidthY = 2 * rangeY / nBinsY;
-    mBinWidthZ = 2 * rangeZ / nBinsZ;
-    mBinWidthXInv = 1. / mBinWidthX;
-    mBinWidthYInv = 1. / mBinWidthY;
-    mBinWidthZInv = 1. / mBinWidthZ;
-  }
-=======
   struct HistoParams {
     int nBins = 0.;
     float binWidth = 0.;
     float minRange = 0.;
     float maxRange = 0.;
   };
->>>>>>> bc1356bf
 
   MeanVertexCalibrator() = default;
   ~MeanVertexCalibrator() final = default;
 
-<<<<<<< HEAD
-  bool hasEnoughData(const Slot& slot) const final
-  {
-    if (mVerbose) {
-      LOG(info) << "container entries = " << slot.getContainer()->entries << ", minEntries = " << mMinEntries * 2;
-    }
-    return slot.getContainer()->entries >= mMinEntries * 2; // we need in fact that the min number of entries is 2x the required ones because we will do the slices in z, and we need at least two to fit
-  }
-=======
   bool hasEnoughData(const Slot& slot) const final;
->>>>>>> bc1356bf
   void initOutput() final;
   void finalizeSlot(Slot& slot) final;
   Slot& emplaceNewSlot(bool front, TFType tstart, TFType tend) final;
@@ -86,30 +62,6 @@
   void useVerboseMode(bool flag) { mVerbose = flag; }
   bool getVerboseMode() const { return mVerbose; }
 
-<<<<<<< HEAD
-  void fitMeanVertex(o2::calibration::MeanVertexData* c, o2::dataformats::MeanVertexObject& mvo);
-  void fitMeanVertexCoord(int coordinate, int nbins, float* array, float minRange, float maxRange, o2::dataformats::MeanVertexObject& mvo);
-  void binVector(std::vector<float>& vectOut, const std::vector<float>& vectIn, int nbins, float min, float max, float binWidthInv);
-  void printVector(std::vector<float>& vect, float minRange, float maxRange, float binWidth);
-  void printVector(float* vect, int sizeVect, float minRange, float maxRange, float binWidth);
-
- private:
-  int mMinEntries = 0;
-  int mNBinsX = 0;
-  float mRangeX = 0.;
-  int mNBinsY = 0;
-  float mRangeY = 0.;
-  int mNBinsZ = 0;
-  float mRangeZ = 0.;
-  float mBinWidthX = 0.;
-  float mBinWidthY = 0.;
-  float mBinWidthZ = 0.;
-  float mBinWidthXInv = 0.;
-  float mBinWidthYInv = 0.;
-  float mBinWidthZInv = 0.;
-  uint64_t mSMAslots = 5;
-  uint32_t mNPointsForSlope = 10;
-=======
   bool fitMeanVertex(o2::calibration::MeanVertexData* c, o2::dataformats::MeanVertexObject& mvo);
   void fitMeanVertexCoord(int icoord, const float* array, const HistoParams& hpar, o2::dataformats::MeanVertexObject& mvo);
   HistoParams binVector(std::vector<float>& vectOut, const std::vector<float>& vectIn, o2::calibration::MeanVertexData* c, int dim);
@@ -117,7 +69,6 @@
   void printVector(const float* vect, const HistoParams& hpar);
 
  private:
->>>>>>> bc1356bf
   CcdbObjectInfoVector mInfoVector;                                    // vector of CCDB Infos , each element is filled with the CCDB description
                                                                        // of the accompanying LHCPhase
   MVObjectVector mMeanVertexVector;                                    // vector of Mean Vertex Objects, each element is filled in "process"

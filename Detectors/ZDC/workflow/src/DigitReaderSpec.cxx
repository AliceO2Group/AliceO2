// Copyright CERN and copyright holders of ALICE O2. This software is
// distributed under the terms of the GNU General Public License v3 (GPL
// Version 3), copied verbatim in the file "COPYING".
//
// See http://alice-o2.web.cern.ch/license for full licensing information.
//
// In applying this license CERN does not waive the privileges and immunities
// granted to it by virtue of its status as an Intergovernmental Organization
// or submit itself to any jurisdiction.

/// @file   DigitReaderSpec.cxx

#include <vector>

#include "TTree.h"

#include "Framework/ConfigParamRegistry.h"
#include "Framework/ControlService.h"
#include "Framework/Logger.h"
#include "ZDCWorkflow/DigitReaderSpec.h"
#include "DataFormatsZDC/OrbitData.h"
#include "DataFormatsZDC/BCData.h"
#include "DataFormatsZDC/ChannelData.h"
#include "DataFormatsZDC/MCLabel.h"
#include "SimulationDataFormat/MCTruthContainer.h"
#include "DetectorsCommonDataFormats/NameConf.h"

using namespace o2::framework;

namespace o2
{
namespace zdc
{

void DigitReader::init(InitContext& ic)
{
<<<<<<< HEAD
  auto filename = ic.options().get<std::string>("zdc-digit-infile");
  mFile = std::make_unique<TFile>(filename.c_str(), "OLD");
=======
  auto filename = o2::utils::Str::concat_string(o2::utils::Str::rectifyDirectory(ic.options().get<std::string>("input-dir")),
                                                ic.options().get<std::string>("zdc-digit-infile"));
  mFile = std::make_unique<TFile>(filename.c_str());
>>>>>>> d6a9f4b0
  if (!mFile->IsOpen()) {
    LOG(ERROR) << "Cannot open the " << filename.c_str() << " file !";
    throw std::runtime_error("cannot open input digits file");
  }
  mTree.reset((TTree*)mFile->Get("o2sim"));
  if (!mTree) {
    LOG(ERROR) << "Did not find o2sim tree in " << filename.c_str();
    throw std::runtime_error("Did not fine o2sim file in ZDC digits tree");
  }
}

void DigitReader::run(ProcessingContext& pc)
{

  std::vector<o2::zdc::OrbitData> zdcOrbitData, *zdcOrbitDataPtr = &zdcOrbitData;
  std::vector<o2::zdc::BCData> zdcBCData, *zdcBCDataPtr = &zdcBCData;
  std::vector<o2::zdc::ChannelData> zdcChData, *zdcChDataPtr = &zdcChData;

  mTree->SetBranchAddress("ZDCDigitOrbit", &zdcOrbitDataPtr);
  mTree->SetBranchAddress("ZDCDigitBC", &zdcBCDataPtr);
  mTree->SetBranchAddress("ZDCDigitCh", &zdcChDataPtr);
  o2::dataformats::MCTruthContainer<o2::zdc::MCLabel> labels, *plabels = &labels;
  if (mUseMC) {
    mTree->SetBranchAddress("ZDCDigitLabels", &plabels);
  }
  auto ent = mTree->GetReadEntry() + 1;
  assert(ent < mTree->GetEntries()); // this should not happen
  mTree->GetEntry(ent);
  LOG(INFO) << "ZDCDigitReader pushed " << zdcOrbitData.size() << " orbits with " << zdcBCData.size() << " bcs and " << zdcChData.size() << " digits";
  pc.outputs().snapshot(Output{"ZDC", "DIGITSPD", 0, Lifetime::Timeframe}, zdcOrbitData);
  pc.outputs().snapshot(Output{"ZDC", "DIGITSBC", 0, Lifetime::Timeframe}, zdcBCData);
  pc.outputs().snapshot(Output{"ZDC", "DIGITSCH", 0, Lifetime::Timeframe}, zdcChData);
  if (mUseMC) {
    pc.outputs().snapshot(Output{"ZDC", "DIGITSLBL", 0, Lifetime::Timeframe}, labels);
  }
  if (mTree->GetReadEntry() + 1 >= mTree->GetEntries()) {
    pc.services().get<ControlService>().endOfStream();
    pc.services().get<ControlService>().readyToQuit(QuitRequest::Me);
  }
}

DataProcessorSpec getDigitReaderSpec(bool useMC)
{
  std::vector<OutputSpec> outputs;
  outputs.emplace_back("ZDC", "DIGITSBC", 0, Lifetime::Timeframe);
  outputs.emplace_back("ZDC", "DIGITSCH", 0, Lifetime::Timeframe);
  outputs.emplace_back("ZDC", "DIGITSPD", 0, Lifetime::Timeframe);
  if (useMC) {
    outputs.emplace_back("ZDC", "DIGITSLBL", 0, Lifetime::Timeframe);
  }
  return DataProcessorSpec{
    "zdc-digit-reader",
    Inputs{},
    outputs,
    AlgorithmSpec{adaptFromTask<DigitReader>(useMC)},
    Options{
      {"zdc-digit-infile", VariantType::String, "zdcdigits.root", {"Name of the input file"}},
      {"input-dir", VariantType::String, "none", {"Input directory"}}}};
}

} // namespace zdc
} // namespace o2<|MERGE_RESOLUTION|>--- conflicted
+++ resolved
@@ -34,14 +34,9 @@
 
 void DigitReader::init(InitContext& ic)
 {
-<<<<<<< HEAD
-  auto filename = ic.options().get<std::string>("zdc-digit-infile");
-  mFile = std::make_unique<TFile>(filename.c_str(), "OLD");
-=======
   auto filename = o2::utils::Str::concat_string(o2::utils::Str::rectifyDirectory(ic.options().get<std::string>("input-dir")),
                                                 ic.options().get<std::string>("zdc-digit-infile"));
   mFile = std::make_unique<TFile>(filename.c_str());
->>>>>>> d6a9f4b0
   if (!mFile->IsOpen()) {
     LOG(ERROR) << "Cannot open the " << filename.c_str() << " file !";
     throw std::runtime_error("cannot open input digits file");

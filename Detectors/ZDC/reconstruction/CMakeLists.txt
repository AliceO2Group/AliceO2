--- conflicted
+++ resolved
@@ -10,15 +10,11 @@
 
 o2_add_library(ZDCReconstruction
                SOURCES src/CTFCoder.cxx
-<<<<<<< HEAD
 		       src/CTFHelper.cxx
 		       src/DigiReco.cxx
 		       src/RecoParamZDC.cxx
 		       src/ZDCTDCParam.cxx
 		       src/ZDCIntegrationParam.cxx
-=======
-               src/CTFHelper.cxx
->>>>>>> d6a9f4b0
                PUBLIC_LINK_LIBRARIES O2::ZDCBase
                                      O2::DataFormatsZDC
 				     O2::ZDCSimulation

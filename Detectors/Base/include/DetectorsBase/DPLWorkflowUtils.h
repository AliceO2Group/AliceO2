// Copyright 2019-2020 CERN and copyright holders of ALICE O2.
// See https://alice-o2.web.cern.ch/copyright for details of the copyright holders.
// All rights not expressly granted are reserved.
//
// This software is distributed under the terms of the GNU General Public
// License v3 (GPL Version 3), copied verbatim in the file "COPYING".
//
// In applying this license CERN does not waive the privileges and immunities
// granted to it by virtue of its status as an Intergovernmental Organization
// or submit itself to any jurisdiction.

// some user-space helpers/utilities for DPL workflowspecs

//
// Created by Sandro Wenzel on 19.04.22.
//

#ifndef O2_DPLWORKFLOWUTILS_H
#define O2_DPLWORKFLOWUTILS_H

#include "Framework/RootSerializationSupport.h"
#include "Framework/WorkflowSpec.h"
#include "Framework/ConfigParamSpec.h"
#include "Framework/ConfigContext.h"
#include "Framework/CompletionPolicy.h"
#include "Framework/CompletionPolicyHelpers.h"
#include "Framework/DeviceSpec.h"
#include "Framework/DataSpecUtils.h"
#include <vector>
#include <unordered_map>
#include <iostream>
#ifdef WITH_OPENMP
#include <omp.h>
#include "TROOT.h"
#endif

namespace o2
{
namespace framework
{

// Finding out if the current process is the master DPL driver process,
// first setting up the topology. Might be important to know when we write
// files (to prevent that multiple processes write the same file)
bool isMasterWorkflowDefinition(ConfigContext const& configcontext)
{
  int argc = configcontext.argc();
  auto argv = configcontext.argv();
  bool ismaster = true;
  for (int argi = 0; argi < argc; ++argi) {
    // when channel-config is present it means that this is started as
    // as FairMQDevice which means it is already a forked process
    if (strcmp(argv[argi], "--channel-config") == 0) {
      ismaster = false;
      break;
    }
  }
  return ismaster;
}

// Finding out if we merely want to dump the DPL workflow json file.
// In this case we could avoid some computation/initialization, when
// this doesn't influence the topology.
bool isDumpWorkflowInvocation(ConfigContext const& configcontext)
{
  int argc = configcontext.argc();
  auto argv = configcontext.argv();
  bool isdump = false;
  for (int argi = 0; argi < argc; ++argi) {
    if (strcmp(argv[argi], "--dump-config") == 0) {
      isdump = true;
      break;
    }
  }
  return isdump;
}

// find out if we are an internal DPL device
// (given the device name)
bool isInternalDPL(std::string const& name)
{
  if (name.find("internal-dpl-") != std::string::npos) {
    return true;
  }
  return false;
}

// find out the name of THIS DPL device at runtime
// May be useful to know to prevent certain initializations for
// say internal DPL devices or writer devices
std::string whoAmI(ConfigContext const& configcontext)
{
  int argc = configcontext.argc();
  auto argv = configcontext.argv();
  // the name of this device is the string following the --id field in
  // the argv invocation
  for (int argi = 0; argi < argc; ++argi) {
    if (strcmp(argv[argi], "--id") == 0) {
      if (argi + 1 < argc) {
        return std::string(argv[argi + 1]);
      }
    }
  }
  return std::string("");
}

// a utility combining multiple specs into one
// (with some checking that it makes sense)
// spits out the combined spec (merged inputs/outputs and AlgorithmSpec)
// Can put policies later whether to multi-thread or serialize internally etc.
// fills a "remaining" spec container for things it can't simply merge
// (later on we could do a full topological sort / spec minimization approach)
o2::framework::DataProcessorSpec specCombiner(std::string const& name, std::vector<DataProcessorSpec> const& speccollection,
                                              std::vector<DataProcessorSpec>& remaining)
{
  std::vector<OutputSpec> combinedOutputSpec;
  std::vector<InputSpec> combinedInputSpec;
  std::vector<ConfigParamSpec> combinedOptions;

  // this maps an option key to one of multiple specs where this is used
  // we will need to introduce unambiguous options in case an option is present multiple times
  std::unordered_map<std::string, std::vector<std::pair<std::string, ConfigParamSpec>>> optionMerger;

  // maps a process name to a map holder conversion of "namespaced-keys" to original "keys"
  std::unordered_map<std::string, std::unordered_map<std::string, std::string>> optionsRemap;

  // keep track of which input bindings are already used
  // (should not have duplicates ... since devices may fetch data just based on the binding)
  std::unordered_map<std::string, bool> inputBindings;

  // we collect all outputs once ---> this is to check that none of the inputs matches
  // an output
  std::vector<OutputSpec> allOutputs;
  std::vector<DataProcessorSpec> mergableSpecs;
  for (auto& spec : speccollection) {
    // merge output specs
    for (auto& os : spec.outputs) {
      allOutputs.push_back(os);
    }
  }

  for (auto& spec : speccollection) {
    auto& procname = spec.name;
    optionsRemap[procname] = std::unordered_map<std::string, std::string>();

    // merge input specs ... but only after we have verified that the spec does
    // not depend in internal outputs
    bool inputCheckOk = true;
    for (auto& is : spec.inputs) {
      // let's see if input is part of outputs
      // ... in which case we can't easily merge the spec here
      // ... and just neglect it for the moment
      for (auto& o : allOutputs) {
        if (DataSpecUtils::match(is, o)) {
          std::cerr << "Found internal connection " << is << " ... will take out spec " << procname << " .. from merging process \n";
          inputCheckOk = false;
          break;
        }
      }
    }
    if (!inputCheckOk) {
      remaining.push_back(spec);
      // directly to next task
      continue;
    }
    for (auto& is : spec.inputs) {
      if (inputBindings.find(is.binding) != inputBindings.end()) {
        // we can accept duplicate binding if it is bound to the same spec (e.g. ccdbParamSpec)
        if (std::find(combinedInputSpec.begin(), combinedInputSpec.end(), is) == combinedInputSpec.end()) {
<<<<<<< HEAD
          LOG(error) << "Found duplicate input binding with different spec.:" << is.binding;
=======
          LOG(error) << "Found duplicate input binding with different spec.:" << is;
>>>>>>> 48f2ca74
        } else {
          continue; // consider as already accounted
        }
      }
      combinedInputSpec.push_back(is);
      inputBindings[is.binding] = 1;
    }
    mergableSpecs.push_back(spec);

    // merge output specs
    for (auto& os : spec.outputs) {
      combinedOutputSpec.push_back(os);
    }
    // merge options (part 1)
    for (auto& opt : spec.options) {
      auto optkey = opt.name;
      auto iter = optionMerger.find(optkey);
      auto procconfigpair = std::pair<std::string, ConfigParamSpec>(procname, opt);
      if (iter == optionMerger.end()) {
        optionMerger[optkey] = std::vector<std::pair<std::string, ConfigParamSpec>>();
      }
      optionMerger[optkey].push_back(procconfigpair);
    }
  }
  // merge options (part 2)
  for (auto& iter : optionMerger) {
    if (iter.second.size() > 1) {
      // std::cerr << "Option " << iter.first << " duplicated in multiple procs --> applying namespacing \n";
      for (auto& part : iter.second) {
        auto procname = part.first;
        auto originalSpec = part.second;
        auto namespaced_name = procname + "." + originalSpec.name;
        combinedOptions.push_back(ConfigParamSpec{namespaced_name,
                                                  originalSpec.type, originalSpec.defaultValue, originalSpec.help, originalSpec.kind});
        optionsRemap[procname][namespaced_name] = originalSpec.name;
        // we need to back-apply
      }
    } else {
      // we can stay with original option
      for (auto& part : iter.second) {
        combinedOptions.push_back(part.second);
      }
    }
  }

  // logic for combined task processing function --> target is to run one only
  class CombinedTask
  {
   public:
    CombinedTask(std::vector<DataProcessorSpec> const& s, std::unordered_map<std::string, std::unordered_map<std::string, std::string>> optionsRemap) : tasks(s), optionsRemap(optionsRemap) {}

    void init(o2::framework::InitContext& ic)
    {
      std::cerr << "Init Combined\n";
      mNThreads = std::max(1, ic.options().get<int>("combine-nthreads"));
      if (mNThreads > 1) {
#ifdef WITH_OPENMP
        LOGP(info, "Combined tasks will be run with {} threads", mNThreads);
        ROOT::EnableThreadSafety();
#else
        LOGP(warn, "{} threads requested for combined tasks but OpenMP is not detected, link it from the workflow CMakeList", mNThreads);
        mNThreads = 1;
#endif
      }
      for (auto& t : tasks) {
        // the init function actually creates the onProcess function
        // which we have to do here (maybe some more stuff needed)
        auto& configRegistry = ic.mOptions;
        // we can get hold of the store because the store is the only data member of configRegistry
        static_assert(sizeof(o2::framework::ConfigParamRegistry) == sizeof(std::unique_ptr<o2::framework::ConfigParamStore>));
        auto store = reinterpret_cast<std::unique_ptr<ConfigParamStore>*>(&(configRegistry));
        auto& boost_store = (*store)->store(); // std::unique_ptr<boost::property_tree::ptree>
        auto& originalDeviceName = t.name;
        auto optionsiter = optionsRemap.find(originalDeviceName);
        if (optionsiter != optionsRemap.end()) {
          // we have options to remap
          for (auto& key : optionsiter->second) {
            //
            // LOG(info) << "Applying value " << boost_store.get<std::string>(key.first) << " to original key " << key.second;
            boost_store.put(key.second, boost_store.get<std::string>(key.first));
          }
        }
        t.algorithm.onProcess = t.algorithm.onInit(ic);
      }
    }

    void run(o2::framework::ProcessingContext& pc)
    {
      std::cerr << "Processing Combined with " << mNThreads << " threads\n";
<<<<<<< HEAD
      size_t nt = tasks.size();
#ifdef WITH_OPENMP
#pragma omp parallel for schedule(dynamic) num_threads(mNThreads)
#endif
      for (size_t i = 0; i < nt; i++) {
        auto t = tasks[i];
        std::cerr << " Executing sub-device " << t.name << "\n";
        t.algorithm.onProcess(pc);
=======
      if (mNThreads > 1) {
        size_t nt = tasks.size();
#ifdef WITH_OPENMP
#pragma omp parallel for schedule(dynamic) num_threads(mNThreads)
#endif
        for (size_t i = 0; i < nt; i++) {
          auto& t = tasks[i];
          std::cerr << " Executing sub-device " << t.name << "\n";
          t.algorithm.onProcess(pc);
        }
      } else {
        for (auto& t : tasks) {
          std::cerr << " Executing sub-device " << t.name << "\n";
          t.algorithm.onProcess(pc);
        }
>>>>>>> 48f2ca74
      }
    }

   private:
    std::vector<DataProcessorSpec> tasks;
    std::unordered_map<std::string, std::unordered_map<std::string, std::string>> optionsRemap;
    int mNThreads = 1;
  };

  combinedOptions.emplace_back(ConfigParamSpec{"combine-nthreads", VariantType::Int, 1, {"Number of threads for combined tasks"}});

  return DataProcessorSpec{
    name,
    combinedInputSpec,
    combinedOutputSpec,
    AlgorithmSpec{adaptFromTask<CombinedTask>(mergableSpecs, optionsRemap)},
    combinedOptions
    /* a couple of other fields can be set ... */
  };
};

} // namespace framework
} // namespace o2

#endif // O2_DPLWORKFLOWUTILS_H<|MERGE_RESOLUTION|>--- conflicted
+++ resolved
@@ -167,11 +167,7 @@
       if (inputBindings.find(is.binding) != inputBindings.end()) {
         // we can accept duplicate binding if it is bound to the same spec (e.g. ccdbParamSpec)
         if (std::find(combinedInputSpec.begin(), combinedInputSpec.end(), is) == combinedInputSpec.end()) {
-<<<<<<< HEAD
-          LOG(error) << "Found duplicate input binding with different spec.:" << is.binding;
-=======
           LOG(error) << "Found duplicate input binding with different spec.:" << is;
->>>>>>> 48f2ca74
         } else {
           continue; // consider as already accounted
         }
@@ -261,16 +257,6 @@
     void run(o2::framework::ProcessingContext& pc)
     {
       std::cerr << "Processing Combined with " << mNThreads << " threads\n";
-<<<<<<< HEAD
-      size_t nt = tasks.size();
-#ifdef WITH_OPENMP
-#pragma omp parallel for schedule(dynamic) num_threads(mNThreads)
-#endif
-      for (size_t i = 0; i < nt; i++) {
-        auto t = tasks[i];
-        std::cerr << " Executing sub-device " << t.name << "\n";
-        t.algorithm.onProcess(pc);
-=======
       if (mNThreads > 1) {
         size_t nt = tasks.size();
 #ifdef WITH_OPENMP
@@ -286,7 +272,6 @@
           std::cerr << " Executing sub-device " << t.name << "\n";
           t.algorithm.onProcess(pc);
         }
->>>>>>> 48f2ca74
       }
     }
 

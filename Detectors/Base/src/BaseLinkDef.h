--- conflicted
+++ resolved
@@ -20,14 +20,11 @@
 #pragma link C++ class o2::Base::Track::TrackPar+;
 #pragma link C++ class o2::Base::Track::TrackParCov+;
 #pragma link C++ class o2::Base::TrackReference+;
-<<<<<<< HEAD
+#pragma link C++ class o2::Base::DetID+;
+#pragma link C++ class o2::Base::GeometryManager+;
 
 // this is used for the test only, should it be separate LinkDef?
 #pragma link C++ class o2::Base::Vector<o2::Base::Track::TrackPar,int>-;
 #pragma link C++ class vector<o2::Base::Track::TrackPar>+;
 
-=======
-#pragma link C++ class o2::Base::DetID+;
-#pragma link C++ class o2::Base::GeometryManager+;
->>>>>>> 801dda66
 #endif
--- conflicted
+++ resolved
@@ -1,8 +1,4 @@
-<<<<<<< HEAD
 * MID
-=======
-* Non-default simulation cuts for MUON/MID (taken from AliRoot)
->>>>>>> 7c135c65
 * ===
 *    Med GAM   ELEC  NHAD  CHAD  MUON  EBREM MUHAB EDEL  MUDEL MUPA  ANNI  BREM  COMP  DCAY  DRAY  HADR  LOSS  MULS  PAIR  PHOT  RAYL 
 * Gaz mixture of the active medium of the trigger chambers
@@ -17,4 +13,4 @@
 MID 4  1e-3  1e-3  1e-3  1e-3  1e-3  1e-3  1e-3  1e-3  1e-3  -1.   1     1     1     1     0     1     2     1     1     1     1
 * Nomex
 MID 7  1e-3  1e-3  1e-3  1e-3  1e-3  1e-3  1e-3  1e-3  1e-3  -1.   1     1     1     1     0     1     2     1     1     1     1
-*TODO: verify with Florian Damas missing materials at least missing mylar, Styrofoam+*TODO: verify with Florian Damas missing materials at least missing mylar, Styrofoam

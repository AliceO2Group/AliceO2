// Copyright CERN and copyright holders of ALICE O2. This software is
// distributed under the terms of the GNU General Public License v3 (GPL
// Version 3), copied verbatim in the file "COPYING".
//
// See http://alice-o2.web.cern.ch/license for full licensing information.
//
// In applying this license CERN does not waive the privileges and immunities
// granted to it by virtue of its status as an Intergovernmental Organization
// or submit itself to any jurisdiction.

#include "MCHBase/Digit.h"
#include <cmath>

namespace o2::mch
{

<<<<<<< HEAD
bool closeEnough(double x, double y, double eps = 1E-6)
{
  return std::fabs(x - y) <= eps * std::max(1.0, std::max(std::fabs(x), std::fabs(y)));
}
=======
ClassImp(Digit);
>>>>>>> cd51c56b

Digit::Digit(double time, int detid, int pad, unsigned long adc)
  : mTime(time), mDetID(detid), mPadID(pad), mADC(adc)
{
}

bool Digit::operator==(const Digit& other) const
{
  return mDetID == other.mDetID &&
         mPadID == other.mPadID &&
         mADC == other.mADC &&
         closeEnough(mTime, other.mTime);
}

} // namespace o2::mch<|MERGE_RESOLUTION|>--- conflicted
+++ resolved
@@ -14,15 +14,12 @@
 namespace o2::mch
 {
 
-<<<<<<< HEAD
 bool closeEnough(double x, double y, double eps = 1E-6)
 {
   return std::fabs(x - y) <= eps * std::max(1.0, std::max(std::fabs(x), std::fabs(y)));
 }
-=======
+
 ClassImp(Digit);
->>>>>>> cd51c56b
-
 Digit::Digit(double time, int detid, int pad, unsigned long adc)
   : mTime(time), mDetID(detid), mPadID(pad), mADC(adc)
 {

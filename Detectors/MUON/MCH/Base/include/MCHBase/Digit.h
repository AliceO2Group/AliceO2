--- conflicted
+++ resolved
@@ -25,11 +25,7 @@
 
 // \class Digit
 /// \brief MCH digit implementation
-<<<<<<< HEAD
 class Digit
-=======
-class Digit //: public DigitBase
->>>>>>> cd51c56b
 {
  public:
   Digit() = default;
@@ -54,12 +50,7 @@
   double mTime;
   int mDetID;
   int mPadID;  /// PadIndex to which the digit corresponds to
-<<<<<<< HEAD
-  double mADC; /// Amplitude of signal
-
-=======
   unsigned long mADC; /// Amplitude of signal
->>>>>>> cd51c56b
   ClassDefNV(Digit, 1);
 }; //class Digit
 

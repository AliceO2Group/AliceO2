# Copyright CERN and copyright holders of ALICE O2. This software is distributed
# under the terms of the GNU General Public License v3 (GPL Version 3), copied
# verbatim in the file "COPYING".
#
# See http://alice-o2.web.cern.ch/license for full licensing information.
#
# In applying this license CERN does not waive the privileges and immunities
# granted to it by virtue of its status as an Intergovernmental Organization or
# submit itself to any jurisdiction.

o2_add_library(MCHBase
<<<<<<< HEAD
        SOURCES src/Mapping.cxx src/DigitBlock.cxx
        src/PreClusterBlock.cxx src/ClusterBlock.cxx
        src/TrackBlock.cxx
        src/Digit.cxx
        PUBLIC_LINK_LIBRARIES ROOT::Core FairRoot::Base FairMQ::FairMQ)

o2_target_root_dictionary(MCHBase
        HEADERS include/MCHBase/Digit.h)
=======
               SOURCES
	       src/ClusterBlock.cxx
	       src/Digit.cxx
	       src/DigitBlock.cxx
	       src/Mapping.cxx
               src/PreClusterBlock.cxx
               src/TrackBlock.cxx
	       PUBLIC_LINK_LIBRARIES ROOT::Core FairRoot::Base FairMQ::FairMQ O2::MCHBase)

o2_target_root_dictionary(MCHBase
  HEADERS include/MCHBase/ClusterBlock.h
          include/MCHBase/Digit.h
          include/MCHBase/DigitBlock.h
          include/MCHBase/Mapping.h
	  include/MCHBase/PreClusterBlock.h
	  include/MCHBase/TrackBlock.h
	  )
>>>>>>> 91c2f984
<|MERGE_RESOLUTION|>--- conflicted
+++ resolved
@@ -9,31 +9,14 @@
 # submit itself to any jurisdiction.
 
 o2_add_library(MCHBase
-<<<<<<< HEAD
-        SOURCES src/Mapping.cxx src/DigitBlock.cxx
-        src/PreClusterBlock.cxx src/ClusterBlock.cxx
-        src/TrackBlock.cxx
-        src/Digit.cxx
-        PUBLIC_LINK_LIBRARIES ROOT::Core FairRoot::Base FairMQ::FairMQ)
-
-o2_target_root_dictionary(MCHBase
-        HEADERS include/MCHBase/Digit.h)
-=======
-               SOURCES
+         SOURCES
 	       src/ClusterBlock.cxx
 	       src/Digit.cxx
 	       src/DigitBlock.cxx
 	       src/Mapping.cxx
                src/PreClusterBlock.cxx
                src/TrackBlock.cxx
-	       PUBLIC_LINK_LIBRARIES ROOT::Core FairRoot::Base FairMQ::FairMQ O2::MCHBase)
+	       PUBLIC_LINK_LIBRARIES ROOT::Core FairRoot::Base FairMQ::FairMQ)
 
 o2_target_root_dictionary(MCHBase
-  HEADERS include/MCHBase/ClusterBlock.h
-          include/MCHBase/Digit.h
-          include/MCHBase/DigitBlock.h
-          include/MCHBase/Mapping.h
-	  include/MCHBase/PreClusterBlock.h
-	  include/MCHBase/TrackBlock.h
-	  )
->>>>>>> 91c2f984
+  HEADERS include/MCHBase/Digit.h)
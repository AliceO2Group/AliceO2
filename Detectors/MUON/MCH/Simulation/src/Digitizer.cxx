--- conflicted
+++ resolved
@@ -58,7 +58,6 @@
 }
 
 bool isStation1(int detID)
-<<<<<<< HEAD
 {
   return detID < 400;
 }
@@ -69,18 +68,6 @@
   return resp[isStation1];
 }
 
-=======
-{
-  return detID < 400;
-}
-
-Response& response(bool isStation1)
-{
-  static std::array<Response, 2> resp = { Response(Station::Type1), Response(Station::Type2345) };
-  return resp[isStation1];
-}
-
->>>>>>> 4c9ec7e7
 } // namespace
 
 Digitizer::Digitizer(int) {}
@@ -101,7 +88,6 @@
     int labelIndex = mMCTruthContainer.getIndexedSize();
     //index for this hit
     int detID = hit.GetDetectorID();
-<<<<<<< HEAD
     int ndigits =  processHit(hit, detID, mEventTime);
     //TODO need one label per Digit
     // can use nDigit output of processHit
@@ -109,21 +95,12 @@
       MCCompLabel label(hit.GetTrackID(), mEventID, mSrcID);
       mMCTruthContainer.addElementRandomAccess(labelIndex, label);
     }//loop over digits to generate MCdigits
-=======
-    processHit(hit, detID, mEventTime, labelIndex);
-    MCCompLabel label(hit.GetTrackID(), mEventID, mSrcID);
-    mMCTruthContainer.addElementRandomAccess(labelIndex, label);
->>>>>>> 4c9ec7e7
   } //loop over hits
 
   fillOutputContainer(digits);
 }
 //______________________________________________________________________
-<<<<<<< HEAD
 int Digitizer::processHit(const Hit& hit, int detID, double event_time)
-=======
-int Digitizer::processHit(const Hit& hit, int detID, double event_time, int labelIndex)
->>>>>>> 4c9ec7e7
 {
   Point3D<float> pos(hit.GetX(), hit.GetY(), hit.GetZ());
 
@@ -158,22 +135,16 @@
   //single pad as check
   int padidbendcent = 0;
   int padidnoncent = 0;
-<<<<<<< HEAD
   int ndigits = 0;
   
-=======
->>>>>>> 4c9ec7e7
   bool padexists = seg.findPadPairByPosition(localX, localY, padidbendcent, padidnoncent);
   if (!padexists) {
     LOG(ERROR) << "Did not find  _any_ pad for localX,Y=" << localX << "," << localY;
     return 0;
   }
 
-<<<<<<< HEAD
+
   seg.forEachPadInArea(xMin, yMin, xMax, yMax, [&resp, &digits = this->mDigits, chargebend, chargenon, localX, localY, &seg, &ndigits](int padid) {
-=======
-  seg.forEachPadInArea(xMin, yMin, xMax, yMax, [&resp, &digits = this->mDigits, chargebend, chargenon, localX, localY, &seg, labelIndex ](int padid) {
->>>>>>> 4c9ec7e7
     auto dx = seg.padSizeX(padid) * 0.5;
     auto dy = seg.padSizeY(padid) * 0.5;
     auto xmin = (localX - seg.padPositionX(padid)) - dx;
@@ -187,16 +158,10 @@
       q *= chargenon;
     }
     auto signal = resp.response(q);
-<<<<<<< HEAD
     digits.emplace_back(padid, signal);
     ++ndigits;
   });
   return ndigits;
-=======
-    digits.emplace_back(padid, signal, labelIndex);
-  });
-  return mDigits.size();
->>>>>>> 4c9ec7e7
 }
 
 //______________________________________________________________________

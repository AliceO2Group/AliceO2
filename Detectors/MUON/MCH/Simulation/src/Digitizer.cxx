// Copyright CERN and copyright holders of ALICE O2. This software is
// distributed under the terms of the GNU General Public License v3 (GPL
// Version 3), copied verbatim in the file "COPYING".
//
// See http://alice-o2.web.cern.ch/license for full licensing information.
//
// In applying this license CERN does not waive the privileges and immunities
// granted to it by virtue of its status as an Intergovernmental Organization
// or submit itself to any jurisdiction.

#include "MCHSimulation/Digitizer.h"

#include "MCHMappingInterface/Segmentation.h"
#include "MCHSimulation/Geometry.h"
#include "MCHSimulation/Response.h"
#include "TGeoManager.h"
#include "TMath.h"
#include <algorithm>
#include <cassert>
#include <fairlogger/Logger.h>

using namespace o2::mch;

namespace
{

std::map<int, int> createDEMap()
{
  std::map<int, int> m;
  int i{ 0 };
  o2::mch::mapping::forEachDetectionElement([&m, &i](int deid) {
    m[deid] = i++;
  });
  return m;
}

int deId2deIndex(int detElemId)
{
  static std::map<int, int> m = createDEMap();
  return m[detElemId];
}

std::vector<o2::mch::mapping::Segmentation> createSegmentations()
{
  std::vector<o2::mch::mapping::Segmentation> segs;
  o2::mch::mapping::forEachDetectionElement([&segs](int deid) {
    segs.emplace_back(deid);
  });
  return segs;
}

const o2::mch::mapping::Segmentation& segmentation(int detElemId)
{
  static auto segs = createSegmentations();
  return segs[deId2deIndex(detElemId)];
}

bool isStation1(int detID)
{
  return detID < 300;
}

Response& response(bool isStation1)
{
  static std::array<Response, 2> resp = { Response(Station::Type1), Response(Station::Type2345) };
  return resp[isStation1];
}

int getGlobalDigit(int detID, int padID)
{
  //calculate global index
  return detID * 100000 + padID;
}

} // namespace

Digitizer::Digitizer(int) {}

void Digitizer::init()
{
}

//______________________________________________________________________
void Digitizer::process(const std::vector<Hit> hits, std::vector<Digit>& digits)
{
  digits.clear();
  mDigits.clear();
  mTrackLabels.clear();

  //array of MCH hits for a given simulated event
  for (auto& hit : hits) {
    int detID = hit.GetDetectorID();
    int ndigits = processHit(hit, detID, mEventTime);
    MCCompLabel label(hit.GetTrackID(), mEventID, mSrcID);
    for (int i = 0; i < ndigits; ++i) {
      int digitIndex = mDigits.size() - ndigits + i;
      mTrackLabels.emplace(mTrackLabels.begin() + digitIndex, label);
    } //loop over digits to generate MCdigits
  }   //loop over hits

  //merge Digits
  mergeDigits(mDigits, mTrackLabels);
  fillOutputContainer(digits, mTrackLabels);
}
//______________________________________________________________________
int Digitizer::processHit(const Hit& hit, int detID, double event_time)
{
  Point3D<float> pos(hit.GetX(), hit.GetY(), hit.GetZ());

  Response& resp = response(isStation1(detID));

  //convert energy to charge
  auto charge = resp.etocharge(hit.GetEnergyLoss());
  auto time = event_time + hit.GetTime();

  //transformation from global to local
  auto t = o2::mch::getTransformation(detID, *gGeoManager);
  Point3D<float> lpos;
  t.MasterToLocal(pos, lpos);

  auto anodpos = resp.getAnod(lpos.X());
  auto fracplane = resp.chargeCorr();
  auto chargebend = fracplane * charge;
  auto chargenon = charge / fracplane;

  //borders of charge gen.
  auto xMin = anodpos - resp.getQspreadX() * 0.5;
  auto xMax = anodpos + resp.getQspreadX() * 0.5;
  auto yMin = lpos.Y() - resp.getQspreadY() * 0.5;
  auto yMax = lpos.Y() + resp.getQspreadY() * 0.5;

  //get segmentation for detector element
  auto& seg = segmentation(detID);
  auto localX = anodpos;
  auto localY = lpos.Y();

  //get area for signal induction from segmentation
  //single pad as check
  int padidbendcent = 0;
  int padidnoncent = 0;
  int ndigits = 0;

  bool padexists = seg.findPadPairByPosition(localX, localY, padidbendcent, padidnoncent);
  if (!padexists) {
    LOG(ERROR) << "Did not find  _any_ pad for localX,Y=" << localX << "," << localY;
    LOG(ERROR) << "detID " << detID;
    return 0;
  }

<<<<<<< HEAD
  seg.forEachPadInArea(xMin, yMin, xMax, yMax, [&resp, &digits = this->mDigits, chargebend, chargenon, localX, localY, &seg, &ndigits, detID, time ](int padid) {
=======
  seg.forEachPadInArea(xMin, yMin, xMax, yMax, [&resp, &digits = this->mDigits, chargebend, chargenon, localX, localY, &seg, &ndigits, detID, time](int padid) {
>>>>>>> 88a72e63
    auto dx = seg.padSizeX(padid) * 0.5;
    auto dy = seg.padSizeY(padid) * 0.5;
    auto xmin = (localX - seg.padPositionX(padid)) - dx;
    auto xmax = xmin + dx;
    auto ymin = (localY - seg.padPositionY(padid)) - dy;
    auto ymax = ymin + dy;
    auto q = resp.chargePadfraction(xmin, xmax, ymin, ymax);
    if (seg.isBendingPad(padid)) {
      q *= chargebend;
    } else {
      q *= chargenon;
    }
    auto signal = resp.response(q);
    digits.emplace_back(time, detID, padid, signal);
    ++ndigits;
  });
  return ndigits;
}
//______________________________________________________________________
void Digitizer::mergeDigits(const std::vector<Digit> digits, const std::vector<o2::MCCompLabel> labels)
{
  std::vector<int> indices(digits.size());
  std::iota(begin(indices), end(indices), 0);
  std::sort(indices.begin(), indices.end(), [&digits, this](int a, int b) {
    return (getGlobalDigit(digits[a].getDetID(), digits[a].getPadID()) < getGlobalDigit(digits[b].getDetID(), digits[b].getPadID()));
  });

  auto sortedDigits = [&digits, &indices](int i) {
    return digits[indices[i]];
  };

  auto sortedLabels = [&labels, &indices](int i) {
    return labels[indices[i]];
  };

  mDigits.clear();
  mDigits.reserve(digits.size());
  mTrackLabels.clear();
  mTrackLabels.reserve(labels.size());
  int count = 0;

  int i = 0;
  while (i < indices.size()) {
    int j = i + 1;
    while (j < indices.size() && (getGlobalDigit(sortedDigits(i).getDetID(), sortedDigits(i).getPadID()) == (getGlobalDigit(sortedDigits(j).getDetID(), sortedDigits(j).getPadID())))) {
      j++;
    }
    float adc{ 0 };
    for (int k = i; k < j; k++) {
      adc += sortedDigits(k).getADC();
      if (k == i) {
        mTrackLabels.emplace_back(sortedLabels(i).getTrackID(), sortedLabels(i).getEventID(), sortedLabels(i).getSourceID());
      } else {
        if ((sortedLabels(k).getTrackID() != sortedLabels(k - 1).getTrackID()) || (sortedLabels(k).getSourceID() != sortedLabels(k - 1).getSourceID())) {
          mTrackLabels.emplace_back(sortedLabels(k).getTrackID(), sortedLabels(k).getEventID(), sortedLabels(k).getSourceID());
        }
      }
    }
    mDigits.emplace_back(sortedDigits(i).getTimeStamp(), sortedDigits(i).getDetID(), sortedDigits(i).getPadID(), adc);
<<<<<<< HEAD
=======
    mTrackLabels.emplace_back(sortedLabels(i).getTrackID(), sortedLabels(i).getEventID(), sortedLabels(i).getSourceID());
>>>>>>> 88a72e63
    i = j;
    ++count;
  }
  mDigits.resize(mDigits.size());
  mTrackLabels.resize(mTrackLabels.size());
}
//______________________________________________________________________
void Digitizer::mergeDigits(std::vector<Digit>& digits, const o2::dataformats::MCTruthContainer<o2::MCCompLabel> mcContainer)
{

  mDigits.clear();
  mDigits.reserve(digits.size());
  mTrackLabels.clear();

  for (int index = 0; index < digits.size(); ++index) {
    auto digit = digits.at(index);
    mDigits.emplace_back(digit.getTimeStamp(), digit.getDetID(), digit.getPadID(), digit.getADC());
  }

  for (int index = 0; index < mcContainer.getNElements(); ++index) {
    auto label = mcContainer.getElement(index);
    mTrackLabels.emplace_back(label.getTrackID(), label.getEventID(), label.getSourceID());
  }

  mergeDigits(mDigits, mTrackLabels);
  fillOutputContainer(digits, mTrackLabels);
}
//______________________________________________________________________
void Digitizer::fillOutputContainer(std::vector<Digit>& digits, std::vector<o2::MCCompLabel>& trackLabels)
{
  // filling the digit container
  if (mDigits.empty())
    return;

  digits.clear();
  digits.reserve(mDigits.size());

  auto itBeg = mDigits.begin();
  auto iter = itBeg;
  for (; iter != mDigits.end(); ++iter) {
    digits.emplace_back(*iter);
  }
  mDigits.erase(itBeg, iter);
  mMCTruthOutputContainer.clear();
  for (int index = 0; index < trackLabels.size(); ++index) {
    mMCTruthOutputContainer.addElement(index, trackLabels.at(index));
  }
}
//______________________________________________________________________
void Digitizer::setSrcID(int v)
{
  //set current MC source ID
  if (v > MCCompLabel::maxSourceID()) {
    LOG(FATAL) << "MC source id " << v << " exceeds max storable in the label " << MCCompLabel::maxSourceID() << FairLogger::endl;
  }
  mSrcID = v;
}
//______________________________________________________________________
void Digitizer::setEventID(int v)
{
  // set current MC event ID
  if (v > MCCompLabel::maxEventID()) {
    LOG(FATAL) << "MC event id " << v << " exceeds max storabel in the label " << MCCompLabel::maxEventID() << FairLogger::endl;
  }
  mEventID = v;
}
//______________________________________________________________________
void Digitizer::provideMC(o2::dataformats::MCTruthContainer<o2::MCCompLabel>& mcContainer)
{
  //fill MCtruth info
  mcContainer.clear();
  if (mMCTruthOutputContainer.getNElements() == 0)
    return;

  for (int index = 0; index < mMCTruthOutputContainer.getIndexedSize(); ++index) {
    mcContainer.addElements(index, mMCTruthOutputContainer.getLabels(index));
  }

  mMCTruthOutputContainer.clear();
}<|MERGE_RESOLUTION|>--- conflicted
+++ resolved
@@ -147,11 +147,7 @@
     return 0;
   }
 
-<<<<<<< HEAD
-  seg.forEachPadInArea(xMin, yMin, xMax, yMax, [&resp, &digits = this->mDigits, chargebend, chargenon, localX, localY, &seg, &ndigits, detID, time ](int padid) {
-=======
   seg.forEachPadInArea(xMin, yMin, xMax, yMax, [&resp, &digits = this->mDigits, chargebend, chargenon, localX, localY, &seg, &ndigits, detID, time](int padid) {
->>>>>>> 88a72e63
     auto dx = seg.padSizeX(padid) * 0.5;
     auto dy = seg.padSizeY(padid) * 0.5;
     auto xmin = (localX - seg.padPositionX(padid)) - dx;
@@ -211,10 +207,6 @@
       }
     }
     mDigits.emplace_back(sortedDigits(i).getTimeStamp(), sortedDigits(i).getDetID(), sortedDigits(i).getPadID(), adc);
-<<<<<<< HEAD
-=======
-    mTrackLabels.emplace_back(sortedLabels(i).getTrackID(), sortedLabels(i).getEventID(), sortedLabels(i).getSourceID());
->>>>>>> 88a72e63
     i = j;
     ++count;
   }

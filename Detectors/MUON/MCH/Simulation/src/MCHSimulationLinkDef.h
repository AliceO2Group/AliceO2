// Copyright CERN and copyright holders of ALICE O2. This software is
// distributed under the terms of the GNU General Public License v3 (GPL
// Version 3), copied verbatim in the file "COPYING".
//
// See http://alice-o2.web.cern.ch/license for full licensing information.
//
// In applying this license CERN does not waive the privileges and immunities
// granted to it by virtue of its status as an Intergovernmental Organization
// or submit itself to any jurisdiction.

#ifdef __CLING__

#pragma link off all globals;
#pragma link off all classes;
#pragma link off all functions;

#pragma link C++ namespace o2;
#pragma link C++ namespace o2::mch;
#pragma link C++ namespace o2::mch::test;

#pragma link C++ class o2::mch::test::Dummy;
<<<<<<< HEAD
#pragma link C++ class o2::mch::Detector + ;
#pragma link C++ class o2::mch::Hit + ;
#pragma link C++ class std::vector < o2::mch::Hit > +;
#pragma link C++ class o2::Base::DetImpl < o2::mch::Detector > +;
=======
#pragma link C++ class o2::mch::Detector+;
#pragma link C++ class o2::mch::Hit+;
#pragma link C++ class std::vector<o2::mch::Hit>+;
#pragma link C++ class o2::base::DetImpl<o2::mch::Detector>+;
>>>>>>> 88bf4383
#pragma link C++ class o2::mch::Digit + ;
#pragma link C++ class std::vector < o2::mch::Digit > +;

#pragma link C++ function o2::mch::createGeometry;
#pragma link C++ function o2::mch::getSensitiveVolumes;

#pragma link C++ function o2::mch::test::createStandaloneGeometry;
#pragma link C++ function o2::mch::test::drawGeometry;
#pragma link C++ function o2::mch::test::getRadio;
#pragma link C++ function o2::mch::test::showGeometryAsTextTree;
#pragma link C++ function o2::mch::test::setVolumeVisibility;
#pragma link C++ function o2::mch::test::setVolumeColor;

#endif<|MERGE_RESOLUTION|>--- conflicted
+++ resolved
@@ -19,17 +19,10 @@
 #pragma link C++ namespace o2::mch::test;
 
 #pragma link C++ class o2::mch::test::Dummy;
-<<<<<<< HEAD
 #pragma link C++ class o2::mch::Detector + ;
 #pragma link C++ class o2::mch::Hit + ;
 #pragma link C++ class std::vector < o2::mch::Hit > +;
-#pragma link C++ class o2::Base::DetImpl < o2::mch::Detector > +;
-=======
-#pragma link C++ class o2::mch::Detector+;
-#pragma link C++ class o2::mch::Hit+;
-#pragma link C++ class std::vector<o2::mch::Hit>+;
-#pragma link C++ class o2::base::DetImpl<o2::mch::Detector>+;
->>>>>>> 88bf4383
+#pragma link C++ class o2::base::DetImpl < o2::mch::Detector > +;
 #pragma link C++ class o2::mch::Digit + ;
 #pragma link C++ class std::vector < o2::mch::Digit > +;
 

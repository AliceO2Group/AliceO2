--- conflicted
+++ resolved
@@ -38,13 +38,10 @@
                                   include/MCHSimulation/Hit.h
                                   include/MCHSimulation/Response.h)
 
-<<<<<<< HEAD
 INSTALL(DIRECTORY data DESTINATION share/Detectors/MCH/simulation)
 				
-=======
-o2_data_file(COPY data DESTINATION Detectors/MCH/simulation)
+#o2_data_file(COPY data DESTINATION Detectors/MCH/simulation)
 
->>>>>>> 257772ac
 if(BUILD_TESTING)
   add_subdirectory(test)
   o2_add_test_root_macro(macros/drawMCHGeometry.C

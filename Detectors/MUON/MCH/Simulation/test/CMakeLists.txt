O2_SETUP(NAME MCHSimulationTest)
set(BUCKET_NAME mch_simulation_test_bucket)

# trying to get only one test exe for this module
O2_GENERATE_EXECUTABLE(
<<<<<<< HEAD
  EXE_NAME test_MCHSimulation
  SOURCES testDigitisation.cxx
  BUCKET_NAME mch_simulation_test_bucket
=======
        EXE_NAME test_MCHSimulation
        SOURCES testGeometry.cxx
        BUCKET_NAME mch_simulation_test_bucket
        NO_INSTALL TRUE
>>>>>>> af06587e
)


#O2_GENERATE_EXECUTABLE(
#  EXE_NAME test_MCHSimulation
#  SOURCES testGeometry.cxx
#  BUCKET_NAME mch_simulation_test_bucket
#)

#O2_GENERATE_EXECUTABLE(
#  EXE_NAME test_MCHSimulation
#  SOURCES testResponse.cxx
#  BUCKET_NAME mch_simulation_test_bucket
#)

target_link_libraries(test_MCHSimulation Boost::unit_test_framework MCHSimulation)

add_test_wrap(NAME test_MCHSimulation COMMAND test_MCHSimulation)

<|MERGE_RESOLUTION|>--- conflicted
+++ resolved
@@ -3,16 +3,10 @@
 
 # trying to get only one test exe for this module
 O2_GENERATE_EXECUTABLE(
-<<<<<<< HEAD
   EXE_NAME test_MCHSimulation
   SOURCES testDigitisation.cxx
   BUCKET_NAME mch_simulation_test_bucket
-=======
-        EXE_NAME test_MCHSimulation
-        SOURCES testGeometry.cxx
-        BUCKET_NAME mch_simulation_test_bucket
-        NO_INSTALL TRUE
->>>>>>> af06587e
+  NO_INSTALL TRUE
 )
 
 

--- conflicted
+++ resolved
@@ -78,8 +78,6 @@
   float mITSROFrameLengthMUS = 0.;
   int mMaxNeighbours = 3;
   float mMaxVTTimeDiff = 80.; // \mus
-<<<<<<< HEAD
-=======
   float mTPCDCAYCut = 2.;
   float mTPCDCAZCut = 2.;
   float mMinX = 6.;
@@ -88,7 +86,6 @@
   int mMinTPCClusters = 60;
   std::string mDCAYFormula = "0.0105 + 0.0350 / pow(x, 1.1)";
 
->>>>>>> 736f443f
   GTrackID::mask_t mTracksSrc{};
   o2::dataformats::MeanVertexObject mMeanVtx{};
   o2::steer::MCKinematicsReader mcReader; // reader of MC information
@@ -102,8 +99,6 @@
 
   mMaxVTTimeDiff = ic.options().get<float>("max-vtx-timediff");
   mMaxNeighbours = ic.options().get<int>("max-vtx-neighbours");
-<<<<<<< HEAD
-=======
   mTPCDCAYCut = ic.options().get<float>("max-tpc-dcay");
   mTPCDCAZCut = ic.options().get<float>("max-tpc-dcaz");
   mMinX = ic.options().get<float>("min-x-prop");
@@ -111,7 +106,6 @@
   mMinPt = ic.options().get<float>("min-pt");
   mMinTPCClusters = ic.options().get<int>("min-tpc-clusters");
   mDCAYFormula = ic.options().get<std::string>("dcay-vs-pt");
->>>>>>> 736f443f
 }
 
 void TrackingStudySpec::run(ProcessingContext& pc)
@@ -197,12 +191,8 @@
     int nContAdd = 0, nContAdd0 = 0, ntITS = 0;
     int nAdjusted = 0;
     for (int is = 0; is < GTrackID::NSources; is++) {
-<<<<<<< HEAD
-      bool skipTracks = (!GTrackID::getSourceDetectorsMask(is)[GTrackID::ITS] || !mTracksSrc[is] || !recoData.isTrackSourceLoaded(is));
-=======
       DetID::mask_t dm = GTrackID::getSourceDetectorsMask(is);
       bool skipTracks = !mTracksSrc[is] || !recoData.isTrackSourceLoaded(is) || !(dm[DetID::ITS] || dm[DetID::TPC]);
->>>>>>> 736f443f
       int idMin = vtref.getFirstEntryOfSource(is), idMax = idMin + vtref.getEntriesOfSource(is);
       for (int i = idMin; i < idMax; i++) {
         auto vid = trackIndex[i];
@@ -218,8 +208,6 @@
         float xmin = trc.getX();
         o2::dataformats::DCA dca;
         if (!prop->propagateToDCA(iv == nv - 1 ? vtxDummy : pvvec[iv], trc, prop->getNominalBz(), 2., o2::base::PropagatorF::MatCorrType::USEMatCorrLUT, &dca)) {
-<<<<<<< HEAD
-=======
           continue;
         }
         bool hasITS = GTrackID::getSourceDetectorsMask(is)[GTrackID::ITS];
@@ -249,7 +237,6 @@
         }
 
         if (!hasITS) {
->>>>>>> 736f443f
           continue;
         }
         float ttime = 0, ttimeE = 0;
@@ -301,11 +288,6 @@
           }
           LOGP(debug, "dt={} dz={}, tW={}, zW={} t={} tE={} {}", dt, dca.getZ(), tW, zW, ttime, ttimeE, vid.asString());
         }
-<<<<<<< HEAD
-        (*mDBGOut) << "dca"
-                   << "tfID=" << TFCount << "ttime=" << ttime << "ttimeE=" << ttimeE
-                   << "gid=" << vid << "pv=" << (iv == nv - 1 ? vtxDummy : pvvec[iv]) << "trc=" << trc << "pvCont=" << pvCont << "ambig=" << ambig << "dca=" << dca << "xmin=" << xmin << "\n";
-=======
         if (acceptGlo) {
           (*mDBGOut) << "dca"
                      << "tfID=" << TFCount << "ttime=" << ttime << "ttimeE=" << ttimeE
@@ -337,46 +319,6 @@
         meanTW0 /= WT0;
         pve.rmsTW0 = (rmsTW0 - meanTW0 * meanTW0);
         pve.rmsTW0 = pve.rmsTW0 > 0 ? std::sqrt(pve.rmsTW0) : 0;
->>>>>>> 736f443f
-      }
-      //
-      if (WT > 0 && WZ > 0) {
-        rmsTW /= WT;
-        meanTW /= WT;
-        pve.rmsTW = (rmsTW - meanTW * meanTW);
-        pve.rmsTW = pve.rmsTW > 0 ? std::sqrt(pve.rmsTW) : 0;
-        rmsZW /= WZ;
-        meanZW /= WZ;
-        pve.rmsZW = rmsZW - meanZW * meanZW;
-        pve.rmsZW = pve.rmsZ > 0 ? std::sqrt(pve.rmsZ) : 0;
-      }
-      pve.tMAD = o2::math_utils::MAD2Sigma(dtvec.size(), dtvec.data());
-      pve.zMAD = o2::math_utils::MAD2Sigma(dzvec.size(), dzvec.data());
-    }
-
-    if (iv != nv - 1) {
-      auto& pve = pveVec[iv];
-      if (nContAdd) {
-        rmsT /= nContAdd;
-        rmsZ /= nContAdd;
-        meanT /= nContAdd;
-        meanZ /= nContAdd;
-        pve.rmsT = (rmsT - meanT * meanT);
-        pve.rmsT = pve.rmsT > 0 ? std::sqrt(pve.rmsT) : 0;
-        pve.rmsZ = rmsZ - meanZ * meanZ;
-        pve.rmsZ = pve.rmsZ > 0 ? std::sqrt(pve.rmsZ) : 0;
-      }
-      if (nContAdd0) {
-        rmsT0 /= nContAdd0;
-        meanT0 /= nContAdd0;
-        pve.rmsT0 = (rmsT0 - meanT0 * meanT0);
-        pve.rmsT0 = pve.rmsT0 > 0 ? std::sqrt(pve.rmsT0) : 0;
-      }
-      if (WT0 > 0) {
-        rmsTW0 /= WT0;
-        meanTW0 /= WT0;
-        pve.rmsTW0 = (rmsTW0 - meanTW0 * meanTW0);
-        pve.rmsTW0 = pve.rmsTW0 > 0 ? std::sqrt(pve.rmsTW0) : 0;
       }
       //
       if (WT > 0 && WZ > 0) {
@@ -498,15 +440,12 @@
     mMeanVtx = *(const o2::dataformats::MeanVertexObject*)obj;
     return;
   }
-<<<<<<< HEAD
-=======
 }
 
 float TrackingStudySpec::getDCAYCut(float pt) const
 {
   static TF1 fun("dcayvspt", mDCAYFormula.c_str(), 0, 20);
   return fun.Eval(pt);
->>>>>>> 736f443f
 }
 
 DataProcessorSpec getTrackingStudySpec(GTrackID::mask_t srcTracks, GTrackID::mask_t srcClusters, bool useMC)
@@ -535,8 +474,6 @@
     Options{
       {"max-vtx-neighbours", VariantType::Int, 3, {"Max PV neighbours fill, no PV study if < 0"}},
       {"max-vtx-timediff", VariantType::Float, 90.f, {"Max PV time difference to consider"}},
-<<<<<<< HEAD
-=======
       {"dcay-vs-pt", VariantType::String, "0.0105 + 0.0350 / pow(x, 1.1)", {"Formula for global tracks DCAy vs pT cut"}},
       {"min-tpc-clusters", VariantType::Int, 60, {"Cut on TPC clusters"}},
       {"max-tpc-dcay", VariantType::Float, 2.f, {"Cut on TPC dcaY"}},
@@ -544,7 +481,6 @@
       {"max-eta", VariantType::Float, 0.8f, {"Cut on track eta"}},
       {"min-pt", VariantType::Float, 0.1f, {"Cut on track pT"}},
       {"min-x-prop", VariantType::Float, 6.f, {"track should be propagated to this X at least"}},
->>>>>>> 736f443f
     }};
 }
 

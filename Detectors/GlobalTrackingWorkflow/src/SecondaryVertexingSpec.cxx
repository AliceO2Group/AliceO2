// Copyright 2019-2020 CERN and copyright holders of ALICE O2.
// See https://alice-o2.web.cern.ch/copyright for details of the copyright holders.
// All rights not expressly granted are reserved.
//
// This software is distributed under the terms of the GNU General Public
// License v3 (GPL Version 3), copied verbatim in the file "COPYING".
//
// In applying this license CERN does not waive the privileges and immunities
// granted to it by virtue of its status as an Intergovernmental Organization
// or submit itself to any jurisdiction.

/// @file  SecondaryVertexingSpec.cxx

#include <vector>
#include "ReconstructionDataFormats/DecayNbody.h"
#include "DataFormatsGlobalTracking/RecoContainer.h"
#include "ReconstructionDataFormats/TrackTPCITS.h"
#include "ReconstructionDataFormats/GlobalTrackID.h"
#include "DataFormatsTPC/TrackTPC.h"
#include "DataFormatsITS/TrackITS.h"
#include "DetectorsBase/Propagator.h"
#include "DetectorsBase/GeometryManager.h"
#include "GlobalTrackingWorkflow/SecondaryVertexingSpec.h"
#include "SimulationDataFormat/MCEventLabel.h"
#include "CommonUtils/NameConf.h"
#include "DetectorsVertexing/SVertexer.h"
#include "DetectorsBase/GRPGeomHelper.h"
#include "TStopwatch.h"
#include "TPCCalibration/VDriftHelper.h"

#include "Framework/ConfigParamRegistry.h"

using namespace o2::framework;

using GTrackID = o2::dataformats::GlobalTrackID;
using GIndex = o2::dataformats::VtxTrackIndex;
using VRef = o2::dataformats::VtxTrackRef;
using PVertex = const o2::dataformats::PrimaryVertex;
using V0 = o2::dataformats::V0;
using Cascade = o2::dataformats::Cascade;
using DecayNbody = o2::dataformats::DecayNbody;
using RRef = o2::dataformats::RangeReference<int, int>;
using DataRequest = o2::globaltracking::DataRequest;

namespace o2
{
namespace vertexing
{

namespace o2d = o2::dataformats;

class SecondaryVertexingSpec : public Task
{
 public:
  SecondaryVertexingSpec(std::shared_ptr<DataRequest> dr, std::shared_ptr<o2::base::GRPGeomRequest> gr, bool enabCasc) : mDataRequest(dr), mGGCCDBRequest(gr), mEnableCascades(enabCasc) {}
  ~SecondaryVertexingSpec() override = default;
  void init(InitContext& ic) final;
  void run(ProcessingContext& pc) final;
  void endOfStream(EndOfStreamContext& ec) final;
  void finaliseCCDB(ConcreteDataMatcher& matcher, void* obj) final;

 private:
  void updateTimeDependentParams(ProcessingContext& pc);
  std::shared_ptr<DataRequest> mDataRequest;
  std::shared_ptr<o2::base::GRPGeomRequest> mGGCCDBRequest;
  o2::tpc::VDriftHelper mTPCVDriftHelper{};
  bool mEnableCascades = false;
  o2::vertexing::SVertexer mVertexer;
  TStopwatch mTimer;
};

void SecondaryVertexingSpec::init(InitContext& ic)
{
  mTimer.Stop();
  mTimer.Reset();
  o2::base::GRPGeomHelper::instance().setRequest(mGGCCDBRequest);
  //-------- init geometry and field --------//
  mVertexer.setEnableCascades(mEnableCascades);
  mVertexer.setNThreads(ic.options().get<int>("threads"));
}

void SecondaryVertexingSpec::run(ProcessingContext& pc)
{
  double timeCPU0 = mTimer.CpuTime(), timeReal0 = mTimer.RealTime();
  mTimer.Start(false);

  o2::globaltracking::RecoContainer recoData;
  recoData.collectData(pc, *mDataRequest.get());
  updateTimeDependentParams(pc);

  auto& v0s = pc.outputs().make<std::vector<V0>>(Output{"GLO", "V0S", 0, Lifetime::Timeframe});
  auto& v0Refs = pc.outputs().make<std::vector<RRef>>(Output{"GLO", "PVTX_V0REFS", 0, Lifetime::Timeframe});
  auto& cascs = pc.outputs().make<std::vector<Cascade>>(Output{"GLO", "CASCS", 0, Lifetime::Timeframe});
  auto& cascRefs = pc.outputs().make<std::vector<RRef>>(Output{"GLO", "PVTX_CASCREFS", 0, Lifetime::Timeframe});
  auto& vtx3body = pc.outputs().make<std::vector<DecayNbody>>(Output{"GLO", "DECAYS3BODY", 0, Lifetime::Timeframe});
  auto& vtx3bodyRefs = pc.outputs().make<std::vector<RRef>>(Output{"GLO", "PVTX_3BODYREFS", 0, Lifetime::Timeframe});

  LOG(info)<<"SecondaryVertexingSpec::run process Start";
  mVertexer.process(recoData);
  LOG(info)<<"SecondaryVertexingSpec::run process Finish";
  mVertexer.extractSecondaryVertices(v0s, v0Refs, cascs, cascRefs, vtx3body, vtx3bodyRefs);
  LOG(info)<<"SecondaryVertexingSpec::run extractSecondaryVertices Finish";

  mTimer.Stop();
  LOG(info) << "Found " << v0s.size() << " V0s, " << cascs.size() << " cascades, and " << vtx3body.size() << " 3-body decays; timing: CPU: "
            << mTimer.CpuTime() - timeCPU0 << " Real: " << mTimer.RealTime() - timeReal0 << " s";
}

void SecondaryVertexingSpec::endOfStream(EndOfStreamContext& ec)
{
  LOGF(info, "Secondary vertexing total timing: Cpu: %.3e Real: %.3e s in %d slots, nThreads = %d",
       mTimer.CpuTime(), mTimer.RealTime(), mTimer.Counter() - 1, mVertexer.getNThreads());
}

void SecondaryVertexingSpec::finaliseCCDB(ConcreteDataMatcher& matcher, void* obj)
{
  if (o2::base::GRPGeomHelper::instance().finaliseCCDB(matcher, obj)) {
    return;
  }
  if (mTPCVDriftHelper.accountCCDBInputs(matcher, obj)) {
    return;
  }
}

void SecondaryVertexingSpec::updateTimeDependentParams(ProcessingContext& pc)
{
  o2::base::GRPGeomHelper::instance().checkUpdates(pc);
  o2::tpc::VDriftHelper::extractCCDBInputs(pc);
  static bool initOnceDone = false;
  if (!initOnceDone) { // this params need to be queried only once
    initOnceDone = true;
    mVertexer.init();
  }
  // we may have other params which need to be queried regularly
  if (mTPCVDriftHelper.isUpdated()) {
    LOGP(info, "Updating TPC fast transform map with new VDrift factor of {} wrt reference {} from source {}",
         mTPCVDriftHelper.getVDriftObject().corrFact, mTPCVDriftHelper.getVDriftObject().refVDrift, mTPCVDriftHelper.getSourceName());
    mVertexer.setTPCVDrift(mTPCVDriftHelper.getVDriftObject());
    mTPCVDriftHelper.acknowledgeUpdate();
  }
}

DataProcessorSpec getSecondaryVertexingSpec(GTrackID::mask_t src, bool enableCasc)
{
  std::vector<OutputSpec> outputs;
  auto dataRequest = std::make_shared<DataRequest>();

  bool useMC = true;
  dataRequest->requestTracks(src, useMC);
  dataRequest->requestPrimaryVertertices(useMC);
  auto ggRequest = std::make_shared<o2::base::GRPGeomRequest>(false,                          // orbitResetTime
                                                              true,                           // GRPECS=true
                                                              false,                          // GRPLHCIF
                                                              true,                           // GRPMagField
                                                              true,                           // askMatLUT
                                                              o2::base::GRPGeomRequest::None, // geometry
                                                              dataRequest->inputs,
                                                              true);
<<<<<<< HEAD
  o2::tpc::VDriftHelper::requestCCDBInputs(dataRequest->inputs);
=======
>>>>>>> 5b72d470

  outputs.emplace_back("GLO", "V0S", 0, Lifetime::Timeframe);            // found V0s
  outputs.emplace_back("GLO", "PVTX_V0REFS", 0, Lifetime::Timeframe);    // prim.vertex -> V0s refs
  outputs.emplace_back("GLO", "CASCS", 0, Lifetime::Timeframe);          // found Cascades
  outputs.emplace_back("GLO", "PVTX_CASCREFS", 0, Lifetime::Timeframe);  // prim.vertex -> Cascades refs
  outputs.emplace_back("GLO", "DECAYS3BODY", 0, Lifetime::Timeframe);          // found 3 body vertices
  outputs.emplace_back("GLO", "PVTX_3BODYREFS", 0, Lifetime::Timeframe); // prim.vertex -> 3 body vertices refs

  return DataProcessorSpec{
    "secondary-vertexing",
    dataRequest->inputs,
    outputs,
    AlgorithmSpec{adaptFromTask<SecondaryVertexingSpec>(dataRequest, ggRequest, enableCasc)},
    Options{{"material-lut-path", VariantType::String, "", {"Path of the material LUT file"}},
            {"threads", VariantType::Int, 1, {"Number of threads"}}}};
}

} // namespace vertexing
} // namespace o2<|MERGE_RESOLUTION|>--- conflicted
+++ resolved
@@ -156,10 +156,7 @@
                                                               o2::base::GRPGeomRequest::None, // geometry
                                                               dataRequest->inputs,
                                                               true);
-<<<<<<< HEAD
   o2::tpc::VDriftHelper::requestCCDBInputs(dataRequest->inputs);
-=======
->>>>>>> 5b72d470
 
   outputs.emplace_back("GLO", "V0S", 0, Lifetime::Timeframe);            // found V0s
   outputs.emplace_back("GLO", "PVTX_V0REFS", 0, Lifetime::Timeframe);    // prim.vertex -> V0s refs

#!/bin/bash

# Non-zero exit code already if one command in a pipe fails
set -o pipefail

# Abort in case any variable is not bound
if [[ ${IGNORE_UNBOUND_VARIABLES:-} != 1 ]]; then  set -u; fi

# ---------------------------------------------------------------------------------------------------------------------
# Get this script's directory and load common settings
: ${GEN_TOPO_MYDIR:=$(dirname $(realpath $0))}
export GEN_TOPO_AUTOSCALE_PROCESSES_GLOBAL_WORKFLOW=1
source $GEN_TOPO_MYDIR/gen_topo_helper_functions.sh || { echo "gen_topo_helper_functions.sh failed" 1>&2 && exit 1; }
source $GEN_TOPO_MYDIR/setenv.sh || { echo "setenv.sh failed" 1>&2 && exit 1; }

if [[ $EPNSYNCMODE == 0 && ${DPL_CONDITION_BACKEND:-} != "http://o2-ccdb.internal" && ${DPL_CONDITION_BACKEND:-} != "http://localhost:8084" && ${DPL_CONDITION_BACKEND:-} != "http://127.0.0.1:8084" ]]; then
  alien-token-info >& /dev/null
  if [[ $? != 0 ]]; then
    echo "FATAL: No alien token present" 1>&2
    exit 1
  fi
fi

# ---------------------------------------------------------------------------------------------------------------------
#Some additional settings used in this workflow
: ${CTF_DICT:="ctf_dictionary.root"}  # Local dictionary file name if its creation is request
: ${RECO_NUM_NODES_WORKFLOW:="230"}   # Number of EPNs running this workflow in parallel, to increase multiplicities if necessary, by default assume we are 1 out of 250 servers
: ${CTF_MINSIZE:="10000000000"}       # accumulate CTFs until file size reached
: ${CTF_MAX_PER_FILE:="40000"}        # but no more than given number of CTFs per file
: ${CTF_FREE_DISK_WAIT:="10"}         # if disk on EPNs is close to full, wait X seconds before retrying to write
: ${CTF_MAX_FREE_DISK_WAIT:="600"}    # if not enough disk space after this time throw error

# entropy encoding/decoding mode, default "" is equivalent to '--ans-version compat' (compatible with < 09/2023 data),
# use '--ans-version 1.0 --ctf-dict none' for the new per-TF dictionary mode
[[ $EPNSYNCMODE == 1 && -z ${RANS_OPT:-} ]] && RANS_OPT="--ans-version 1.0 --ctf-dict none"
: ${RANS_OPT:=""}

workflow_has_parameter CTF && export SAVECTF=1
workflow_has_parameter GPU && { export GPUTYPE=HIP; export NGPUS=4; }

# ---------------------------------------------------------------------------------------------------------------------
# Set general arguments
source $GEN_TOPO_MYDIR/getCommonArgs.sh || { echo "getCommonArgs.sh failed" 1>&2 && exit 1; }
workflow_has_parameter CALIB && { source $O2DPG_ROOT/DATA/common/setenv_calib.sh; [[ $? != 0 ]] && echo "setenv_calib.sh failed" 1>&2 && exit 1; }

[[ -z ${SHM_MANAGER_SHMID:-} ]] && ( [[ $EXTINPUT == 1 ]] || [[ $NUMAGPUIDS != 0 ]] ) && ARGS_ALL+=" --no-cleanup"
[[ $GPUTYPE != "CPU" || ( ! -z ${OPTIMIZED_PARALLEL_ASYNC:-} && -z ${SETENV_NO_ULIMIT:-} ) ]] && ARGS_ALL+=" --shm-mlock-segment-on-creation 1"
if [[ $EPNSYNCMODE == 1 ]] || type numactl >/dev/null 2>&1 && [[ `numactl -H | grep "node . size" | wc -l` -ge 2 ]]; then
  [[ $NUMAGPUIDS != 0 ]] && ARGS_ALL+=" --child-driver 'numactl --membind $NUMAID --cpunodebind $NUMAID'"
fi
if [[ -z ${TIMEFRAME_RATE_LIMIT:-} ]] && [[ $DIGITINPUT != 1 ]]; then
  TIMEFRAME_RATE_LIMIT=$((12 * 230 / ($RECO_NUM_NODES_WORKFLOW < 230 ? $RECO_NUM_NODES_WORKFLOW : 230) * ($NUMAGPUIDS != 0 ? 1 : 2) * 128 / $NHBPERTF))
  [[ $BEAMTYPE != "PbPb" && ${HIGH_RATE_PP:-0} == 0 ]] && TIMEFRAME_RATE_LIMIT=$(($TIMEFRAME_RATE_LIMIT * 3))
  ! has_detector TPC && TIMEFRAME_RATE_LIMIT=$(($TIMEFRAME_RATE_LIMIT * 4))
  [[ ! -z ${EPN_GLOBAL_SCALING:-} ]] && TIMEFRAME_RATE_LIMIT=$(($TIMEFRAME_RATE_LIMIT * $EPN_GLOBAL_SCALING))
fi
[[ ! -z ${TIMEFRAME_RATE_LIMIT:-} ]] && [[ $TIMEFRAME_RATE_LIMIT != 0 ]] && ARGS_ALL+=" --timeframes-rate-limit $TIMEFRAME_RATE_LIMIT --timeframes-rate-limit-ipcid ${O2JOBID:-$NUMAID}"
if [[ $EPNSYNCMODE == 1 ]]; then
  SYNCRAWMODE=1
elif [[ -z ${SYNCRAWMODE:-} ]]; then
  SYNCRAWMODE=0
fi

# ---------------------------------------------------------------------------------------------------------------------
# Process multiplicities

{ source $O2DPG_ROOT/DATA/production/workflow-multiplicities.sh; [[ $? != 0 ]] && echo "workflow-multiplicities.sh failed" 1>&2 && exit 1; }

# ---------------------------------------------------------------------------------------------------------------------
# Set some individual workflow arguments depending on configuration
GPU_INPUT=zsraw
GPU_OUTPUT=tracks,clusters
GPU_CONFIG=
GPU_CONFIG_KEY=
TOF_CONFIG=
TOF_INPUT=raw
TOF_OUTPUT=clusters
ITS_CONFIG_KEY=
MFT_CONFIG=
MFT_CONFIG_KEY=
TRD_CONFIG=
TRD_CONFIG_KEY=
TRD_FILTER_CONFIG=
CPV_INPUT=raw
EVE_CONFIG=" --jsons-folder $EDJSONS_DIR"
MIDDEC_CONFIG=
EMCRAW2C_CONFIG=
PHS_CONFIG=
MCH_CONFIG_KEY=
CTP_CONFIG=
INTERACTION_TAG_CONFIG_KEY=
: ${STRTRACKING:=}
: ${ITSEXTRAERR:=}
: ${TRACKTUNETPCINNER:=}
: ${ITSTPC_CONFIG_KEY:=}
: ${AOD_INPUT:=$TRACK_SOURCES}
: ${AODPROD_OPT:=}

[[ "0$DISABLE_ROOT_OUTPUT" == "00" ]] && DISABLE_ROOT_OUTPUT=

if [[ -z ${ALPIDE_ERR_DUMPS:-} ]]; then
  [[ $EPNSYNCMODE == 1 ]] && ALPIDE_ERR_DUMPS="1" || ALPIDE_ERR_DUMPS="0"
fi
if [[ $CTFINPUT != 1 ]]; then
  GPU_OUTPUT+=",tpc-triggers"
fi
if [[ $SYNCMODE == 1 ]]; then
  if [[ $BEAMTYPE == "PbPb" ]]; then
    ITS_CONFIG_KEY+="fastMultConfig.cutMultClusLow=${CUT_MULT_MIN_ITS:-100};fastMultConfig.cutMultClusHigh=${CUT_MULT_MAX_ITS:-200};fastMultConfig.cutMultVtxHigh=${CUT_MULT_VTX_ITS:-20};"
    MCH_CONFIG_KEY="MCHTracking.maxCandidates=50000;MCHTracking.maxTrackingDuration=20;"
    MFT_CONFIG_KEY+="MFTTracking.cutMultClusLow=0;MFTTracking.cutMultClusHigh=20000;"
  elif [[ $BEAMTYPE == "pp" ]]; then
    ITS_CONFIG_KEY+="fastMultConfig.cutMultClusLow=${CUT_MULT_MIN_ITS:--1};fastMultConfig.cutMultClusHigh=${CUT_MULT_MAX_ITS:-1};fastMultConfig.cutMultVtxHigh=${CUT_MULT_VTX_ITS:--1};ITSVertexerParam.phiCut=0.5;ITSVertexerParam.clusterContributorsCut=3;ITSVertexerParam.tanLambdaCut=0.2;"
    MCH_CONFIG_KEY="MCHTracking.maxCandidates=20000;MCHTracking.maxTrackingDuration=10;"
    MFT_CONFIG_KEY+="MFTTracking.cutMultClusLow=0;MFTTracking.cutMultClusHigh=3000;"
  fi
  [[ ! -z ${CUT_RANDOM_FRACTION_ITS:-} ]] && ITS_CONFIG_KEY+="fastMultConfig.cutRandomFraction=$CUT_RANDOM_FRACTION_ITS;"
  if has_detector_reco ITS; then
    [[ $RUNTYPE == "COSMICS" ]] && MFT_CONFIG_KEY+="MFTTracking.irFramesOnly=1;"
  fi

  PVERTEXING_CONFIG_KEY+="pvertexer.meanVertexExtraErrConstraint=0.3;" # for calibration relax the constraint
  if [[ $SYNCRAWMODE == 1 ]]; then # add extra tolerance in sync mode to account for eventual time misalignment
    PVERTEXING_CONFIG_KEY+="pvertexer.timeMarginVertexTime=1.3;"
    if [[ -z $ITSEXTRAERR ]]; then # in sync mode account for ITS residual misalignment
      ERRIB="100e-8"
      ERROB="100e-8"
      ITSEXTRAERR="ITSCATrackerParam.sysErrY2[0]=$ERRIB;ITSCATrackerParam.sysErrZ2[0]=$ERRIB;ITSCATrackerParam.sysErrY2[1]=$ERRIB;ITSCATrackerParam.sysErrZ2[1]=$ERRIB;ITSCATrackerParam.sysErrY2[2]=$ERRIB;ITSCATrackerParam.sysErrZ2[2]=$ERRIB;ITSCATrackerParam.sysErrY2[3]=$ERROB;ITSCATrackerParam.sysErrZ2[3]=$ERROB;ITSCATrackerParam.sysErrY2[4]=$ERROB;ITSCATrackerParam.sysErrZ2[4]=$ERROB;ITSCATrackerParam.sysErrY2[5]=$ERROB;ITSCATrackerParam.sysErrZ2[5]=$ERROB;ITSCATrackerParam.sysErrY2[6]=$ERROB;ITSCATrackerParam.sysErrZ2[6]=$ERROB;"
    fi
    ITSTPC_CONFIG_KEY+="tpcitsMatch.safeMarginTimeCorrErr=5.;tpcitsMatch.cutMatchingChi2=60;"
    if [[ -z $TRACKTUNETPCINNER ]]; then # account for extra TPC errors
      TRACKTUNETPCINNER="trackTuneParams.sourceLevelTPC=true;trackTuneParams.tpcCovInnerType=1;trackTuneParams.useTPCInnerCorr=false;trackTuneParams.tpcCovInner[0]=0.25;trackTuneParams.tpcCovInner[2]=2.25e-4;trackTuneParams.tpcCovInner[3]=2.25e-4;trackTuneParams.tpcCovInner[4]=0.0256;"
    fi
  fi
  GPU_CONFIG_KEY+="GPU_global.synchronousProcessing=1;GPU_proc.clearO2OutputFromGPU=1;"
  has_processing_step TPC_DEDX && GPU_CONFIG_KEY+="GPU_global.rundEdx=1;"
  has_detector ITS && TRD_FILTER_CONFIG+=" --filter-trigrec"
else
  if [[ $BEAMTYPE == "pp" ]]; then
    ITS_CONFIG_KEY+="ITSVertexerParam.phiCut=0.5;ITSVertexerParam.clusterContributorsCut=3;ITSVertexerParam.tanLambdaCut=0.2;"
  fi
fi
[[ $CTFINPUT == 1 ]] && GPU_CONFIG_KEY+="GPU_proc.tpcInputWithClusterRejection=1;"
[[ ! -z $NTRDTRKTHREADS ]] && TRD_CONFIG_KEY+="GPU_proc.ompThreads=$NTRDTRKTHREADS;"
[[ ! -z $NGPURECOTHREADS ]] && GPU_CONFIG_KEY+="GPU_proc.ompThreads=$NGPURECOTHREADS;"
[[ ! -z $NMFTTHREADS ]] && MFT_CONFIG+=" --nThreads $NMFTTHREADS"
[[ $ITSTRK_THREADS != 1 ]] && ITS_CONFIG_KEY+="ITSVertexerParam.nThreads=$ITSTRK_THREADS;ITSCATrackerParam.nThreads=$ITSTRK_THREADS;"

if [[ $BEAMTYPE == "PbPb" ]]; then
  PVERTEXING_CONFIG_KEY+="pvertexer.maxChi2TZDebris=2000;"
  INTERACTION_TAG_CONFIG_KEY="ft0tag.minAmplitudeA=${INT_TAG_FT0A:-5};ft0tag.minAmplitudeC=${INT_TAG_FT0C:-5};ft0tag.minAmplitudeAC=${INT_TAG_FT0AC:-20};"
elif [[ $BEAMTYPE == "pp" ]]; then
  PVERTEXING_CONFIG_KEY+="pvertexer.maxChi2TZDebris=10;"
fi

if [[ $BEAMTYPE == "cosmic" ]]; then
  [[ -z ${ITS_CONFIG+x} ]] && ITS_CONFIG=" --tracking-mode cosmics"
  : ${STRTRACKING:=" --disable-strangeness-tracker "}
elif [[ $SYNCMODE == 1 ]]; then
  [[ -z ${ITS_CONFIG+x} ]] && ITS_CONFIG=" --tracking-mode sync"
else
  [[ -z ${ITS_CONFIG+x} ]] && ITS_CONFIG=" --tracking-mode async"
fi

if [[ $SYNCMODE == 1 ]] && [[ ${PRESCALE_ITS_WO_TRIGGER:-} != 1 ]]; then
  if has_detector TRD && [[ ! -z ${PRESCALE_ITS_WITH_TRD:-} ]]; then
    ITS_CONFIG+=" --select-with-triggers trd "
  else
    ITS_CONFIG+=" --select-with-triggers phys "
  fi
fi


workflow_has_parameter CALIB && [[ $CALIB_TRD_VDRIFTEXB == 1 ]] && TRD_CONFIG+=" --enable-vdexb-calib"
workflow_has_parameter CALIB && [[ $CALIB_TRD_GAIN == 1 ]] && TRD_CONFIG+=" --enable-gain-calib"
! has_detector FT0 && TRD_CONFIG+=" --disable-ft0-pileup-tagging"
if ( workflow_has_parameter CALIB && [[ $CALIB_TRD_T0 == 1 ]] ) || [[ ${DISABLE_TRD_PH:-} != 1 ]]; then
  TRD_CONFIG+=" --enable-ph"
fi

SEND_ITSTPC_DTGL=
workflow_has_parameter CALIB && [[ $CALIB_TPC_VDRIFTTGL == 1 ]] && SEND_ITSTPC_DTGL="--produce-calibration-data"

PVERTEXING_CONFIG_KEY+="${ITSMFT_STROBES};"

has_processing_step ENTROPY_ENCODER && has_detector_ctf TPC && GPU_OUTPUT+=",compressed-clusters-ctf"

if [[ $SYNCMODE == 1 ]] && workflow_has_parameter QC && has_detector_qc TPC; then
  GPU_OUTPUT+=",qa,error-qa"
  [[ -z ${TPC_TRACKING_QC_RUN_FRACTION:-} ]] && TPC_TRACKING_QC_RUN_FRACTION=1
  GPU_CONFIG_KEY+="GPU_QA.clusterRejectionHistograms=1;GPU_proc.qcRunFraction=$TPC_TRACKING_QC_RUN_FRACTION;"
  [[ $GPUTYPE != "CPU" && $HOSTMEMSIZE == "0" && $TPC_TRACKING_QC_RUN_FRACTION == "100" ]] && HOSTMEMSIZE=$(( 5 << 30 ))
fi

# enable only if root output is written, because it slows down the processing
[[ -z $DISABLE_ROOT_OUTPUT ]] && ENABLE_ROOT_OUTPUT="--enable-root-output"
[[ -z $DISABLE_ROOT_OUTPUT ]] || needs_root_output o2-gpu-reco-workflow && GPU_OUTPUT+=",send-clusters-per-sector"

has_detector_flp_processing CPV && CPV_INPUT=digits
! has_detector_flp_processing TOF && TOF_CONFIG+=" --local-cmp"

if [[ $EPNSYNCMODE == 1 ]]; then
  EVE_CONFIG+=" --eve-dds-collection-index 0"
  MIDDEC_CONFIG+=" --feeId-config-file \"$MID_FEEID_MAP\""
  if [[ $EXTINPUT == 1 ]] && [[ $GPUTYPE != "CPU" ]] && [[ -z "$GPU_NUM_MEM_REG_CALLBACKS" ]]; then
    if [[ $NUMAGPUIDS == 1 ]]; then
      GPU_NUM_MEM_REG_CALLBACKS=5
    else
      GPU_NUM_MEM_REG_CALLBACKS=4
    fi
  fi
fi
if [[ $SYNCRAWMODE == 1 ]]; then
  GPU_CONFIG_KEY+="GPU_proc.tpcIncreasedMinClustersPerRow=500000;GPU_proc.ignoreNonFatalGPUErrors=1;GPU_proc.throttleAlarms=1;GPU_proc.conservativeMemoryEstimate=1;"
  if [[ $RUNTYPE == "PHYSICS" || $RUNTYPE == "COSMICS" || $RUNTYPE == "TECHNICAL" ]]; then
    GPU_CONFIG_KEY+="GPU_global.checkFirstTfOrbit=1;"
  fi
  # option for avoinding masking problematic channels from previous calibrations
  TOF_CONFIG+=" --for-calib"
fi

if [[ $SYNCMODE == 1 && "0${ED_NO_ITS_ROF_FILTER:-}" != "01" && $BEAMTYPE == "PbPb" ]] && has_detector ITS; then
  EVE_CONFIG+=" --filter-its-rof"
fi

if [[ ! -z ${EVE_NTH_EVENT:-} ]]; then
  EVE_CONFIG+=" --only-nth-event=$EVE_NTH_EVENT"
fi

if [[ $GPUTYPE != "CPU" && $NUMAGPUIDS != 0 ]] && [[ -z ${ROCR_VISIBLE_DEVICES:-} || ${ROCR_VISIBLE_DEVICES:-} = "0,1,2,3,4,5,6,7" || ${ROCR_VISIBLE_DEVICES:-} = "0,1,2,3" || ${ROCR_VISIBLE_DEVICES:-} = "4,5,6,7" ]]; then
  GPU_CONFIG_KEY+="GPU_global.registerSelectedSegmentIds=$NUMAID;"
fi

if [[ $GPUTYPE == "HIP" ]]; then
  GPU_CONFIG_KEY+="GPU_proc.deviceNum=0;"
  if [[ $NGPUS != 1 || $NUMAID != 0 ]]; then
    if [[ -z ${ROCR_VISIBLE_DEVICES:-} ]]; then
      GPU_FIRST_ID=0
    else
      GPU_FIRST_ID=$(echo ${ROCR_VISIBLE_DEVICES//,/ } | awk '{print $1}')
    fi
    TIMESLICEOFFSET=$(($GPU_FIRST_ID + ($NUMAGPUIDS != 0 ? ($NGPUS * $NUMAID) : 0)))
    GPU_CONFIG+=" --environment \"ROCR_VISIBLE_DEVICES={timeslice${TIMESLICEOFFSET}}\""
  fi
  [[ "${EPN_NODE_MI100:-}" != "1" ]] && export HSA_NO_SCRATCH_RECLAIM=1
  #export HSA_TOOLS_LIB=/opt/rocm/lib/librocm-debug-agent.so.2
else
  GPU_CONFIG_KEY+="GPU_proc.deviceNum=-2;"
fi

if [[ ! -z ${GPU_NUM_MEM_REG_CALLBACKS:-} ]]; then
  GPU_CONFIG+=" --expected-region-callbacks $GPU_NUM_MEM_REG_CALLBACKS"
fi

if [[ $GPUTYPE != "CPU" ]]; then
  GPU_CONFIG_KEY+="GPU_proc.forceMemoryPoolSize=$GPUMEMSIZE;"
  [[ $HOSTMEMSIZE == "0" ]] && HOSTMEMSIZE=$(( 1 << 30 ))
fi

if [[ $HOSTMEMSIZE != "0" ]]; then
  GPU_CONFIG_KEY+="GPU_proc.forceHostMemoryPoolSize=$HOSTMEMSIZE;"
fi

if [[ $IS_TRIGGERED_DATA == 1 ]]; then
  GPU_CONFIG_KEY+="GPU_global.tpcTriggeredMode=1;"
fi

GPU_CONFIG_SELF="--severity $SEVERITY_TPC"
ASK_CTP_LUMI_GPU="--require-ctp-lumi"
: ${TPC_CORR_SCALING_GPU:=""}
if [[ "$TPC_CORR_SCALING" == *"$ASK_CTP_LUMI_GPU"* ]]; then
    TPC_CORR_SCALING_GPU=${TPC_CORR_SCALING//$ASK_CTP_LUMI_GPU/}
else
  ASK_CTP_LUMI_GPU=""
  TPC_CORR_SCALING_GPU="$TPC_CORR_SCALING"
fi
GPU_CONFIG_SELF+=" $TPC_CORR_SCALING_GPU "

if [[ $GPUTYPE != "CPU" && $(ulimit -e) -ge 25 && ${O2_GPU_WORKFLOW_NICE:-} == 1 ]]; then
  GPU_CONFIG_SELF+=" --child-driver 'nice -n -5'"
fi

if ! has_detector_reco TOF; then
  TOF_OUTPUT=digits
elif [[ -z "$DISABLE_ROOT_OUTPUT" ]] && has_detector_reco TOF && ! has_detector_from_global_reader TOF; then
  TOF_OUTPUT+=",digits"
fi

if has_detector_calib PHS && workflow_has_parameter CALIB; then
  PHS_CONFIG+=" --fullclu-output"
fi

[[ ${O2_GPU_DOUBLE_PIPELINE:-$EPNSYNCMODE} == 1 ]] && GPU_CONFIG+=" --enableDoublePipeline"

( workflow_has_parameter AOD || [[ -z "$DISABLE_ROOT_OUTPUT" ]] || needs_root_output o2-emcal-cell-writer-workflow ) && has_detector EMC && RAW_EMC_SUBSPEC=" --subspecification 1 "
has_detector_reco MID && has_detector_matching MCHMID && MFTMCHConf="FwdMatching.useMIDMatch=true;" || MFTMCHConf="FwdMatching.useMIDMatch=false;"

[[ $IS_SIMULATED_DATA == "1" ]] && EMCRAW2C_CONFIG+=" --no-checkactivelinks"

# ---------------------------------------------------------------------------------------------------------------------
# Temporary extra options

if has_processing_step MUON_SYNC_RECO; then
  [[ -z ${ARGS_EXTRA_PROCESS_o2_mid_reco_workflow:-} ]] && ARGS_EXTRA_PROCESS_o2_mid_reco_workflow="--mid-tracker-keep-best"
  [[ -z ${ARGS_EXTRA_PROCESS_o2_mch_reco_workflow:-} ]] && ARGS_EXTRA_PROCESS_o2_mch_reco_workflow="--digits"
  if [[ -z ${CONFIG_EXTRA_PROCESS_o2_mch_reco_workflow:-} ]]; then
    if [[ $RUNTYPE == "PHYSICS" || $RUNTYPE == "COSMICS" ]]; then
      CONFIG_EXTRA_PROCESS_o2_mch_reco_workflow="MCHTracking.chamberResolutionX=0.4;MCHTracking.chamberResolutionY=0.4;MCHTracking.sigmaCutForTracking=7.;MCHDigitFilter.timeOffset=126;MCHTracking.sigmaCutForImprovement=6.;MCHTracking.maxCandidates=20000;"
    elif [[ $RUNTYPE == "SYNTHETIC" ]]; then
      CONFIG_EXTRA_PROCESS_o2_mch_reco_workflow="MCHTimeClusterizer.peakSearchSignalOnly=false;MCHDigitFilter.rejectBackground=false;MCHTracking.chamberResolutionX=0.4;MCHTracking.chamberResolutionY=0.4;MCHTracking.sigmaCutForTracking=7.;MCHTracking.sigmaCutForImprovement=6.;"
    fi
    has_detector_reco ITS && [[ $RUNTYPE != "COSMICS" ]] && CONFIG_EXTRA_PROCESS_o2_mch_reco_workflow+="MCHTimeClusterizer.irFramesOnly=true;"
    [[ ! -z ${CUT_RANDOM_FRACTION_MCH:-} ]] && CONFIG_EXTRA_PROCESS_o2_mch_reco_workflow+="MCHTimeClusterizer.rofRejectionFraction=$CUT_RANDOM_FRACTION_MCH;"
  fi
  [[ $RUNTYPE == "COSMICS" ]] && [[ -z ${CONFIG_EXTRA_PROCESS_o2_mft_reco_workflow:-} ]] && CONFIG_EXTRA_PROCESS_o2_mft_reco_workflow="MFTTracking.FullClusterScan=true"
fi
[[ "${ED_VERTEX_MODE:-}" == "1" ]] && has_detectors_reco ITS && has_detector_matching PRIMVTX && [[ ! -z "$VERTEXING_SOURCES" ]] && EVE_CONFIG+=" --primary-vertex-mode"
[[ $SYNCRAWMODE == 1 ]] && [[ -z ${CONFIG_EXTRA_PROCESS_o2_trd_global_tracking:-} ]] && CONFIG_EXTRA_PROCESS_o2_trd_global_tracking='GPU_rec_trd.maxChi2=25;GPU_rec_trd.penaltyChi2=20;GPU_rec_trd.extraRoadY=4;GPU_rec_trd.extraRoadZ=10;GPU_rec_trd.applyDeflectionCut=0;GPU_rec_trd.trkltResRPhiIdeal=1'
[[ $SYNCRAWMODE == 1 ]] && [[ -z ${ARGS_EXTRA_PROCESS_o2_phos_reco_workflow:-} ]] && ARGS_EXTRA_PROCESS_o2_phos_reco_workflow='--presamples 2 --fitmethod semigaus'

# ---------------------------------------------------------------------------------------------------------------------
# Start of workflow command generation

WORKFLOW= # Make sure we start with an empty workflow
[[ "${GEN_TOPO_ONTHEFLY:-}" == "1" ]] && WORKFLOW="echo '{}' | "

# ---------------------------------------------------------------------------------------------------------------------
# Input workflow
INPUT_DETECTOR_LIST=$WORKFLOW_DETECTORS
if [[ ! -z ${WORKFLOW_DETECTORS_USE_GLOBAL_READER} ]]; then
  for i in ${WORKFLOW_DETECTORS_USE_GLOBAL_READER//,/ }; do
    export INPUT_DETECTOR_LIST=$(echo $INPUT_DETECTOR_LIST | sed -e "s/,$i,/,/g" -e "s/^$i,//" -e "s/,$i"'$'"//" -e "s/^$i"'$'"//")
  done
  GLOBAL_READER_OPTIONS=
  has_detector ITS && SYNCMODE==1 && GLOBAL_READER_OPTIONS+=" --ir-frames-its"
  add_W o2-global-track-cluster-reader "--cluster-types $WORKFLOW_DETECTORS_USE_GLOBAL_READER --track-types $WORKFLOW_DETECTORS_USE_GLOBAL_READER $GLOBAL_READER_OPTIONS $DISABLE_MC --hbfutils-config o2_tfidinfo.root"
  has_detector FV0 && has_detector_from_global_reader FV0 && add_W o2-fv0-digit-reader-workflow "$DISABLE_MC --hbfutils-config o2_tfidinfo.root --fv0-digit-infile o2_fv0digits.root"
  has_detector MID && has_detector_from_global_reader MID && add_W o2-mid-digits-reader-workflow "$DISABLE_MC --hbfutils-config o2_tfidinfo.root --mid-digit-infile mid-digits-decoded.root"
  has_detector MCH && has_detector_from_global_reader MCH && add_W o2-mch-digits-reader-workflow "$DISABLE_MC --hbfutils-config o2_tfidinfo.root --infile mchdigits.root"
  has_detector MCH && has_detector_from_global_reader MCH && add_W o2-mch-clusters-reader-workflow "--hbfutils-config o2_tfidinfo.root" "" 0
  has_detector MCH && has_detector_from_global_reader MCH && add_W o2-mch-preclusters-reader-workflow "--hbfutils-config o2_tfidinfo.root" "" 0
  has_detector TRD && has_detector_from_global_reader TRD && add_W o2-trd-digit-reader-workflow "$DISABLE_MC --digit-subspec 0 --disable-trigrec --hbfutils-config o2_tfidinfo.root"
  has_detector TOF && has_detector_from_global_reader TOF && add_W o2-tof-reco-workflow "$DISABLE_MC --input-type digits --output-type NONE --hbfutils-config o2_tfidinfo.root"
fi

if [[ ! -z $INPUT_DETECTOR_LIST ]]; then
  if [[ $CTFINPUT == 1 ]]; then
    GPU_INPUT=compressed-clusters-ctf
    TOF_INPUT=digits
    CTFName=`ls -t $RAWINPUTDIR/o2_ctf_*.root 2> /dev/null | head -n1`
    [[ -z $CTFName && $WORKFLOWMODE == "print" ]] && CTFName='$CTFName'
    [[ ! -z ${INPUT_FILE_LIST:-} ]] && CTFName=$INPUT_FILE_LIST
    if [[ -z $CTFName && $WORKFLOWMODE != "print" ]]; then echo "No CTF file given!"; exit 1; fi
    if [[ $NTIMEFRAMES == -1 ]]; then NTIMEFRAMES_CMD= ; else NTIMEFRAMES_CMD="--max-tf $NTIMEFRAMES"; fi
    CTF_EMC_SUBSPEC=
    ( workflow_has_parameter AOD || [[ -z "$DISABLE_ROOT_OUTPUT" ]] || needs_root_output o2-emcal-cell-writer-workflow ) && has_detector EMC && CTF_EMC_SUBSPEC="--emcal-decoded-subspec 1"
    add_W o2-ctf-reader-workflow "$RANS_OPT --delay $TFDELAY --loop $TFLOOP $NTIMEFRAMES_CMD --ctf-input ${CTFName} ${INPUT_FILE_COPY_CMD+--copy-cmd} ${INPUT_FILE_COPY_CMD:-} --onlyDet $INPUT_DETECTOR_LIST $CTF_EMC_SUBSPEC ${TIMEFRAME_SHM_LIMIT+--timeframes-shm-limit} ${TIMEFRAME_SHM_LIMIT:-} --pipeline $(get_N tpc-entropy-decoder TPC REST 1 TPCENTDEC)"
  elif [[ $RAWTFINPUT == 1 ]]; then
    TFName=`ls -t $RAWINPUTDIR/o2_*.tf 2> /dev/null | head -n1`
    [[ -z $TFName && $WORKFLOWMODE == "print" ]] && TFName='$TFName'
    [[ ! -z ${INPUT_FILE_LIST:-} ]] && TFName=$INPUT_FILE_LIST
    if [[ -z $TFName && $WORKFLOWMODE != "print" ]]; then echo "No raw file given!"; exit 1; fi
    if [[ $NTIMEFRAMES == -1 ]]; then NTIMEFRAMES_CMD= ; else NTIMEFRAMES_CMD="--max-tf $NTIMEFRAMES"; fi
    if [[ -z $WORKFLOW_DETECTORS_FLP_PROCESSING || $WORKFLOW_DETECTORS_FLP_PROCESSING == "NONE" ]]; then
      TFRAWOPT="--raw-only-det all"
    else
      TFRAWOPT="--non-raw-only-det $WORKFLOW_DETECTORS_FLP_PROCESSING"
    fi
    add_W o2-raw-tf-reader-workflow "--delay $TFDELAY $TFRAWOPT --loop $TFLOOP $NTIMEFRAMES_CMD --input-data ${TFName} ${INPUT_FILE_COPY_CMD+--copy-cmd} ${INPUT_FILE_COPY_CMD:-} --onlyDet $INPUT_DETECTOR_LIST ${TIMEFRAME_SHM_LIMIT+--timeframes-shm-limit} ${TIMEFRAME_SHM_LIMIT:-}"
  elif [[ $EXTINPUT == 1 ]]; then
    PROXY_CHANNEL="name=readout-proxy,type=pull,method=connect,address=ipc://${UDS_PREFIX}${INRAWCHANNAME},transport=shmem,rateLogging=$EPNSYNCMODE"
    PROXY_INSPEC="dd:FLP/DISTSUBTIMEFRAME/0"
    PROXY_IN_N=0
    for i in ${INPUT_DETECTOR_LIST//,/ }; do
      if has_detector_flp_processing $i; then
        case $i in
          TOF)
            PROXY_INTYPE="CRAWDATA";;
          FT0 | FV0 | FDD)
            PROXY_INTYPE="DIGITSBC/0 DIGITSCH/0";;
          PHS)
            PROXY_INTYPE="CELLS CELLTRIGREC";;
          CPV)
            PROXY_INTYPE="DIGITS/0 DIGITTRIGREC/0 RAWHWERRORS";;
          EMC)
            PROXY_INTYPE="CELLS/0 CELLSTRGR/0 DECODERERR";;
          CTP)
            PROXY_INTYPE="LUMI/0 RAWDATA"
            CTP_CONFIG=" --no-lumi "
            ;;
          *)
            echo Input type for detector $i with FLP processing not defined 1>&2
            exit 1;;
        esac
      else
        PROXY_INTYPE=RAWDATA
      fi
      for j in $PROXY_INTYPE; do
        PROXY_INNAME="RAWIN$PROXY_IN_N"
        let PROXY_IN_N=$PROXY_IN_N+1
        PROXY_INSPEC+=";$PROXY_INNAME:$i/$j"
      done
    done
    [[ ! -z ${TIMEFRAME_RATE_LIMIT:-} ]] && [[ $TIMEFRAME_RATE_LIMIT != 0 ]] && PROXY_CHANNEL+=";name=metric-feedback,type=pull,method=connect,address=ipc://${UDS_PREFIX}metric-feedback-${O2JOBID:-$NUMAID},transport=shmem,rateLogging=0"
    if [[ $EPNSYNCMODE == 1 ]]; then
      RAWPROXY_CONFIG="--print-input-sizes 1000"
    else
      RAWPROXY_CONFIG="--print-input-sizes 1"
    fi

    add_W o2-dpl-raw-proxy "--dataspec \"$PROXY_INSPEC\" --inject-missing-data $RAWPROXY_CONFIG --readout-proxy \"--channel-config \\\"$PROXY_CHANNEL\\\"\" ${TIMEFRAME_SHM_LIMIT+--timeframes-shm-limit} ${TIMEFRAME_SHM_LIMIT:-}" "" 0
  elif [[ $DIGITINPUT == 1 ]]; then
    [[ $NTIMEFRAMES != 1 ]] && { echo "Digit input works only with NTIMEFRAMES=1" 1>&2; exit 1; }
    DISABLE_DIGIT_ROOT_INPUT=
    DISABLE_DIGIT_CLUSTER_INPUT=
    TOF_INPUT=digits
    GPU_INPUT=zsonthefly
    has_detector TPC && add_W o2-tpc-reco-workflow "--input-type digits --output-type zsraw,disable-writer $DISABLE_MC --pipeline $(get_N tpc-zsEncoder TPC RAW 1 TPCRAWDEC)"
    has_detector MID && add_W o2-mid-digits-reader-workflow "$DISABLE_MC" ""
  else
    if [[ $NTIMEFRAMES == -1 ]]; then NTIMEFRAMES_CMD= ; else NTIMEFRAMES_CMD="--max-tf 0 --loop $NTIMEFRAMES"; fi
    [[ ! -f $RAWINPUTDIR/rawAll.cfg ]] && { echo "rawAll.cfg missing" 1>&2; exit 1; }
    add_W o2-raw-file-reader-workflow "--detect-tf0 --delay $TFDELAY $NTIMEFRAMES_CMD --input-conf $RAWINPUTDIR/rawAll.cfg --onlyDet $INPUT_DETECTOR_LIST ${TIMEFRAME_SHM_LIMIT+--timeframes-shm-limit} ${TIMEFRAME_SHM_LIMIT:-}" "HBFUtils.nHBFPerTF=$NHBPERTF"
  fi
fi

# if root output is requested, record info of processed TFs DataHeader for replay of root files
ROOT_OUTPUT_ASKED=`declare -p | cut -d' ' -f3 | cut -d'=' -f1 | grep ENABLE_ROOT_OUTPUT_`
[[ -z "$DISABLE_ROOT_OUTPUT" ]] || [[ ! -z $ROOT_OUTPUT_ASKED ]] && add_W o2-tfidinfo-writer-workflow

# ---------------------------------------------------------------------------------------------------------------------
# Raw decoder workflows - disabled in async mode
if [[ $CTFINPUT == 0 && $DIGITINPUT == 0 ]]; then
  if has_detector TPC && [[ "${TPC_CONVERT_LINKZS_TO_RAW:-}" == "1" ]]; then
    GPU_INPUT=zsonthefly
    RAWTODIGITOPTIONS=
    if [[ $IS_TRIGGERED_DATA == 0 ]]; then
      RAWTODIGITOPTIONS+=" --ignore-trigger"
    fi
    add_W o2-tpc-raw-to-digits-workflow "--input-spec \"\" --remove-duplicates $RAWTODIGITOPTIONS --pipeline $(get_N tpc-raw-to-digits-0 TPC RAW 1 TPCRAWDEC)"
    add_W o2-tpc-reco-workflow "--input-type digitizer --output-type zsraw,disable-writer --pipeline $(get_N tpc-zsEncoder TPC RAW 1 TPCRAWDEC)" "GPU_rec_tpc.zsThreshold=0"
  fi
  has_detector ITS && ! has_detector_from_global_reader ITS && add_W o2-itsmft-stf-decoder-workflow "--nthreads ${NITSDECTHREADS} --raw-data-dumps $ALPIDE_ERR_DUMPS --pipeline $(get_N its-stf-decoder ITS RAW 1 ITSRAWDEC)" "$ITSMFT_STROBES;VerbosityConfig.rawParserSeverity=warn;"
  has_detector MFT && ! has_detector_from_global_reader MFT && add_W o2-itsmft-stf-decoder-workflow "--nthreads ${NMFTDECTHREADS} --raw-data-dumps $ALPIDE_ERR_DUMPS --pipeline $(get_N mft-stf-decoder MFT RAW 1 MFTRAWDEC) --runmft true" "$ITSMFT_STROBES;VerbosityConfig.rawParserSeverity=warn;"
  has_detector FT0 && ! has_detector_from_global_reader FT0 && ! has_detector_flp_processing FT0 && add_W o2-ft0-flp-dpl-workflow "$DISABLE_ROOT_OUTPUT --pipeline $(get_N ft0-datareader-dpl FT0 RAW 1)"
  has_detector FV0 && ! has_detector_from_global_reader FV0 && ! has_detector_flp_processing FV0 && add_W o2-fv0-flp-dpl-workflow "$DISABLE_ROOT_OUTPUT --pipeline $(get_N fv0-datareader-dpl FV0 RAW 1)"
  has_detector MID && ! has_detector_from_global_reader MID && add_W o2-mid-raw-to-digits-workflow "$MIDDEC_CONFIG --pipeline $(get_N MIDRawDecoder MID RAW 1),$(get_N MIDDecodedDataAggregator MID RAW 1)"
  has_detector MCH && ! has_detector_from_global_reader MCH && add_W o2-mch-raw-to-digits-workflow "--pipeline $(get_N mch-data-decoder MCH RAW 1)"
  has_detector TOF && ! has_detector_from_global_reader TOF && ! has_detector_flp_processing TOF && add_W o2-tof-compressor "--tof-compressor-paranoid --pipeline $(get_N tof-compressor-0 TOF RAW 1)"
  has_detector FDD && ! has_detector_from_global_reader FDD && ! has_detector_flp_processing FDD && add_W o2-fdd-flp-dpl-workflow "$DISABLE_ROOT_OUTPUT --pipeline $(get_N fdd-datareader-dpl FDD RAW 1)"
  has_detector TRD && ! has_detector_from_global_reader TRD && add_W o2-trd-datareader "$DISABLE_ROOT_OUTPUT --sortDigits --pipeline $(get_N trd-datareader TRD RAW 1 TRDRAWDEC)" "" 0
  has_detector ZDC && ! has_detector_from_global_reader ZDC && add_W o2-zdc-raw2digits "$DISABLE_ROOT_OUTPUT --pipeline $(get_N zdc-datareader-dpl ZDC RAW 1)"
  has_detector HMP && ! has_detector_from_global_reader HMP && add_W o2-hmpid-raw-to-digits-stream-workflow "--pipeline $(get_N HMP-RawStreamDecoder HMP RAW 1)"
  has_detector CTP && ! has_detector_from_global_reader CTP && add_W o2-ctp-reco-workflow "$DISABLE_ROOT_OUTPUT $CTP_CONFIG --ntf-to-average 1 --pipeline $(get_N ctp-raw-decoder CTP RAW 1)"
  has_detector PHS && ! has_detector_from_global_reader PHS && ! has_detector_flp_processing PHS && add_W o2-phos-reco-workflow "--input-type raw --output-type cells $DISABLE_DIGIT_ROOT_INPUT $DISABLE_ROOT_OUTPUT --pipeline $(get_N PHOSRawToCellConverterSpec PHS REST 1) $DISABLE_MC"
  has_detector CPV && ! has_detector_from_global_reader CPV && add_W o2-cpv-reco-workflow "--input-type $CPV_INPUT --output-type clusters $DISABLE_DIGIT_ROOT_INPUT $DISABLE_ROOT_OUTPUT --pipeline $(get_N CPVRawToDigitConverterSpec CPV REST 1),$(get_N CPVClusterizerSpec CPV REST 1) $DISABLE_MC"
  has_detector EMC && ! has_detector_from_global_reader EMC && ! has_detector_flp_processing EMC && add_W o2-emcal-reco-workflow "--input-type raw --output-type cells ${RAW_EMC_SUBSPEC:-} $EMCRAW2C_CONFIG $DISABLE_ROOT_OUTPUT $DISABLE_MC --pipeline $(get_N EMCALRawToCellConverterSpec EMC REST 1 EMCREC)"
fi

# ---------------------------------------------------------------------------------------------------------------------
# Common reconstruction workflows
(has_detector_reco TPC || has_detector_ctf TPC) && ! has_detector_from_global_reader TPC && add_W o2-gpu-reco-workflow "--gpu-reconstruction \"$GPU_CONFIG_SELF\" $ASK_CTP_LUMI_GPU --input-type=$GPU_INPUT $DISABLE_MC --output-type $GPU_OUTPUT --pipeline gpu-reconstruction:${N_TPCTRK:-1},gpu-reconstruction-prepare:${N_TPCTRK:-1} $GPU_CONFIG" "GPU_global.deviceType=$GPUTYPE;GPU_proc.debugLevel=0;$GPU_CONFIG_KEY;$TRACKTUNETPCINNER"
(has_detector_reco TOF || has_detector_ctf TOF) && ! has_detector_from_global_reader TOF && add_W o2-tof-reco-workflow "$TOF_CONFIG --input-type $TOF_INPUT --output-type $TOF_OUTPUT $DISABLE_DIGIT_ROOT_INPUT $DISABLE_ROOT_OUTPUT $DISABLE_MC --pipeline $(get_N tof-compressed-decoder TOF RAW 1),$(get_N TOFClusterer TOF REST 1)"
has_detector_reco ITS && ! has_detector_from_global_reader ITS && add_W o2-its-reco-workflow "--trackerCA $ITS_CONFIG $DISABLE_MC $DISABLE_DIGIT_CLUSTER_INPUT $DISABLE_ROOT_OUTPUT --pipeline $(get_N its-tracker ITS REST 1 ITSTRK)" "$ITS_CONFIG_KEY;$ITSMFT_STROBES;$ITSEXTRAERR"
has_detector_reco FT0 && ! has_detector_from_global_reader FT0 && add_W o2-ft0-reco-workflow "$DISABLE_DIGIT_ROOT_INPUT $DISABLE_ROOT_OUTPUT $DISABLE_MC --pipeline $(get_N ft0-reconstructor FT0 REST 1)"
has_detector_reco TRD && (has_detector_matching ITSTPCTRD || has_detector_matching TPCTRD) && ! has_detector_from_global_reader TRD && add_W o2-trd-tracklet-transformer "--disable-irframe-reader $DISABLE_DIGIT_ROOT_INPUT $DISABLE_ROOT_OUTPUT $DISABLE_MC $TRD_FILTER_CONFIG --pipeline $(get_N TRDTRACKLETTRANSFORMER TRD REST 1 TRDTRKTRANS)"
has_detectors_reco ITS TPC && has_detector_matching ITSTPC && add_W o2-tpcits-match-workflow "$DISABLE_ROOT_INPUT $DISABLE_ROOT_OUTPUT $DISABLE_MC $SEND_ITSTPC_DTGL  $TPC_CORR_SCALING --nthreads $ITSTPC_THREADS --pipeline $(get_N itstpc-track-matcher MATCH REST $ITSTPC_THREADS TPCITS)" "$ITSTPC_CONFIG_KEY;$INTERACTION_TAG_CONFIG_KEY;$ITSMFT_STROBES;$ITSEXTRAERR"
has_detector_reco TRD && [[ ! -z "$TRD_SOURCES" ]] && add_W o2-trd-global-tracking "$DISABLE_ROOT_INPUT $DISABLE_ROOT_OUTPUT $DISABLE_MC $TRD_CONFIG $TRD_FILTER_CONFIG $TPC_CORR_SCALING --track-sources $TRD_SOURCES --pipeline $(get_N trd-globaltracking_TPC_ITS-TPC_ TRD REST 1 TRDTRK),$(get_N trd-globaltracking_TPC_FT0_ITS-TPC_ TRD REST 1 TRDTRK),$(get_N trd-globaltracking_TPC_FT0_ITS-TPC_CTP_ TRD REST 1 TRDTRK)" "$TRD_CONFIG_KEY;$INTERACTION_TAG_CONFIG_KEY;$ITSMFT_STROBES;$ITSEXTRAERR"
has_detector_reco TOF && [[ ! -z "$TOF_SOURCES" ]] && add_W o2-tof-matcher-workflow "$DISABLE_ROOT_INPUT $DISABLE_ROOT_OUTPUT $DISABLE_MC $TPC_CORR_SCALING --track-sources $TOF_SOURCES --pipeline $(get_N tof-matcher TOF REST 1 TOFMATCH)" "$ITSMFT_STROBES;$ITSEXTRAERR"
has_detectors TPC && [[ -z "$DISABLE_ROOT_OUTPUT" && "${SKIP_TPC_CLUSTERSTRACKS_OUTPUT:-}" != 1 ]] && add_W o2-tpc-reco-workflow "--input-type pass-through --output-type clusters,tpc-triggers,tracks,send-clusters-per-sector $DISABLE_MC"

# ---------------------------------------------------------------------------------------------------------------------
# Reconstruction workflows normally active only in async mode in async mode ($LIST_OF_ASYNC_RECO_STEPS), but can be forced via $WORKFLOW_EXTRA_PROCESSING_STEPS
has_detector MID && ! has_detector_from_global_reader MID && has_processing_step MID_RECO && add_W o2-mid-reco-workflow "$DISABLE_ROOT_OUTPUT $DISABLE_MC --pipeline $(get_N MIDClusterizer MID REST 1),$(get_N MIDTracker MID REST 1)"
has_detector MCH && ! has_detector_from_global_reader MCH && has_processing_step MCH_RECO && add_W o2-mch-reco-workflow "$DISABLE_DIGIT_ROOT_INPUT $DISABLE_ROOT_OUTPUT $DISABLE_MC --pipeline $(get_N mch-track-finder MCH REST 1 MCHTRK),$(get_N mch-cluster-finder MCH REST 1 MCHCL),$(get_N mch-cluster-transformer MCH REST 1)" "$MCH_CONFIG_KEY"
has_detector MFT && ! has_detector_from_global_reader MFT && has_processing_step MFT_RECO && add_W o2-mft-reco-workflow "$DISABLE_DIGIT_CLUSTER_INPUT $DISABLE_MC $DISABLE_ROOT_OUTPUT $MFT_CONFIG --pipeline $(get_N mft-tracker MFT REST 1 MFTTRK)" "$MFT_CONFIG_KEY;$ITSMFT_STROBES"
has_detector FDD && ! has_detector_from_global_reader FDD && has_processing_step FDD_RECO && add_W o2-fdd-reco-workflow "$DISABLE_DIGIT_ROOT_INPUT $DISABLE_ROOT_OUTPUT $DISABLE_MC"
has_detector FV0 && ! has_detector_from_global_reader FV0 && has_processing_step FV0_RECO && add_W o2-fv0-reco-workflow "$DISABLE_DIGIT_ROOT_INPUT $DISABLE_ROOT_OUTPUT $DISABLE_MC"
has_detector ZDC && ! has_detector_from_global_reader ZDC && has_processing_step ZDC_RECO && add_W o2-zdc-digits-reco "$DISABLE_DIGIT_ROOT_INPUT $DISABLE_ROOT_OUTPUT $DISABLE_MC"
has_detector HMP && ! has_detector_from_global_reader HMP && has_processing_step HMP_RECO && add_W o2-hmpid-digits-to-clusters-workflow "$DISABLE_DIGIT_ROOT_INPUT $DISABLE_ROOT_OUTPUT --pipeline $(get_N HMP-Clusterization HMP REST 1 HMPCLUS)"
has_detector HMP && ! has_detector_from_global_reader HMP && has_processing_step HMP_RECO && add_W o2-hmpid-matcher-workflow "$DISABLE_DIGIT_ROOT_INPUT $DISABLE_ROOT_OUTPUT $DISABLE_MC --pipeline $(get_N hmp-matcher HMP REST 1 HMPMATCH)"
has_detectors_reco MCH MID && has_detector_matching MCHMID && add_W o2-muon-tracks-matcher-workflow "$DISABLE_ROOT_INPUT $DISABLE_MC $DISABLE_ROOT_OUTPUT --pipeline $(get_N muon-track-matcher MATCH REST 1)"
has_detectors_reco MFT MCH && has_detector_matching MFTMCH && add_W o2-globalfwd-matcher-workflow "$DISABLE_ROOT_INPUT $DISABLE_ROOT_OUTPUT $DISABLE_MC --pipeline $(get_N globalfwd-track-matcher MATCH REST 1 FWDMATCH)" "$MFTMCHConf"

# ---------------------------------------------------------------------------------------------------------------------
# Reconstruction workflows needed only in case QC or CALIB was requested
( has_detector_qc PHS || has_detector_calib PHS ) && ( workflow_has_parameter QC || workflow_has_parameter CALIB ) && add_W o2-phos-reco-workflow "--input-type cells --output-type clusters ${PHS_CONFIG} $DISABLE_DIGIT_ROOT_INPUT $DISABLE_ROOT_OUTPUT $DISABLE_MC --pipeline $(get_N PHOSClusterizerSpec PHS REST 1)"

# ---------------------------------------------------------------------------------------------------------------------
# Reconstruction workflows applying detector-specific calibrations
( workflow_has_parameter AOD || [[ -z "$DISABLE_ROOT_OUTPUT" ]] || needs_root_output o2-emcal-cell-writer-workflow ) && ! has_detector_from_global_reader EMC && has_detector EMC && add_W o2-emcal-cell-recalibrator-workflow "--input-subspec 1 --output-subspec 0 --redirect-led"

# ---------------------------------------------------------------------------------------------------------------------
# Writers for detectors whose reco workflow cannot write the output
[[ $CTFINPUT == 1 ]] || [[ $DIGITINPUT == 1 ]] && has_detector_reco TRD && ( [[ -z "$DISABLE_ROOT_OUTPUT" ]] || needs_root_output o2-trd-digittracklet-writer ) && ! has_detector_from_global_reader TRD && add_W o2-trd-digittracklet-writer
has_detector_reco TPC && [[ "0${TPC_CONVERT_LINKZS_TO_RAW:-}" == "01" ]] && ( [[ -z "$DISABLE_ROOT_OUTPUT" ]] || needs_root_output o2-gpu-reco-workflow ) && ! has_detector_from_global_reader TPC && add_W o2-tpc-reco-workflow "--input-type digitizer --output-type digits $DISABLE_MC"
has_detector_reco CPV && ( [[ -z "$DISABLE_ROOT_OUTPUT" ]] || needs_root_output o2-cpv-cluster-writer-workflow ) && ! has_detector_from_global_reader CPV && add_W o2-cpv-cluster-writer-workflow "$DISABLE_MC"
( workflow_has_parameter AOD || [[ -z "$DISABLE_ROOT_OUTPUT" ]] || needs_root_output o2-emcal-cell-writer-workflow ) && ! has_detector_from_global_reader EMC && has_detector EMC && add_W o2-emcal-cell-writer-workflow "$DISABLE_MC --subspec 10 --cell-writer-name emcal-led-cells-writer --emcal-led-cells-writer \"--outfile emcledcells.root\""
[[ $CTFINPUT == 1 ]] && has_detector CTP && ! has_detector_from_global_reader CTP && ( [[ -z "$DISABLE_ROOT_OUTPUT" ]] || needs_root_output o2-ctp-digit-writer ) && add_W o2-ctp-digit-writer "$DISABLE_ROOT_OUTPUT"
has_detector_reco EMC && ( [[ -z "$DISABLE_ROOT_OUTPUT" ]] || needs_root_output o2-emcal-cell-writer-workflow ) && ! has_detector_from_global_reader EMC && add_W o2-emcal-cell-writer-workflow "$DISABLE_MC"
has_detector_reco PHS && ( [[ -z "$DISABLE_ROOT_OUTPUT" ]] || needs_root_output o2-phos-cell-writer-workflow ) && ! has_detector_from_global_reader PHS && add_W o2-phos-cell-writer-workflow "$DISABLE_MC"
has_detector_reco FV0 && ( [[ -z "$DISABLE_ROOT_OUTPUT" ]] || needs_root_output o2-fv0-digits-writer-workflow ) && ! has_detector_from_global_reader FV0 && add_W o2-fv0-digits-writer-workflow "$DISABLE_MC"
has_detector_reco MID && ( [[ -z "$DISABLE_ROOT_OUTPUT" ]] || needs_root_output o2-mid-decoded-digits-writer-workflow ) && ! has_detector_from_global_reader MID && add_W o2-mid-decoded-digits-writer-workflow "--mid-digits-tree-name o2sim" "" 0
has_detector_reco MCH && ( [[ -z "$DISABLE_ROOT_OUTPUT" ]] || needs_root_output o2-mch-digits-writer-workflow ) && ! has_detector_from_global_reader MCH && add_W o2-mch-digits-writer-workflow "" "" 0
has_detector_reco MCH && ( [[ -z "$DISABLE_ROOT_OUTPUT" ]] || needs_root_output o2-mch-clusters-writer-workflow ) && ! has_detector_from_global_reader MCH && add_W o2-mch-clusters-writer-workflow "" "" 0
has_detector_reco MCH && ( [[ -z "$DISABLE_ROOT_OUTPUT" ]] || needs_root_output o2-mch-preclusters-writer-workflow ) && ! has_detector_from_global_reader MCH && add_W o2-mch-preclusters-writer-workflow "" "" 0

# always run vertexing if requested and if there are some sources, but in cosmic mode we work in pass-trough mode (create record for non-associated tracks)
( [[ $BEAMTYPE == "cosmic" ]] || ! has_detector_reco ITS) && PVERTEX_CONFIG+=" --skip"
has_detector_matching PRIMVTX && [[ ! -z "$VERTEXING_SOURCES" ]] && add_W o2-primary-vertexing-workflow "$DISABLE_MC $DISABLE_ROOT_INPUT $DISABLE_ROOT_OUTPUT $PVERTEX_CONFIG --pipeline $(get_N primary-vertexing MATCH REST 1 PRIMVTX),$(get_N pvertex-track-matching MATCH REST 1 PRIMVTXMATCH)" "${PVERTEXING_CONFIG_KEY};${INTERACTION_TAG_CONFIG_KEY};"

if [[ $BEAMTYPE != "cosmic" ]] && has_detectors_reco ITS && has_detector_matching SECVTX && [[ ! -z "$SVERTEXING_SOURCES" ]]; then
  add_W o2-secondary-vertexing-workflow "$DISABLE_MC $STRTRACKING $DISABLE_ROOT_INPUT $DISABLE_ROOT_OUTPUT $TPC_CORR_SCALING --vertexing-sources $SVERTEXING_SOURCES --threads $SVERTEX_THREADS --pipeline $(get_N secondary-vertexing MATCH REST $SVERTEX_THREADS SECVTX)"
  SECTVTX_ON="1"
else
  SECTVTX_ON="0"
fi

# ---------------------------------------------------------------------------------------------------------------------
# Entropy encoding / ctf creation workflows - disabled in async mode
if has_processing_step ENTROPY_ENCODER && [[ ! -z "$WORKFLOW_DETECTORS_CTF" ]] && [[ $WORKFLOW_DETECTORS_CTF != "NONE" ]]; then
  # Entropy encoder workflows
  has_detector_ctf MFT && add_W o2-itsmft-entropy-encoder-workflow "$RANS_OPT --mem-factor ${MFT_ENC_MEMFACT:-1.5} --runmft true --pipeline $(get_N mft-entropy-encoder MFT CTF 1)"
  has_detector_ctf FT0 && add_W o2-ft0-entropy-encoder-workflow "$RANS_OPT --mem-factor ${FT0_ENC_MEMFACT:-1.5} --pipeline $(get_N ft0-entropy-encoder FT0 CTF 1)"
  has_detector_ctf FV0 && add_W o2-fv0-entropy-encoder-workflow "$RANS_OPT --mem-factor ${FV0_ENC_MEMFACT:-1.5} --pipeline $(get_N fv0-entropy-encoder FV0 CTF 1)"
  has_detector_ctf MID && add_W o2-mid-entropy-encoder-workflow "$RANS_OPT --mem-factor ${MID_ENC_MEMFACT:-1.5} --pipeline $(get_N mid-entropy-encoder MID CTF 1)"
  has_detector_ctf MCH && add_W o2-mch-entropy-encoder-workflow "$RANS_OPT --mem-factor ${MCH_ENC_MEMFACT:-1.5} --pipeline $(get_N mch-entropy-encoder MCH CTF 1)"
  has_detector_ctf PHS && add_W o2-phos-entropy-encoder-workflow "$RANS_OPT --mem-factor ${PHS_ENC_MEMFACT:-1.5} --pipeline $(get_N phos-entropy-encoder PHS CTF 1)"
  has_detector_ctf CPV && add_W o2-cpv-entropy-encoder-workflow "$RANS_OPT --mem-factor ${CPV_ENC_MEMFACT:-1.5} --pipeline $(get_N cpv-entropy-encoder CPV CTF 1)"
  has_detector_ctf EMC && add_W o2-emcal-entropy-encoder-workflow "$RANS_OPT --mem-factor ${EMC_ENC_MEMFACT:-1.5} --pipeline $(get_N emcal-entropy-encoder EMC CTF 1)"
  has_detector_ctf ZDC && add_W o2-zdc-entropy-encoder-workflow "$RANS_OPT --mem-factor ${ZDC_ENC_MEMFACT:-1.5} --pipeline $(get_N zdc-entropy-encoder ZDC CTF 1)"
  has_detector_ctf FDD && add_W o2-fdd-entropy-encoder-workflow "$RANS_OPT --mem-factor ${FDD_ENC_MEMFACT:-1.5} --pipeline $(get_N fdd-entropy-encoder FDD CTF 1)"
  has_detector_ctf HMP && add_W o2-hmpid-entropy-encoder-workflow "$RANS_OPT --mem-factor ${HMP_ENC_MEMFACT:-1.5} --pipeline $(get_N hmpid-entropy-encoder HMP CTF 1)"
  has_detector_ctf TOF && add_W o2-tof-entropy-encoder-workflow "$RANS_OPT --mem-factor ${TOF_ENC_MEMFACT:-1.5} --pipeline $(get_N tof-entropy-encoder TOF CTF 1)"
  has_detector_ctf ITS && add_W o2-itsmft-entropy-encoder-workflow "$RANS_OPT --mem-factor ${ITS_ENC_MEMFACT:-1.5} --pipeline $(get_N its-entropy-encoder ITS CTF 1)"
  has_detector_ctf TRD && add_W o2-trd-entropy-encoder-workflow "$RANS_OPT --mem-factor ${TRD_ENC_MEMFACT:-1.5} --pipeline $(get_N trd-entropy-encoder TRD CTF 1 TRDENT)"
  has_detector_ctf TPC && add_W o2-tpc-reco-workflow " $RANS_OPT --mem-factor ${TPC_ENC_MEMFACT:-1.} --input-type compressed-clusters-flat --output-type encoded-clusters,disable-writer --pipeline $(get_N tpc-entropy-encoder TPC CTF 1 TPCENT)"
  has_detector_ctf CTP && add_W o2-ctp-entropy-encoder-workflow "$RANS_OPT --mem-factor ${CTP_ENC_MEMFACT:-1.5} --pipeline $(get_N its-entropy-encoder CTP CTF 1)"

  if [[ $CREATECTFDICT == 1 && $WORKFLOWMODE == "run" ]] ; then
    [[ -f $CTF_DICT ]] && rm -f $CTF_DICT
  fi
  CTF_OUTPUT_TYPE="none"
  if [[ $CREATECTFDICT == 1 ]] && [[ $SAVECTF == 1 ]]; then CTF_OUTPUT_TYPE="both"; fi
  if [[ $CREATECTFDICT == 1 ]] && [[ $SAVECTF == 0 ]]; then CTF_OUTPUT_TYPE="dict"; fi
  if [[ $CREATECTFDICT == 0 ]] && [[ $SAVECTF == 1 ]]; then CTF_OUTPUT_TYPE="ctf"; fi
  if [[ $EPNSYNCMODE == 1 ]]; then
    CTF_CONFIG="--report-data-size-interval 1000"
  else
    CTF_CONFIG="--report-data-size-interval 1"
  fi
  CONFIG_CTF="--output-dir \"$CTF_DIR\" $CTF_CONFIG --output-type $CTF_OUTPUT_TYPE --min-file-size ${CTF_MINSIZE} --max-ctf-per-file ${CTF_MAX_PER_FILE} --onlyDet ${WORKFLOW_DETECTORS_CTF/TST/} --meta-output-dir $EPN2EOS_METAFILES_DIR"
  if [[ $CREATECTFDICT == 1 ]] && [[ $EXTINPUT == 1 ]]; then CONFIG_CTF+=" --save-dict-after $SAVE_CTFDICT_NTIMEFRAMES"; fi
  [[ $EPNSYNCMODE == 1 ]] && CONFIG_CTF+=" --require-free-disk 53687091200 --wait-for-free-disk $CTF_FREE_DISK_WAIT --max-wait-for-free-disk $CTF_MAX_FREE_DISK_WAIT"
  add_W o2-ctf-writer-workflow "$CONFIG_CTF"
fi

# ---------------------------------------------------------------------------------------------------------------------
# Calibration workflows
workflow_has_parameter CALIB && { source ${CALIB_WF:-$GEN_TOPO_MYDIR/calib-workflow.sh}; [[ $? != 0 ]] && echo "calib-workflow.sh failed" 1>&2 && exit 1; }
workflow_has_parameters CALIB CALIB_LOCAL_INTEGRATED_AGGREGATOR && { source ${CALIB_AGGREGATOR_WF:-$GEN_TOPO_MYDIR/aggregator-workflow.sh}; [[ $? != 0 ]] && echo "aggregator-workflow.sh failed" 1>&2 && exit 1; }

# ---------------------------------------------------------------------------------------------------------------------
# Event display
# RS this is a temporary setting
: ${ED_TRACKS:=$TRACK_SOURCES}
: ${ED_CLUSTERS:=$TRACK_SOURCES}
<<<<<<< HEAD
workflow_has_parameter EVENT_DISPLAY && [[ $NUMAID == 0 ]] && [[ ! -z "$ED_TRACKS" ]] && [[ ! -z "$ED_CLUSTERS" ]] && [[ $EPNSYNCMODE == 0 || ${EPN_NODE_MI100:-0} == 0 ]] && add_W o2-eve-export-workflow "--display-tracks $ED_TRACKS --display-clusters $ED_CLUSTERS --skipOnEmptyInput $DISABLE_DIGIT_ROOT_INPUT --number-of_tracks 50000 $EVE_CONFIG $DISABLE_MC" "$ITSMFT_STROBES"
=======
workflow_has_parameter EVENT_DISPLAY && [[ $NUMAID == 0 ]] && [[ ! -z "$ED_TRACKS" ]] && [[ ! -z "$ED_CLUSTERS" ]] && [[ $EPNSYNCMODE == 0 || ${EPN_NODE_MI100:-0} == 0 ]] && add_W o2-eve-export-workflow "--display-tracks $ED_TRACKS --display-clusters $ED_CLUSTERS --skipOnEmptyInput $DISABLE_ROOT_INPUT --number-of_tracks 50000 $EVE_CONFIG $DISABLE_MC" "$ITSMFT_STROBES"
>>>>>>> 3dfca814

workflow_has_parameter GPU_DISPLAY && [[ $NUMAID == 0 ]] && add_W o2-gpu-display "${ED_TRACKS+--display-tracks} $ED_TRACKS ${ED_CLUSTERS+--display-clusters} $ED_CLUSTERS"

# ---------------------------------------------------------------------------------------------------------------------
# AOD
[[ ${SECTVTX_ON:-} != "1" ]] && AODPROD_OPT+=" --disable-secondary-vertices "
AODPROD_OPT+=" $STRTRACKING "
workflow_has_parameter AOD && [[ ! -z "$AOD_INPUT" ]] && add_W o2-aod-producer-workflow "$AODPROD_OPT --info-sources $AOD_INPUT $DISABLE_ROOT_INPUT --aod-writer-keep dangling --aod-writer-resfile \"AO2D\" --aod-writer-resmode UPDATE $DISABLE_MC --pipeline $(get_N aod-producer-workflow AOD REST 1 AODPROD)"

# ---------------------------------------------------------------------------------------------------------------------
# Quality Control
workflow_has_parameter QC && { source $O2DPG_ROOT/DATA/production/qc-workflow.sh; [[ $? != 0 ]] && echo "qc-workflow.sh failed" 1>&2 && exit 1; }

if [[ ! -z "${EXTRA_WORKFLOW:-}" ]]; then
  WORKFLOW+="$EXTRA_WORKFLOW"
fi

if [[ ! -z "${ADD_EXTRA_WORKFLOW:-}" ]]; then
  OLD_IFS=$IFS
  IFS=','
  for wf in $ADD_EXTRA_WORKFLOW; do
    [[ ! -z "$wf" ]] && add_W $wf
  done
  IFS="$OLD_IFS"
fi

# ---------------------------------------------------------------------------------------------------------------------
# DPL run binary
WORKFLOW+="o2-dpl-run $ARGS_ALL $GLOBALDPLOPT"

if [[ "${GEN_TOPO_AUTOSCALE_PROCESSES:-}" == "1" && (${GEN_TOPO_RUN_HOME_TEST:-} == 1 || $WORKFLOWMODE != "print") ]]; then
  TOTAL_N_PIPELINES=`echo "${WORKFLOW}" | grep -o ':\$((([0-9]*\*\$AUTOSCALE_PROCESS_FACTOR' | grep -o '[0-9]*' | awk '{s+=$1} END {print s}'`
  TOTAL_N_CPUCORES=$(($NUMAGPUIDS == 1 ? 64 : 128))
  if [[ -z $TOTAL_N_PIPELINES ]]; then
    AUTOSCALE_PROCESS_FACTOR=1
  else
    AUTOSCALE_PROCESS_FACTOR=$(($TOTAL_N_PIPELINES >= $TOTAL_N_CPUCORES || $TOTAL_N_PIPELINES == 0 ? 100 : ($TOTAL_N_CPUCORES * 100 / $TOTAL_N_PIPELINES)))
  fi
  [[ $WORKFLOWMODE == "print" || ${PRINT_WORKFLOW:-} == "1" ]] && echo "AUTOSCALE_PROCESS_FACTOR=$AUTOSCALE_PROCESS_FACTOR"
fi

# ---------------------------------------------------------------------------------------------------------------------
# Run / create / print workflow
if [[ "${FST_BENCHMARK_STARTUP:-}" == "1" ]]; then
  date 1>&2
  eval $WORKFLOW --dump > fst.startup.tmp.$NUMAID.json
  WORKFLOW2="cat fst.startup.tmp.$NUMAID.json | o2-dpl-run $ARGS_ALL $GLOBALDPLOPT"
  date 1>&2
  eval $WORKFLOW2
else
  [[ $WORKFLOWMODE != "print" ]] && WORKFLOW+=" --${WORKFLOWMODE} ${WORKFLOWMODE_FILE:-}"
  [[ $WORKFLOWMODE == "print" || ${PRINT_WORKFLOW:-} == "1" ]] && echo "#Workflow command:\n\n${WORKFLOW}\n" | sed -e "s/\\\\n/\n/g" -e"s/| */| \\\\\n/g" | eval cat $( [[ $WORKFLOWMODE == "dds" ]] && echo '1>&2')
  if [[ $WORKFLOWMODE != "print" ]]; then eval $WORKFLOW; else true; fi
fi

# ---------------------------------------------------------------------------------------------------------------------<|MERGE_RESOLUTION|>--- conflicted
+++ resolved
@@ -565,11 +565,7 @@
 # RS this is a temporary setting
 : ${ED_TRACKS:=$TRACK_SOURCES}
 : ${ED_CLUSTERS:=$TRACK_SOURCES}
-<<<<<<< HEAD
-workflow_has_parameter EVENT_DISPLAY && [[ $NUMAID == 0 ]] && [[ ! -z "$ED_TRACKS" ]] && [[ ! -z "$ED_CLUSTERS" ]] && [[ $EPNSYNCMODE == 0 || ${EPN_NODE_MI100:-0} == 0 ]] && add_W o2-eve-export-workflow "--display-tracks $ED_TRACKS --display-clusters $ED_CLUSTERS --skipOnEmptyInput $DISABLE_DIGIT_ROOT_INPUT --number-of_tracks 50000 $EVE_CONFIG $DISABLE_MC" "$ITSMFT_STROBES"
-=======
 workflow_has_parameter EVENT_DISPLAY && [[ $NUMAID == 0 ]] && [[ ! -z "$ED_TRACKS" ]] && [[ ! -z "$ED_CLUSTERS" ]] && [[ $EPNSYNCMODE == 0 || ${EPN_NODE_MI100:-0} == 0 ]] && add_W o2-eve-export-workflow "--display-tracks $ED_TRACKS --display-clusters $ED_CLUSTERS --skipOnEmptyInput $DISABLE_ROOT_INPUT --number-of_tracks 50000 $EVE_CONFIG $DISABLE_MC" "$ITSMFT_STROBES"
->>>>>>> 3dfca814
 
 workflow_has_parameter GPU_DISPLAY && [[ $NUMAID == 0 ]] && add_W o2-gpu-display "${ED_TRACKS+--display-tracks} $ED_TRACKS ${ED_CLUSTERS+--display-clusters} $ED_CLUSTERS"
 

--- conflicted
+++ resolved
@@ -94,9 +94,6 @@
   fi
 fi
 
-<<<<<<< HEAD
-PVERTEXING_CONFIG_KEY+="${ITSMFT_STROBES};"
-=======
 if [[ $BEAMTYPE == "PbPb" ]]; then
   PVERTEXING_CONFIG_KEY+="pvertexer.maxChi2TZDebris=2000;"
 elif [[ $BEAMTYPE == "pp" ]]; then
@@ -114,7 +111,8 @@
 if [[ $BEAMTYPE == "PbPb" || $BEAMTYPE == "pp" ]]; then
   workflow_has_parameter CALIB && TRD_CONFIG+=" --enable-trackbased-calib"
 fi
->>>>>>> 2536341a
+
+PVERTEXING_CONFIG_KEY+="${ITSMFT_STROBES};"
 
 has_processing_step ENTROPY_ENCODER && has_detector_ctf TPC && GPU_OUTPUT+=",compressed-clusters-ctf"
 

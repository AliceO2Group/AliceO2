#!/bin/bash
echo Running raw file to timeframe converter

if [ `which StfBuilder 2> /dev/null | wc -l` == "0" ]; then
    echo ERROR: StfBuilder is not in the path
    exit 1
fi
if [ `which o2-readout-exe 2> /dev/null | wc -l` == "0" ]; then
    echo ERROR: o2-readout-exe is not in the path
    exit 1
fi

pushd raw

rm -Rf timeframe rdo_TF.cfg
if [ `ls | grep -v "^[A-Z0-9]\{3\}\$" | wc -l` != "0" ]; then
    echo Unexpected data in raw folder
    exit 1
fi

echo Generating readout config
$O2_ROOT/prodtests/full-system-test/gen_rdo_cfg.sh 128 *

echo Starting StfBuilder
StfBuilder --id=stfb --detector-rdh=6 --detector-subspec=feeid --stand-alone  --channel-config "name=readout,type=pull,method=connect,address=ipc:///tmp/readout-to-datadist-0,transport=shmem,rateLogging=1" --data-sink-dir=`pwd` --data-sink-sidecar --data-sink-enable --control=static &> stfbuilder.log &
STF_PID=$!
echo StfBuilder PID: $STF_PID, waiting 15 seconds
sleep 15

echo Starting Readout
<<<<<<< HEAD
export O2_INFOLOGGER_OPTIONS="floodProtection=0"
readout.exe file:rdo_TF.cfg &> readout.log &
=======
export INFOLOGGER_OPTIONS="floodProtection=0"
o2-readout-exe file:rdo_TF.cfg &> readout.log &
>>>>>>> 44399b0a
RD_PID=$!
echo Readout PID: $RD_PID

echo Waiting for data to arrive
while [ `ls 20*/00000001.tf 2> /dev/null | wc -l` == "0" ]; do
    sleep 1
done
echo Data is arriving, waiting 20 seconds to be sure
sleep 20

echo Killing Readout
kill $RD_PID

sleep 10
echo Killing StfBuilder
kill $STF_PID

sleep 10
if [ -d /proc/$RD_PID ]; then
    kill -9 $RD_PID
fi
if [ -d /proc/$STF_PID ]; then
    kill -9 $STF_PID
fi

mv 20* timeframe
rm -f readout.log stfbuilder.log

echo Done

popd<|MERGE_RESOLUTION|>--- conflicted
+++ resolved
@@ -28,13 +28,8 @@
 sleep 15
 
 echo Starting Readout
-<<<<<<< HEAD
-export O2_INFOLOGGER_OPTIONS="floodProtection=0"
-readout.exe file:rdo_TF.cfg &> readout.log &
-=======
 export INFOLOGGER_OPTIONS="floodProtection=0"
 o2-readout-exe file:rdo_TF.cfg &> readout.log &
->>>>>>> 44399b0a
 RD_PID=$!
 echo Readout PID: $RD_PID
 

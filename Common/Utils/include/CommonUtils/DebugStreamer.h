--- conflicted
+++ resolved
@@ -30,18 +30,6 @@
 
 /// struct defining the flags which can be used to check if a certain debug streamer is used
 enum StreamFlags {
-<<<<<<< HEAD
-  streamdEdx = 1 << 0,              ///< stream corrections and cluster properties used for the dE/dx
-  streamDigitFolding = 1 << 1,      ///< stream ion tail and saturatio information
-  streamDigits = 1 << 2,            ///< stream digit information
-  streamFastTransform = 1 << 3,     ///< stream tpc fast transform
-  streamITCorr = 1 << 4,            ///< stream ion tail correction information
-  streamDistortionsSC = 1 << 5,     ///< stream distortions applied in the TPC space-charge class (used for example in the tpc digitizer)
-  streamUpdateTrack = 1 << 6,       ///< stream update track informations
-  streamRejectCluster = 1 << 7,     ///< stream cluster rejection informations
-  streamMergeBorderTracks = 1 << 8, ///< stream MergeBorderTracks
-  streamFlagsCount = 9              ///< total number of streamers
-=======
   streamdEdx = 1 << 0,                  ///< stream corrections and cluster properties used for the dE/dx
   streamDigitFolding = 1 << 1,          ///< stream ion tail and saturatio information
   streamDigits = 1 << 2,                ///< stream digit information
@@ -54,7 +42,6 @@
   streamTimeSeries = 1 << 9,            ///< stream tpc DCA debug tree
   streamMergeBorderTracksAll = 1 << 10, ///< stream MergeBorderTracks all tracks
   streamFlagsCount = 11                 ///< total number of streamers
->>>>>>> 3dfca814
 };
 
 enum SamplingTypes {

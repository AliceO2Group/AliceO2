--- conflicted
+++ resolved
@@ -8,45 +8,9 @@
 # granted to it by virtue of its status as an Intergovernmental Organization or
 # submit itself to any jurisdiction.
 
-<<<<<<< HEAD
-set(MODULE_NAME "EventVisualisationBase")
-
-O2_SETUP(NAME ${MODULE_NAME})
-
-# Define the source and header files
-set(SRCS
-    src/ConfigurationManager.cxx
-    src/DataInterpreter.cxx
-    src/EventManager.cxx
-    src/GeometryManager.cxx
-    src/Track.cxx
-    src/DataSourceOffline.cxx
-    src/DataSourceOfflineVSD.cxx
-    src/DataSourceOfflineITS.cxx
-    )
-
-# HEADERS is not needed if we don't generate a dictionary.
-set(HEADERS
-    include/${MODULE_NAME}/ConfigurationManager.h
-    include/${MODULE_NAME}/DataInterpreter.h
-    include/${MODULE_NAME}/EventManager.h
-    include/${MODULE_NAME}/GeometryManager.h
-    include/${MODULE_NAME}/Track.h
-    include/${MODULE_NAME}/VisualisationConstants.h
-    include/${MODULE_NAME}/DataSourceOffline.h
-    include/${MODULE_NAME}/DataSourceOfflineVSD.h
-    include/${MODULE_NAME}/DataSourceOfflineITS.h
-    )
-
-set(LIBRARY_NAME ${MODULE_NAME})
-set(BUCKET_NAME event_visualisation_base_bucket)
-
-O2_GENERATE_LIBRARY()
-=======
 o2_add_library(EventVisualisationBase
                SOURCES src/ConfigurationManager.cxx src/DataInterpreter.cxx
                        src/EventManager.cxx src/GeometryManager.cxx
                        src/Track.cxx
                PUBLIC_LINK_LIBRARIES O2::CCDB ROOT::Eve
-                                     O2::EventVisualisationDataConverter)
->>>>>>> 8db615ed
+                                     O2::EventVisualisationDataConverter)
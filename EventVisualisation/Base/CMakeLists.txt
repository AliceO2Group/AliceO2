--- conflicted
+++ resolved
@@ -1,21 +1,5 @@
-# Copyright CERN and copyright holders of ALICE O2. This software is distributed
-# under the terms of the GNU General Public License v3 (GPL Version 3), copied
-# verbatim in the file "COPYING".
-#
-# See http://alice-o2.web.cern.ch/license for full licensing information.
-#
-# In applying this license CERN does not waive the privileges and immunities
-# granted to it by virtue of its status as an Intergovernmental Organization or
-# submit itself to any jurisdiction.
+# @author  Jeremi Niedziela
 
-<<<<<<< HEAD
-o2_add_library(EventVisualisationBase
-               SOURCES src/ConfigurationManager.cxx src/DataInterpreter.cxx
-                       src/EventManager.cxx src/GeometryManager.cxx
-                       src/Track.cxx
-               PUBLIC_LINK_LIBRARIES O2::CCDB ROOT::Eve
-                                     O2::EventVisualisationDataConverter)
-=======
 set(MODULE_NAME "EventVisualisationBase")
 
 O2_SETUP(NAME ${MODULE_NAME})
@@ -51,5 +35,4 @@
 set(LIBRARY_NAME ${MODULE_NAME})
 set(BUCKET_NAME event_visualisation_base_bucket)
 
-O2_GENERATE_LIBRARY()
->>>>>>> 340924b9
+O2_GENERATE_LIBRARY()
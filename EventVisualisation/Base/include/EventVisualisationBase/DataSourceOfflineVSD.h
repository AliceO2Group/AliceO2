//
// Created by jmy on 26.02.19.
//

#ifndef ALICE_O2_EVENTVISUALISATION_BASE_DATASOURCEOFFLINEVSD_H
#define ALICE_O2_EVENTVISUALISATION_BASE_DATASOURCEOFFLINEVSD_H

#include <EventVisualisationBase/DataSourceOffline.h>
#include <TString.h>
#include <TEveTrack.h>
#include <TEveViewer.h>
#include <TEveVSD.h>




namespace o2  {
namespace event_visualisation {


class DataSourceOfflineVSD : public DataSourceOffline {

    TFile *fFile;
    TObjArray *fEvDirKeys;
    Int_t fMaxEv, fCurEv;

public:
    // ----------------------------------------------------------
    // Event visualization structures
    // ----------------------------------------------------------


    Int_t GetEventCount() override { return fEvDirKeys->GetEntriesFast(); };
<<<<<<< HEAD

=======
>>>>>>> 59b80291
    DataSourceOfflineVSD();
    ~DataSourceOfflineVSD() override;
    void open(TString ESDFileName) override;
<<<<<<< HEAD

    Int_t gotoEvent(Int_t ev) override;
=======
    TObject* getEventData(int no) override;
>>>>>>> 59b80291
};


}
}
#endif<|MERGE_RESOLUTION|>--- conflicted
+++ resolved
@@ -31,19 +31,10 @@
 
 
     Int_t GetEventCount() override { return fEvDirKeys->GetEntriesFast(); };
-<<<<<<< HEAD
-
-=======
->>>>>>> 59b80291
     DataSourceOfflineVSD();
     ~DataSourceOfflineVSD() override;
     void open(TString ESDFileName) override;
-<<<<<<< HEAD
-
-    Int_t gotoEvent(Int_t ev) override;
-=======
     TObject* getEventData(int no) override;
->>>>>>> 59b80291
 };
 
 

//
// Created by jmy on 26.02.19.
//

#ifndef ALICE_O2_EVENTVISUALISATION_BASE_DATASOURCE_H
#define ALICE_O2_EVENTVISUALISATION_BASE_DATASOURCE_H

#include <TQObject.h>


namespace o2 {
namespace event_visualisation {

class DataSource : public TQObject {
public:
<<<<<<< HEAD
    virtual Int_t gotoEvent(Int_t event) {};
    virtual void nextEvent() {};
=======

    virtual void nextEvent() {};
    virtual TObject* getEventData(int no) { return nullptr;};
>>>>>>> 59b80291
    virtual Int_t GetEventCount() { return 0; };
    virtual void open(TString ESDFileName) {};
    virtual void close() {};

    DataSource(){};

    /// Default destructor
    virtual ~DataSource(){};

    /// Deleted copy constructor
    DataSource(DataSource const &) = delete;

    /// Deleted assignemt operator
    void operator=(DataSource const &) = delete;
};

}
}

#endif //ALICE_O2_EVENTVISUALISATION_BASE_DATASOURCE_H<|MERGE_RESOLUTION|>--- conflicted
+++ resolved
@@ -13,14 +13,9 @@
 
 class DataSource : public TQObject {
 public:
-<<<<<<< HEAD
-    virtual Int_t gotoEvent(Int_t event) {};
-    virtual void nextEvent() {};
-=======
 
     virtual void nextEvent() {};
     virtual TObject* getEventData(int no) { return nullptr;};
->>>>>>> 59b80291
     virtual Int_t GetEventCount() { return 0; };
     virtual void open(TString ESDFileName) {};
     virtual void close() {};

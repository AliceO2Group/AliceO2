//
// Created by jmy on 26.02.19.
//



#include <EventVisualisationBase/DataSourceOfflineVSD.h>
#include <TSystem.h>
#include <TEveManager.h>
#include <TFile.h>
#include <TPRegexp.h>
#include <TEveTrackPropagator.h>
#include <TEveEventManager.h>
#include <EventVisualisationBase/EventManager.h>
#include <EventVisualisationBase/EventRegistration.h>


namespace o2  {
namespace event_visualisation {

DataSourceOfflineVSD::DataSourceOfflineVSD()
        : DataSourceOffline(),
          fFile(0), fEvDirKeys(0),
          fMaxEv(-1), fCurEv(-1) {
}


DataSourceOfflineVSD::~DataSourceOfflineVSD()  {
<<<<<<< HEAD
        if (fVSD) {
            delete fVSD;
            fVSD = nullptr;
        }
        if (fEvDirKeys) {
            DropEvent();
            delete fEvDirKeys;
            fEvDirKeys = nullptr;

            fFile->Close();
            delete fFile;
            fFile = nullptr;
        }
    }

    void DataSourceOfflineVSD::AttachEvent() {
        // Attach event data from current directory.

        fVSD->LoadTrees();
        fVSD->SetBranchAddresses();
    }


    void DataSourceOfflineVSD::DropEvent() {
        // Drup currently held event data, release current directory.

        // Drop old visualization structures.

        this->viewers = gEve->GetViewers();
        this->viewers->DeleteAnnotations();
        //TEveEventManager *manager = gEve->GetCurrentEvent();
        //assert(manager != nullptr);
        //manager->DestroyElements();
=======
  if (fEvDirKeys) {
    //dynamic_cast<DataInterpreterVSD*>(this->dataInterpreter)->DropEvent();
    delete fEvDirKeys;
    fEvDirKeys = nullptr;

    fFile->Close();
    delete fFile;
    fFile = nullptr;
  }
}
>>>>>>> 59b80291


void DataSourceOfflineVSD::open(TString ESDFileName)  {
    Warning("GotoEvent", "OPEN");
    fMaxEv = -1;
    fCurEv = -1;
    fFile = TFile::Open(ESDFileName);
    if (!fFile) {
        Error("VSD_Reader", "Can not open file '%s' ... terminating.",
              ESDFileName.Data());
        gSystem->Exit(1);
    }

<<<<<<< HEAD
    void DataSourceOfflineVSD::LoadEsdTracks() {
        // Read reconstructed tracks from current event.

        if (fTrackList == 0) {
            fTrackList = new TEveTrackList("ESD Tracks");
            fTrackList->SetMainColor(6);
            fTrackList->SetMarkerColor(kYellow);
            fTrackList->SetMarkerStyle(4);
            fTrackList->SetMarkerSize(0.5);
            fTrackList->SetLineWidth(5);

            fTrackList->IncDenyDestroy();
        } else {
            fTrackList->DestroyElements();
            EventRegistration::getInstance()->destroyAllEvents();
        }

        TEveTrackPropagator *trkProp = fTrackList->GetPropagator();
        // !!!! Need to store field on file !!!!
        // Can store TEveMagField ?
        trkProp->SetMagField(0.5);
        trkProp->SetStepper(TEveTrackPropagator::kRungeKutta);

        Int_t nTracks = fVSD->fTreeR->GetEntries();

        for (Int_t n = 0; n < nTracks; n++) {
            fVSD->fTreeR->GetEntry(n);

            auto *track = new TEveTrack(&fVSD->fR, trkProp);
            track->SetAttLineAttMarker(fTrackList);
            track->SetName(Form("ESD Track %d", fVSD->fR.fIndex));
            track->SetStdTitle();
            track->SetAttLineAttMarker(fTrackList);
            fTrackList->AddElement(track);
        }

        fTrackList->MakeTracks();

        EventRegistration::getInstance()->registerEvent(fTrackList);
    }

    void DataSourceOfflineVSD::open(TString ESDFileName)  {
        Warning("GotoEvent", "OPEN");
        fMaxEv = -1;
        fCurEv = -1;
        fFile = TFile::Open(ESDFileName);
        if (!fFile) {
            Error("VSD_Reader", "Can not open file '%s' ... terminating.",
                  ESDFileName.Data());
            gSystem->Exit(1);
        }

        fEvDirKeys = new TObjArray;
        TPMERegexp name_re("Event\\d+");
        TObjLink *lnk = fFile->GetListOfKeys()->FirstLink();
        while (lnk) {
            if (name_re.Match(lnk->GetObject()->GetName())) {
                fEvDirKeys->Add(lnk->GetObject());
            }
            lnk = lnk->Next();
        }

        fMaxEv = fEvDirKeys->GetEntriesFast();
        if (fMaxEv == 0) {
            Error("VSD_Reader", "No events to show ... terminating.");
            gSystem->Exit(1);
        }

        fVSD = new TEveVSD;
=======
    fEvDirKeys = new TObjArray;
    TPMERegexp name_re("Event\\d+");
    TObjLink *lnk = fFile->GetListOfKeys()->FirstLink();
    while (lnk) {
        if (name_re.Match(lnk->GetObject()->GetName())) {
            fEvDirKeys->Add(lnk->GetObject());
        }
        lnk = lnk->Next();
    }

    fMaxEv = fEvDirKeys->GetEntriesFast();
    if (fMaxEv == 0) {
        Error("VSD_Reader", "No events to show ... terminating.");
        gSystem->Exit(1);
>>>>>>> 59b80291
    }
}

<<<<<<< HEAD
    Int_t DataSourceOfflineVSD::gotoEvent(Int_t ev) {
        Warning("GotoEvent", "GOTOEVENT");
        if (ev < 0 || ev >= this->fMaxEv) {
            Warning("GotoEvent", "Invalid event id %d.", ev);
            return kFALSE;
        }

        this->DropEvent();

        // Connect to new event-data.

        this->fCurEv = ev;
        this->fDirectory = (TDirectory *) ((TKey *) this->fEvDirKeys->At(this->fCurEv))->ReadObj();
        this->fVSD->SetDirectory(this->fDirectory);

        this->AttachEvent();

        // Load event data into visualization structures.

//        this->LoadClusters(this->fITSClusters, "ITS", 0);
//        this->LoadClusters(this->fTPCClusters, "TPC", 1);
//        this->LoadClusters(this->fTRDClusters, "TRD", 2);
//        this->LoadClusters(this->fTOFClusters, "TOF", 3);
=======
>>>>>>> 59b80291


TObject *DataSourceOfflineVSD::getEventData(int ev) {
  Warning("GotoEvent", "GOTOEVENT");
  if (ev < 0 || ev >= this->fMaxEv) {
    Warning("GotoEvent", "Invalid event id %d.", ev);
    return nullptr;
  }
  this->fCurEv = ev;
  return ((TKey *) this->fEvDirKeys->At(this->fCurEv))->ReadObj();
}

}
}
<|MERGE_RESOLUTION|>--- conflicted
+++ resolved
@@ -26,41 +26,6 @@
 
 
 DataSourceOfflineVSD::~DataSourceOfflineVSD()  {
-<<<<<<< HEAD
-        if (fVSD) {
-            delete fVSD;
-            fVSD = nullptr;
-        }
-        if (fEvDirKeys) {
-            DropEvent();
-            delete fEvDirKeys;
-            fEvDirKeys = nullptr;
-
-            fFile->Close();
-            delete fFile;
-            fFile = nullptr;
-        }
-    }
-
-    void DataSourceOfflineVSD::AttachEvent() {
-        // Attach event data from current directory.
-
-        fVSD->LoadTrees();
-        fVSD->SetBranchAddresses();
-    }
-
-
-    void DataSourceOfflineVSD::DropEvent() {
-        // Drup currently held event data, release current directory.
-
-        // Drop old visualization structures.
-
-        this->viewers = gEve->GetViewers();
-        this->viewers->DeleteAnnotations();
-        //TEveEventManager *manager = gEve->GetCurrentEvent();
-        //assert(manager != nullptr);
-        //manager->DestroyElements();
-=======
   if (fEvDirKeys) {
     //dynamic_cast<DataInterpreterVSD*>(this->dataInterpreter)->DropEvent();
     delete fEvDirKeys;
@@ -71,7 +36,6 @@
     fFile = nullptr;
   }
 }
->>>>>>> 59b80291
 
 
 void DataSourceOfflineVSD::open(TString ESDFileName)  {
@@ -85,77 +49,6 @@
         gSystem->Exit(1);
     }
 
-<<<<<<< HEAD
-    void DataSourceOfflineVSD::LoadEsdTracks() {
-        // Read reconstructed tracks from current event.
-
-        if (fTrackList == 0) {
-            fTrackList = new TEveTrackList("ESD Tracks");
-            fTrackList->SetMainColor(6);
-            fTrackList->SetMarkerColor(kYellow);
-            fTrackList->SetMarkerStyle(4);
-            fTrackList->SetMarkerSize(0.5);
-            fTrackList->SetLineWidth(5);
-
-            fTrackList->IncDenyDestroy();
-        } else {
-            fTrackList->DestroyElements();
-            EventRegistration::getInstance()->destroyAllEvents();
-        }
-
-        TEveTrackPropagator *trkProp = fTrackList->GetPropagator();
-        // !!!! Need to store field on file !!!!
-        // Can store TEveMagField ?
-        trkProp->SetMagField(0.5);
-        trkProp->SetStepper(TEveTrackPropagator::kRungeKutta);
-
-        Int_t nTracks = fVSD->fTreeR->GetEntries();
-
-        for (Int_t n = 0; n < nTracks; n++) {
-            fVSD->fTreeR->GetEntry(n);
-
-            auto *track = new TEveTrack(&fVSD->fR, trkProp);
-            track->SetAttLineAttMarker(fTrackList);
-            track->SetName(Form("ESD Track %d", fVSD->fR.fIndex));
-            track->SetStdTitle();
-            track->SetAttLineAttMarker(fTrackList);
-            fTrackList->AddElement(track);
-        }
-
-        fTrackList->MakeTracks();
-
-        EventRegistration::getInstance()->registerEvent(fTrackList);
-    }
-
-    void DataSourceOfflineVSD::open(TString ESDFileName)  {
-        Warning("GotoEvent", "OPEN");
-        fMaxEv = -1;
-        fCurEv = -1;
-        fFile = TFile::Open(ESDFileName);
-        if (!fFile) {
-            Error("VSD_Reader", "Can not open file '%s' ... terminating.",
-                  ESDFileName.Data());
-            gSystem->Exit(1);
-        }
-
-        fEvDirKeys = new TObjArray;
-        TPMERegexp name_re("Event\\d+");
-        TObjLink *lnk = fFile->GetListOfKeys()->FirstLink();
-        while (lnk) {
-            if (name_re.Match(lnk->GetObject()->GetName())) {
-                fEvDirKeys->Add(lnk->GetObject());
-            }
-            lnk = lnk->Next();
-        }
-
-        fMaxEv = fEvDirKeys->GetEntriesFast();
-        if (fMaxEv == 0) {
-            Error("VSD_Reader", "No events to show ... terminating.");
-            gSystem->Exit(1);
-        }
-
-        fVSD = new TEveVSD;
-=======
     fEvDirKeys = new TObjArray;
     TPMERegexp name_re("Event\\d+");
     TObjLink *lnk = fFile->GetListOfKeys()->FirstLink();
@@ -170,36 +63,9 @@
     if (fMaxEv == 0) {
         Error("VSD_Reader", "No events to show ... terminating.");
         gSystem->Exit(1);
->>>>>>> 59b80291
     }
 }
 
-<<<<<<< HEAD
-    Int_t DataSourceOfflineVSD::gotoEvent(Int_t ev) {
-        Warning("GotoEvent", "GOTOEVENT");
-        if (ev < 0 || ev >= this->fMaxEv) {
-            Warning("GotoEvent", "Invalid event id %d.", ev);
-            return kFALSE;
-        }
-
-        this->DropEvent();
-
-        // Connect to new event-data.
-
-        this->fCurEv = ev;
-        this->fDirectory = (TDirectory *) ((TKey *) this->fEvDirKeys->At(this->fCurEv))->ReadObj();
-        this->fVSD->SetDirectory(this->fDirectory);
-
-        this->AttachEvent();
-
-        // Load event data into visualization structures.
-
-//        this->LoadClusters(this->fITSClusters, "ITS", 0);
-//        this->LoadClusters(this->fTPCClusters, "TPC", 1);
-//        this->LoadClusters(this->fTRDClusters, "TRD", 2);
-//        this->LoadClusters(this->fTOFClusters, "TOF", 3);
-=======
->>>>>>> 59b80291
 
 
 TObject *DataSourceOfflineVSD::getEventData(int ev) {

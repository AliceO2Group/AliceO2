<<<<<<< HEAD
# @author  Jeremi Niedziela

set(MODULE_NAME "EventVisualisationDetectors")

O2_SETUP(NAME ${MODULE_NAME})

# Define the source and header files
set(SRCS
    src/DataInterpreterRND.cxx
    src/DataInterpreterVSD.cxx
    src/DataInterpreterITS.cxx
    )

# HEADERS is not needed if we don't generate a dictionary.
set(HEADERS
    include/${MODULE_NAME}/DataInterpreterRND.h
    include/${MODULE_NAME}/DataInterpreterVSD.h
    include/${MODULE_NAME}/DataInterpreterITS.h
    )

set(LIBRARY_NAME ${MODULE_NAME})
set(BUCKET_NAME event_visualisation_detectors_bucket)

O2_GENERATE_LIBRARY()
=======
# Copyright CERN and copyright holders of ALICE O2. This software is distributed
# under the terms of the GNU General Public License v3 (GPL Version 3), copied
# verbatim in the file "COPYING".
#
# See http://alice-o2.web.cern.ch/license for full licensing information.
#
# In applying this license CERN does not waive the privileges and immunities
# granted to it by virtue of its status as an Intergovernmental Organization or
# submit itself to any jurisdiction.

o2_add_library(EventVisualisationDetectors
               SOURCES src/DataInterpreterRND.cxx
               PUBLIC_LINK_LIBRARIES O2::EventVisualisationBase)
>>>>>>> 8db615ed
<|MERGE_RESOLUTION|>--- conflicted
+++ resolved
@@ -1,29 +1,3 @@
-<<<<<<< HEAD
-# @author  Jeremi Niedziela
-
-set(MODULE_NAME "EventVisualisationDetectors")
-
-O2_SETUP(NAME ${MODULE_NAME})
-
-# Define the source and header files
-set(SRCS
-    src/DataInterpreterRND.cxx
-    src/DataInterpreterVSD.cxx
-    src/DataInterpreterITS.cxx
-    )
-
-# HEADERS is not needed if we don't generate a dictionary.
-set(HEADERS
-    include/${MODULE_NAME}/DataInterpreterRND.h
-    include/${MODULE_NAME}/DataInterpreterVSD.h
-    include/${MODULE_NAME}/DataInterpreterITS.h
-    )
-
-set(LIBRARY_NAME ${MODULE_NAME})
-set(BUCKET_NAME event_visualisation_detectors_bucket)
-
-O2_GENERATE_LIBRARY()
-=======
 # Copyright CERN and copyright holders of ALICE O2. This software is distributed
 # under the terms of the GNU General Public License v3 (GPL Version 3), copied
 # verbatim in the file "COPYING".
@@ -36,5 +10,4 @@
 
 o2_add_library(EventVisualisationDetectors
                SOURCES src/DataInterpreterRND.cxx
-               PUBLIC_LINK_LIBRARIES O2::EventVisualisationBase)
->>>>>>> 8db615ed
+               PUBLIC_LINK_LIBRARIES O2::EventVisualisationBase)
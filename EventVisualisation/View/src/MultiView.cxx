// Copyright CERN and copyright holders of ALICE O2. This software is
// distributed under the terms of the GNU General Public License v3 (GPL
// Version 3), copied verbatim in the file "COPYING".
//
// See http://alice-o2.web.cern.ch/license for full licensing information.
//
// In applying this license CERN does not waive the privileges and immunities
// granted to it by virtue of its status as an Intergovernmental Organization
// or submit itself to any jurisdiction.

///
/// \file    MultiView.cxx
/// \author  Jeremi Niedziela

#include "EventVisualisationView/MultiView.h"

#include "EventVisualisationBase/ConfigurationManager.h"
#include "EventVisualisationBase/EventManager.h"
#include "EventVisualisationBase/GeometryManager.h"
#include "EventVisualisationBase/VisualisationConstants.h"

#include "EventVisualisationDetectors/DataInterpreterRND.h"

#include <TBrowser.h>
#include <TEnv.h>
#include <TEveBrowser.h>
#include <TEveManager.h>
#include <TEveProjectionAxes.h>
#include <TEveProjectionManager.h>
#include <TEveWindowManager.h>

#include <iostream>

using namespace std;

namespace o2  {
namespace event_visualisation {

MultiView *MultiView::sInstance = nullptr;

MultiView::MultiView()
{
  // set scene names and descriptions
  mSceneNames[Scene3dGeom]    = "3D Geometry Scene";
  mSceneNames[SceneRPhiGeom]  = "R-Phi Geometry Scene";
  mSceneNames[SceneZrhoGeom]  = "Rho-Z Geometry Scene";
  mSceneNames[Scene3dEvent]   = "3D Event Scene";
  mSceneNames[SceneRphiEvent] = "R-Phi Event Scene";
  mSceneNames[SceneZrhoEvent] = "Rho-Z Event Scene";
  
  mSceneDescriptions[Scene3dGeom]    = "Scene holding 3D geometry.";
  mSceneDescriptions[SceneRPhiGeom]  = "Scene holding projected geometry for the R-Phi view.";
  mSceneDescriptions[SceneZrhoGeom]  = "Scene holding projected geometry for the Rho-Z view.";
  mSceneDescriptions[Scene3dEvent]   = "Scene holding 3D event.";
  mSceneDescriptions[SceneRphiEvent] = "Scene holding projected event for the R-Phi view.";
  mSceneDescriptions[SceneZrhoEvent] = "Scene holding projected event for the Rho-Z view.";

  // spawn scenes
  mScenes[Scene3dGeom] = gEve->GetGlobalScene();
  mScenes[Scene3dGeom]->SetNameTitle(mSceneNames[Scene3dGeom].c_str(), mSceneDescriptions[Scene3dGeom].c_str());

  mScenes[Scene3dEvent] = gEve->GetEventScene();
  mScenes[Scene3dEvent]->SetNameTitle(mSceneNames[Scene3dEvent].c_str(), mSceneDescriptions[Scene3dEvent].c_str());

  for(int i=SceneRPhiGeom;i<NumberOfScenes;++i){
    mScenes[i] = gEve->SpawnNewScene(mSceneNames[i].c_str(), mSceneDescriptions[i].c_str());
  }
  
  // Projection managers
  mProjections[ProjectionRphi] = new TEveProjectionManager();
  mProjections[ProjectionZrho] = new TEveProjectionManager();
  
  mProjections[ProjectionRphi]->SetProjection(TEveProjection::kPT_RPhi);
  mProjections[ProjectionZrho]->SetProjection(TEveProjection::kPT_RhoZ);
  
  gEve->AddToListTree(static_cast<TEveElement*>(mProjections[ProjectionRphi]),false);
  gEve->AddToListTree(static_cast<TEveElement*>(mProjections[ProjectionZrho]),false);
  
  // add axes
  TEnv settings;
  ConfigurationManager::getInstance().getConfig(settings);
  const bool showAxes = settings.GetValue("axes.show", false);
  if(showAxes){
    for(int i=0;i<NumberOfProjections;++i){
      TEveProjectionAxes axes(mProjections[static_cast<EProjections>(i)]);
      axes.SetMainColor(kWhite);
      axes.SetTitle("R-Phi");
      axes.SetTitleSize(0.05);
      axes.SetTitleFont(102);
      axes.SetLabelSize(0.025);
      axes.SetLabelFont(102);
      mScenes[getSceneOfProjection(static_cast<EProjections>(i))]->AddElement(&axes);
    }
  }
  
  setupMultiview();
  sInstance = this;
}

MultiView::~MultiView() {
//    for(int i=this->SceneRPhiGeom;i<this->NumberOfScenes;++i) {
//        delete this->mScenes[i];
//    }
//
//    for(int i=0;i<this->NumberOfProjections;++i) {
//        delete mProjections[i];
//    }
//
//    for(int i=ViewRphi;i<this->NumberOfViews;++i) {
//        delete this->mViews[i];
//    }
}

MultiView* MultiView::getInstance()
{
  if(!sInstance){new MultiView();}
  return sInstance;
}

void MultiView::setupMultiview()
{
  // Split window in packs for 3D and projections, create viewers and add scenes to them
  TEveWindowSlot *slot = TEveWindow::CreateWindowInTab(gEve->GetBrowser()->GetTabRight());
  TEveWindowPack *pack = slot->MakePack();
  
  pack->SetElementName("Multi View");
  pack->SetHorizontal();
  pack->SetShowTitleBar(kFALSE);
  
  pack->NewSlotWithWeight(2)->MakeCurrent(); // new slot is created from pack
  mViews[View3d] = gEve->SpawnNewViewer("3D View", "");
  mViews[View3d]->AddScene(mScenes[Scene3dGeom]);
  mViews[View3d]->AddScene(mScenes[Scene3dEvent]);
  
  pack =  pack->NewSlot()->MakePack();
  pack->SetNameTitle("2D Views", "");
  pack->SetShowTitleBar(kFALSE);
  pack->NewSlot()->MakeCurrent();
  mViews[ViewRphi] = gEve->SpawnNewViewer("R-Phi View", "");
  mViews[ViewRphi]->GetGLViewer()->SetCurrentCamera(TGLViewer::kCameraOrthoXOY);
  mViews[ViewRphi]->AddScene(mScenes[SceneRPhiGeom]);
  mViews[ViewRphi]->AddScene(mScenes[SceneRphiEvent]);
  
  pack->NewSlot()->MakeCurrent();
  mViews[ViewZrho] = gEve->SpawnNewViewer("Rho-Z View", "");
  mViews[ViewZrho]->GetGLViewer()->SetCurrentCamera(TGLViewer::kCameraOrthoXOY);
  mViews[ViewZrho]->AddScene(mScenes[SceneZrhoGeom]);
  mViews[ViewZrho]->AddScene(mScenes[SceneZrhoEvent]);
}
  
MultiView::EScenes MultiView::getSceneOfProjection(EProjections projection)
{
  if(projection == ProjectionRphi){
    return SceneRPhiGeom;
  }
  else if(projection == ProjectionZrho){
    return SceneZrhoGeom;
  }
  return NumberOfScenes;
}
  
void MultiView::drawGeometryForDetector(string detectorName,bool threeD, bool rPhi, bool zRho)
{
  auto &geometryManager = GeometryManager::getInstance();
  TEveGeoShape *shape = geometryManager.getGeometryForDetector(detectorName);
  registerGeometry(shape, threeD, rPhi, zRho);
}

void MultiView::registerGeometry(TEveGeoShape *geom, bool threeD, bool rPhi, bool zRho)
{
  if(!geom){
    cout<<"MultiView::registerGeometry -- geometry is NULL!"<<endl;
    return;
  }
  mGeomVector.push_back(geom);
  
  TEveProjectionManager *projection;
  
  if(threeD){
    gEve->AddElement(geom,getScene(Scene3dGeom));
  }
  if(rPhi){
    projection = getProjection(ProjectionRphi);
    projection->SetCurrentDepth(-10);
    projection->ImportElements(geom, getScene(SceneRPhiGeom));
    projection->SetCurrentDepth(0);
  }
  if(zRho){
    projection = getProjection(ProjectionZrho);
    projection->SetCurrentDepth(-10);
    projection->ImportElements(geom, getScene(SceneZrhoGeom));
    projection->SetCurrentDepth(0);
  }
}

void MultiView::destroyAllGeometries()
{
  for(int i=0;i<mGeomVector.size();++i){
    if(mGeomVector[i]){
      mGeomVector[i]->DestroyElements();
      gEve->RemoveElement(mGeomVector[i],getScene(Scene3dGeom));
      mGeomVector[i] = nullptr;
    }
  }
}
  
void MultiView::registerElement(TEveElement* event)
{
  gEve->GetCurrentEvent()->AddElement(event);
  getProjection(ProjectionRphi)->ImportElements(event,getScene(SceneRphiEvent));
  getProjection(ProjectionZrho)->ImportElements(event,getScene(SceneZrhoEvent));
  
  gEve->Redraw3D();
}

void MultiView::destroyAllEvents()
{
  gEve->GetCurrentEvent()->RemoveElements();
  getScene(SceneRphiEvent)->DestroyElements();
  getScene(SceneZrhoEvent)->DestroyElements();
}
  
void MultiView::drawRandomEvent()
{
  DataInterpreterRND *dataInterpreterRND = new DataInterpreterRND();
<<<<<<< HEAD
  TEveElement *dataRND = dataInterpreterRND->interpretDataForType(NoData);
  registerEvent(dataRND);
=======
  TEveElement *dataRND = dataInterpreterRND->interpretDataForType(nullptr, NoData);
  registerElement(dataRND);
    TEveElement *dataRND1 = dataInterpreterRND->interpretDataForType(nullptr, NoData);
    registerElement(dataRND1);

>>>>>>> 340924b9
}
}
}<|MERGE_RESOLUTION|>--- conflicted
+++ resolved
@@ -223,16 +223,11 @@
 void MultiView::drawRandomEvent()
 {
   DataInterpreterRND *dataInterpreterRND = new DataInterpreterRND();
-<<<<<<< HEAD
-  TEveElement *dataRND = dataInterpreterRND->interpretDataForType(NoData);
-  registerEvent(dataRND);
-=======
   TEveElement *dataRND = dataInterpreterRND->interpretDataForType(nullptr, NoData);
   registerElement(dataRND);
     TEveElement *dataRND1 = dataInterpreterRND->interpretDataForType(nullptr, NoData);
     registerElement(dataRND1);
 
->>>>>>> 340924b9
 }
 }
 }
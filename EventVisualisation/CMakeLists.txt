<<<<<<< HEAD
add_subdirectory (View)
add_subdirectory (Base)
add_subdirectory (Detectors)
add_subdirectory (DataConverter)
=======
# Copyright CERN and copyright holders of ALICE O2. This software is distributed
# under the terms of the GNU General Public License v3 (GPL Version 3), copied
# verbatim in the file "COPYING".
#
# See http://alice-o2.web.cern.ch/license for full licensing information.
#
# In applying this license CERN does not waive the privileges and immunities
# granted to it by virtue of its status as an Intergovernmental Organization or
# submit itself to any jurisdiction.

add_subdirectory(DataConverter)
add_subdirectory(Base)
add_subdirectory(Detectors)
add_subdirectory(View)
>>>>>>> 8db615ed
<|MERGE_RESOLUTION|>--- conflicted
+++ resolved
@@ -1,9 +1,3 @@
-<<<<<<< HEAD
-add_subdirectory (View)
-add_subdirectory (Base)
-add_subdirectory (Detectors)
-add_subdirectory (DataConverter)
-=======
 # Copyright CERN and copyright holders of ALICE O2. This software is distributed
 # under the terms of the GNU General Public License v3 (GPL Version 3), copied
 # verbatim in the file "COPYING".
@@ -17,5 +11,4 @@
 add_subdirectory(DataConverter)
 add_subdirectory(Base)
 add_subdirectory(Detectors)
-add_subdirectory(View)
->>>>>>> 8db615ed
+add_subdirectory(View)
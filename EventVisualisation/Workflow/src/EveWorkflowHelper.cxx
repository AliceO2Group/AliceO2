// Copyright 2019-2020 CERN and copyright holders of ALICE O2.
// See https://alice-o2.web.cern.ch/copyright for details of the copyright holders.
// All rights not expressly granted are reserved.
//
// This software is distributed under the terms of the GNU General Public
// License v3 (GPL Version 3), copied verbatim in the file "COPYING".
//
// In applying this license CERN does not waive the privileges and immunities
// granted to it by virtue of its status as an Intergovernmental Organization
// or submit itself to any jurisdiction.

/// \file EveWorkflowHelper.cxx
/// \author julian.myrcha@cern.ch

#include <EveWorkflow/EveWorkflowHelper.h>
#include "ReconstructionDataFormats/GlobalTrackID.h"
#include "EveWorkflow/FileProducer.h"
#include "DataFormatsTRD/TrackTRD.h"

#include "ITStracking/IOUtils.h"
#include "DataFormatsGlobalTracking/RecoContainerCreateTracksVariadic.h"
#include "DetectorsCommonDataFormats/NameConf.h"
#include "DetectorsBase/Propagator.h"
#include <type_traits>

using namespace o2::event_visualisation;

void EveWorkflowHelper::selectTracks(const CalibObjectsConst* calib,
                                     GID::mask_t maskCl, GID::mask_t maskTrk, GID::mask_t maskMatch)
{
  auto creator = [maskTrk, this](auto& trk, GID gid, float time, float) {
    if (!maskTrk[gid.getSource()]) {
      return true;
    }
    mTrackSet.trackGID.push_back(gid);
    mTrackSet.trackTime.push_back(time);
    return true;
  };
  this->mRecoCont.createTracksVariadic(creator);
}

void EveWorkflowHelper::draw(std::string jsonPath, int numberOfFiles, int numberOfTracks)
{
  EveWorkflowHelper::prepareITSClusters();

  size_t nTracks = mTrackSet.trackGID.size();
  if (numberOfTracks != -1 && numberOfTracks < nTracks) {
    nTracks = numberOfTracks; // less than available
  }
  for (size_t it = 0; it < nTracks; it++) {
    const auto& gid = mTrackSet.trackGID[it];
    auto tim = mTrackSet.trackTime[it];

    if (gid.getSource() == GID::TPC) {
      drawTPC(gid, tim);
    }
    if (gid.getSource() == GID::ITS) {
      drawITS(gid, tim);
    }
    if (gid.getSource() == GID::ITSTPC) {
      drawITSTPC(gid, tim);
    } else if (gid.getSource() == GID::ITSTPCTOF) {
      drawITSTPCTOF(gid, tim);
    }
  }
  FileProducer producer(jsonPath, numberOfFiles);
  mEvent.toFile(producer.newFileName());
}

void EveWorkflowHelper::drawITSTPC(GID gid, float trackTime)
{
  const auto& track = mRecoCont.getTPCITSTrack(gid);
  auto pnts = getTrackPoints(track, minmaxR[gid.getSource()].first, minmaxR[gid.getSource()].second, 4);
  addTrackToEvent([this, trackTime](GID gid) { return mRecoCont.getTPCITSTrack(gid); }, trackTime, 0.);
  GID gidTPC = track.getRefTPC();
  GID gidITS = track.getRefITS();
  drawITSClusters(gidITS, trackTime);
  drawTPCClusters(gidTPC, trackTime);
}

void EveWorkflowHelper::drawITSTPCTOF(GID gid, float trackTime)
{
  const auto& track = mRecoCont.getITSTPCTOFTrack(gid);
  addTrackToEvent([this, trackTime](GID gid) { return mRecoCont.getITSTPCTOFTrack(gid); }, trackTime, 0.);
  GID gidTPC = track.getRefTPC();
  GID gidITS = track.getRefITS();

  drawITSClusters(gidITS, trackTime);
  drawTPCClusters(gidTPC, trackTime);
}

std::vector<PNT> EveWorkflowHelper::getTrackPoints(const o2::track::TrackPar& trc, float minR, float maxR, float maxStep)
{
  // adjust minR according to real track start fro track starting point
  float rMin = std::sqrt(trc.getX() * trc.getX() + trc.getY() * trc.getY());
<<<<<<< HEAD
  if (rMin > minR) {
    minR = rMin;
  }
  // prepare space points from the track param
  std::vector<PNT> pnts;
  int nSteps = std::max(2, int((maxR - minR) / maxStep));
  const auto prop = o2::base::Propagator::Instance();
  float xMin = trc.getX(), xMax = maxR * maxR - trc.getY() * trc.getY();
  if (xMax > 0) {
    xMax = std::sqrt(xMax);
  }
  LOG(INFO) << "R: " << minR << " " << maxR << " || X: " << xMin << " " << xMax;
  float dx = (xMax - xMin) / nSteps;
  auto tp = trc;
  float dxmin = std::abs(xMin - tp.getX()), dxmax = std::abs(xMax - tp.getX());
  bool res = false;
  if (dxmin > dxmax) { //start from closest end
    std::swap(xMin, xMax);
    dx = -dx;
  }
  if (!prop->propagateTo(tp, xMin, false, 0.99, maxStep, o2::base::PropagatorF::MatCorrType::USEMatCorrNONE)) {
    return pnts;
  }
  auto xyz = tp.getXYZGlo();
  pnts.emplace_back(PNT{xyz.X(), xyz.Y(), xyz.Z()});
  for (int is = 0; is < nSteps; is++) {
    if (!prop->propagateTo(tp, tp.getX() + dx, false, 0.99, 999., o2::base::PropagatorF::MatCorrType::USEMatCorrNONE)) {
      return pnts;
    }
    xyz = tp.getXYZGlo();
    pnts.emplace_back(PNT{xyz.X(), xyz.Y(), xyz.Z()});
  }
  return pnts;
}

void EveWorkflowHelper::drawPoint(o2::BaseCluster<float> pnt)
{
  mEvent.addCluster(pnt.getX(), pnt.getY(), pnt.getZ());
}

=======
  if (rMin > minR)
    minR = rMin;
  // prepare space points from the track param
  std::vector<PNT> pnts;
  int nSteps = std::max(2, int((maxR - minR) / maxStep));
  const auto prop = o2::base::Propagator::Instance();
  float xMin = trc.getX(), xMax = maxR * maxR - trc.getY() * trc.getY();
  if (xMax > 0) {
    xMax = std::sqrt(xMax);
  }
  LOG(INFO) << "R: " << minR << " " << maxR << " || X: " << xMin << " " << xMax;
  float dx = (xMax - xMin) / nSteps;
  auto tp = trc;
  float dxmin = std::abs(xMin - tp.getX()), dxmax = std::abs(xMax - tp.getX());
  bool res = false;
  if (dxmin > dxmax) { //start from closest end
    std::swap(xMin, xMax);
    dx = -dx;
  }
  if (!prop->propagateTo(tp, xMin, false, 0.99, maxStep, o2::base::PropagatorF::MatCorrType::USEMatCorrNONE)) {
    return pnts;
  }
  auto xyz = tp.getXYZGlo();
  pnts.emplace_back(PNT{xyz.X(), xyz.Y(), xyz.Z()});
  for (int is = 0; is < nSteps; is++) {
    if (!prop->propagateTo(tp, tp.getX() + dx, false, 0.99, 999., o2::base::PropagatorF::MatCorrType::USEMatCorrNONE)) {
      return pnts;
    }
    xyz = tp.getXYZGlo();
    pnts.emplace_back(PNT{xyz.X(), xyz.Y(), xyz.Z()});
  }
  return pnts;
}

void EveWorkflowHelper::drawPoint(o2::BaseCluster<float> pnt)
{
  mEvent.addCluster(pnt.getX(), pnt.getY(), pnt.getZ());
}

>>>>>>> 5225fbf1
void EveWorkflowHelper::prepareITSClusters(std::string dictfile)
{
  o2::itsmft::TopologyDictionary dict;
  if (dictfile.empty()) {
    dictfile = o2::base::NameConf::getAlpideClusterDictionaryFileName(o2::detectors::DetID::ITS, "", "bin");
    dict.readBinaryFile(dictfile);
<<<<<<< HEAD
  }
  const auto& ITSClusterROFRec = mRecoCont.getITSClustersROFRecords();
  const auto& clusITS = mRecoCont.getITSClusters();
  if (clusITS.size() && ITSClusterROFRec.size()) {
    const auto& patterns = mRecoCont.getITSClustersPatterns();
    auto pattIt = patterns.begin();
    mITSClustersArray.reserve(clusITS.size());
    o2::its::ioutils::convertCompactClusters(clusITS, pattIt, mITSClustersArray, dict);
  }
=======
  }
  const auto& ITSClusterROFRec = mRecoCont.getITSClustersROFRecords();
  const auto& clusITS = mRecoCont.getITSClusters();
  if (clusITS.size() && ITSClusterROFRec.size()) {
    const auto& patterns = mRecoCont.getITSClustersPatterns();
    auto pattIt = patterns.begin();
    mITSClustersArray.reserve(clusITS.size());
    o2::its::ioutils::convertCompactClusters(clusITS, pattIt, mITSClustersArray, dict);
  }
>>>>>>> 5225fbf1
}

void EveWorkflowHelper::drawITSClusters(GID gid, float trackTime)
{

  const auto& trc = mRecoCont.getITSTrack(gid);
  auto refs = mRecoCont.getITSTracksClusterRefs();
  int entry0 = trc.getClusterEntry(gid.getIndex()); // correct?
  int ncl = trc.getNumberOfClusters();
  for (int icl = 0; icl < ncl; icl++) {
    const auto& pnt = mITSClustersArray[refs[icl]];
    drawPoint(pnt);
  }
}

void EveWorkflowHelper::drawTPCClusters(GID gid, float trackTime)
{
  const auto& trc = mRecoCont.getTPCTrack(gid);
  auto refs = mRecoCont.getTPCTracksClusterRefs();

  /*
    int entry0 = trc.getClusterEntry(gid.getIndex());                 // correct?
    int ncl = trc.getNumberOfClusters();
    for (int icl=0;icl<ncl;icl++) {
        const auto& pnt = mITSClustersArray[ refs[icl] ];
        drawPoint(pnt);
    }
     */
}

void EveWorkflowHelper::drawTPC(GID gid, float trackTime)
{
  const auto& tr = mRecoCont.getTPCTrack(gid);
<<<<<<< HEAD
  auto vTrack = mEvent.addTrack({.time = static_cast<float>(trackTime * 8 * o2::constants::lhc::LHCBunchSpacingMUS),
                                 .charge = tr.getCharge(),
=======
  auto vTrack = mEvent.addTrack({.charge = tr.getCharge(),
>>>>>>> 5225fbf1
                                 .PID = tr.getPID(),
                                 .startXYZ = {tr.getX(), tr.getY(), tr.getZ()},
                                 .phi = tr.getPhi(),
                                 .theta = tr.getTheta(),
                                 .source = GID::TPC});
  auto pnts = getTrackPoints(tr, minmaxR[gid.getSource()].first, minmaxR[gid.getSource()].second, 4);
  float dz = 0.0;
  for (size_t ip = 0; ip < pnts.size(); ip++) {
    vTrack->addPolyPoint(pnts[ip][0], pnts[ip][1], pnts[ip][2] + dz);
  }
}
<<<<<<< HEAD

void EveWorkflowHelper::drawITS(GID gid, float trackTime)
{
  addTrackToEvent([this, trackTime](GID gid) { return mRecoCont.getITSTrack(gid); }, trackTime, 0.);
}

=======

void EveWorkflowHelper::drawITS(GID gid, float trackTime)
{
  addTrackToEvent([this, trackTime](GID gid) { return mRecoCont.getITSTrack(gid); }, trackTime, 0.);
}

>>>>>>> 5225fbf1
template <typename Functor>
void EveWorkflowHelper::addTrackToEvent(Functor source, GID gid, float trackTime, float dz)
{
  const auto& tr = source(gid);

<<<<<<< HEAD
  auto vTrack = mEvent.addTrack({.time = trackTime,
                                 .charge = tr.getCharge(),
=======
  auto vTrack = mEvent.addTrack({.charge = tr.getCharge(),
>>>>>>> 5225fbf1
                                 .PID = tr.getPID(),
                                 .startXYZ = {tr.getX(), tr.getY(), tr.getZ()},
                                 .phi = tr.getPhi(),
                                 .theta = tr.getTheta(),
                                 .source = (o2::dataformats::GlobalTrackID::Source)gid.getSource()});
  auto pnts = getTrackPoints(tr, minmaxR[gid.getSource()].first, minmaxR[gid.getSource()].second, 4);

  for (size_t ip = 0; ip < pnts.size(); ip++) {
    vTrack->addPolyPoint(pnts[ip][0], pnts[ip][1], pnts[ip][2] + dz);
  }
}<|MERGE_RESOLUTION|>--- conflicted
+++ resolved
@@ -93,7 +93,6 @@
 {
   // adjust minR according to real track start fro track starting point
   float rMin = std::sqrt(trc.getX() * trc.getX() + trc.getY() * trc.getY());
-<<<<<<< HEAD
   if (rMin > minR) {
     minR = rMin;
   }
@@ -134,54 +133,13 @@
   mEvent.addCluster(pnt.getX(), pnt.getY(), pnt.getZ());
 }
 
-=======
-  if (rMin > minR)
-    minR = rMin;
-  // prepare space points from the track param
-  std::vector<PNT> pnts;
-  int nSteps = std::max(2, int((maxR - minR) / maxStep));
-  const auto prop = o2::base::Propagator::Instance();
-  float xMin = trc.getX(), xMax = maxR * maxR - trc.getY() * trc.getY();
-  if (xMax > 0) {
-    xMax = std::sqrt(xMax);
-  }
-  LOG(INFO) << "R: " << minR << " " << maxR << " || X: " << xMin << " " << xMax;
-  float dx = (xMax - xMin) / nSteps;
-  auto tp = trc;
-  float dxmin = std::abs(xMin - tp.getX()), dxmax = std::abs(xMax - tp.getX());
-  bool res = false;
-  if (dxmin > dxmax) { //start from closest end
-    std::swap(xMin, xMax);
-    dx = -dx;
-  }
-  if (!prop->propagateTo(tp, xMin, false, 0.99, maxStep, o2::base::PropagatorF::MatCorrType::USEMatCorrNONE)) {
-    return pnts;
-  }
-  auto xyz = tp.getXYZGlo();
-  pnts.emplace_back(PNT{xyz.X(), xyz.Y(), xyz.Z()});
-  for (int is = 0; is < nSteps; is++) {
-    if (!prop->propagateTo(tp, tp.getX() + dx, false, 0.99, 999., o2::base::PropagatorF::MatCorrType::USEMatCorrNONE)) {
-      return pnts;
-    }
-    xyz = tp.getXYZGlo();
-    pnts.emplace_back(PNT{xyz.X(), xyz.Y(), xyz.Z()});
-  }
-  return pnts;
-}
-
-void EveWorkflowHelper::drawPoint(o2::BaseCluster<float> pnt)
-{
-  mEvent.addCluster(pnt.getX(), pnt.getY(), pnt.getZ());
-}
-
->>>>>>> 5225fbf1
+
 void EveWorkflowHelper::prepareITSClusters(std::string dictfile)
 {
   o2::itsmft::TopologyDictionary dict;
   if (dictfile.empty()) {
     dictfile = o2::base::NameConf::getAlpideClusterDictionaryFileName(o2::detectors::DetID::ITS, "", "bin");
     dict.readBinaryFile(dictfile);
-<<<<<<< HEAD
   }
   const auto& ITSClusterROFRec = mRecoCont.getITSClustersROFRecords();
   const auto& clusITS = mRecoCont.getITSClusters();
@@ -191,17 +149,6 @@
     mITSClustersArray.reserve(clusITS.size());
     o2::its::ioutils::convertCompactClusters(clusITS, pattIt, mITSClustersArray, dict);
   }
-=======
-  }
-  const auto& ITSClusterROFRec = mRecoCont.getITSClustersROFRecords();
-  const auto& clusITS = mRecoCont.getITSClusters();
-  if (clusITS.size() && ITSClusterROFRec.size()) {
-    const auto& patterns = mRecoCont.getITSClustersPatterns();
-    auto pattIt = patterns.begin();
-    mITSClustersArray.reserve(clusITS.size());
-    o2::its::ioutils::convertCompactClusters(clusITS, pattIt, mITSClustersArray, dict);
-  }
->>>>>>> 5225fbf1
 }
 
 void EveWorkflowHelper::drawITSClusters(GID gid, float trackTime)
@@ -235,12 +182,8 @@
 void EveWorkflowHelper::drawTPC(GID gid, float trackTime)
 {
   const auto& tr = mRecoCont.getTPCTrack(gid);
-<<<<<<< HEAD
   auto vTrack = mEvent.addTrack({.time = static_cast<float>(trackTime * 8 * o2::constants::lhc::LHCBunchSpacingMUS),
                                  .charge = tr.getCharge(),
-=======
-  auto vTrack = mEvent.addTrack({.charge = tr.getCharge(),
->>>>>>> 5225fbf1
                                  .PID = tr.getPID(),
                                  .startXYZ = {tr.getX(), tr.getY(), tr.getZ()},
                                  .phi = tr.getPhi(),
@@ -252,32 +195,19 @@
     vTrack->addPolyPoint(pnts[ip][0], pnts[ip][1], pnts[ip][2] + dz);
   }
 }
-<<<<<<< HEAD
 
 void EveWorkflowHelper::drawITS(GID gid, float trackTime)
 {
   addTrackToEvent([this, trackTime](GID gid) { return mRecoCont.getITSTrack(gid); }, trackTime, 0.);
 }
 
-=======
-
-void EveWorkflowHelper::drawITS(GID gid, float trackTime)
-{
-  addTrackToEvent([this, trackTime](GID gid) { return mRecoCont.getITSTrack(gid); }, trackTime, 0.);
-}
-
->>>>>>> 5225fbf1
 template <typename Functor>
 void EveWorkflowHelper::addTrackToEvent(Functor source, GID gid, float trackTime, float dz)
 {
   const auto& tr = source(gid);
 
-<<<<<<< HEAD
   auto vTrack = mEvent.addTrack({.time = trackTime,
                                  .charge = tr.getCharge(),
-=======
-  auto vTrack = mEvent.addTrack({.charge = tr.getCharge(),
->>>>>>> 5225fbf1
                                  .PID = tr.getPID(),
                                  .startXYZ = {tr.getX(), tr.getY(), tr.getZ()},
                                  .phi = tr.getPhi(),

// Copyright 2019-2020 CERN and copyright holders of ALICE O2.
// See https://alice-o2.web.cern.ch/copyright for details of the copyright holders.
// All rights not expressly granted are reserved.
//
// This software is distributed under the terms of the GNU General Public
// License v3 (GPL Version 3), copied verbatim in the file "COPYING".
//
// In applying this license CERN does not waive the privileges and immunities
// granted to it by virtue of its status as an Intergovernmental Organization
// or submit itself to any jurisdiction.

///
/// \file    VisualisationEvent.h
/// \author  Jeremi Niedziela
/// \author  Maciej Grochowicz
///

#ifndef ALICE_O2_EVENTVISUALISATION_BASE_VISUALISATIONEVENT_H
#define ALICE_O2_EVENTVISUALISATION_BASE_VISUALISATIONEVENT_H

#include "EventVisualisationDataConverter/VisualisationTrack.h"
#include "EventVisualisationDataConverter/VisualisationCluster.h"
#include <forward_list>
#include <ctime>

namespace o2
{
namespace event_visualisation
{

/// Minimalistic description of an event
///
/// This class is used mainly for visualisation purposes.
/// It stores simple information about tracks, V0s, kinks, cascades,
/// clusters and calorimeter towers, which can be used for visualisation
/// or exported for external applications.

class VisualisationEvent
{
 public:
  std::string toJson();
  void fromJson(std::string json);
  bool fromFile(std::string fileName);
  VisualisationEvent() = default;
  VisualisationEvent(std::string fileName);
  void toFile(std::string fileName);
  static std::string fileNameIndexed(const std::string fileName, const int index);

  //VisualisationEvent() {}

  /// constructor parametrisation (Value Object) for VisualisationEvent class
  ///
  /// Simplifies passing parameters to constructor of VisualisationEvent
  /// by providing their names
  struct VisualisationEventVO {
    int eventNumber;
    int runNumber;
    double energy;
    int multiplicity;
    std::string collidingSystem;
    time_t timeStamp;
  };
  // Default constructor
  VisualisationEvent(const VisualisationEventVO vo);

  // Adds visualisation track inside visualisation event
  //void addTrack(const VisualisationTrack& track)
  //{ mTracks.push_back(track); }

  VisualisationTrack* addTrack(VisualisationTrack::VisualisationTrackVO vo)
  {
    mTracks.emplace_back(vo);
    return &mTracks.back();
  }
  void remove_last_track() { mTracks.pop_back(); } // used to remove track assigned optimistically

  // Adds visualisation cluster inside visualisation event
<<<<<<< HEAD
  VisualisationCluster& addCluster(float XYZ[])
=======
  VisualisationCluster& addCluster(double XYZ[])
>>>>>>> 5225fbf1
  {
    mClusters.emplace_back(XYZ);
    return mClusters.back();
  }

<<<<<<< HEAD
  VisualisationCluster& addCluster(float X, float Y, float Z)
  {
    float pos[] = {X, Y, Z};
=======
  VisualisationCluster& addCluster(double X, double Y, double Z)
  {
    double pos[] = {X, Y, Z};
>>>>>>> 5225fbf1
    mClusters.emplace_back(pos);
    return mClusters.back();
  }

  // Multiplicity getter
  int GetMultiplicity() const
  {
    return mMultiplicity;
  }

  // Returns track with index i
  const VisualisationTrack& getTrack(int i) const
  {
    return mTracks[i];
  };

  // Returns number of tracks
  size_t getTrackCount() const
  {
    return mTracks.size();
  }

  // Returns cluster with index i
  const VisualisationCluster& getCluster(int i) const
  {
    return mClusters[i];
  };

  // Returns number of clusters
  size_t getClusterCount() const
  {
    return mClusters.size();
  }

 private:
  int mEventNumber;                            /// event number in file
  int mRunNumber;                              /// run number
  double mEnergy;                              /// energy of the collision
  int mMultiplicity;                           /// number of particles reconstructed
  std::string mCollidingSystem;                /// colliding system (e.g. proton-proton)
  std::time_t mTimeStamp;                      /// collision timestamp
  std::vector<VisualisationTrack> mTracks;     /// an array of visualisation tracks
  std::vector<VisualisationCluster> mClusters; /// an array of visualisation clusters
};

} // namespace event_visualisation
} // namespace o2

#endif // ALICE_O2_EVENTVISUALISATION_BASE_VISUALISATIONEVENT_H<|MERGE_RESOLUTION|>--- conflicted
+++ resolved
@@ -75,25 +75,16 @@
   void remove_last_track() { mTracks.pop_back(); } // used to remove track assigned optimistically
 
   // Adds visualisation cluster inside visualisation event
-<<<<<<< HEAD
+
   VisualisationCluster& addCluster(float XYZ[])
-=======
-  VisualisationCluster& addCluster(double XYZ[])
->>>>>>> 5225fbf1
   {
     mClusters.emplace_back(XYZ);
     return mClusters.back();
   }
 
-<<<<<<< HEAD
   VisualisationCluster& addCluster(float X, float Y, float Z)
   {
     float pos[] = {X, Y, Z};
-=======
-  VisualisationCluster& addCluster(double X, double Y, double Z)
-  {
-    double pos[] = {X, Y, Z};
->>>>>>> 5225fbf1
     mClusters.emplace_back(pos);
     return mClusters.back();
   }
